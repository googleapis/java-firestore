--- conflicted
+++ resolved
@@ -43,14 +43,9 @@
   # Output dep list with compile scope generated using the original pom
   # Running mvn dependency:list on Java versions that support modules will also include the module of the dependency.
   # This is stripped from the output as it is not present in the flattened pom.
-<<<<<<< HEAD
-  msg "Generating dependency list using original pom..."
-  mvn dependency:list -f pom.xml -Dsort=true | grep '\[INFO]    .*:.*:.*:.*:.*' | sed -e s/\\s--\\smodule.*// | grep -v ':test$' >.org-list.txt
-=======
   # Only dependencies with 'compile' or 'runtime' scope are included from original dependency list.
   msg "Generating dependency list using original pom..."
   mvn dependency:list -f pom.xml -DincludeScope=runtime -Dsort=true | grep '\[INFO]    .*:.*:.*:.*:.*' | sed -e s/\\s--\\smodule.*// >.org-list.txt
->>>>>>> dda31c2d
 
   # Output dep list generated using the flattened pom (only 'compile' and 'runtime' scopes)
   msg "Generating dependency list using flattened pom..."
