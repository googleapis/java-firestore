#!/bin/bash
# Copyright 2019 Google LLC
#
# Licensed under the Apache License, Version 2.0 (the "License");
# you may not use this file except in compliance with the License.
# You may obtain a copy of the License at
#
#      http://www.apache.org/licenses/LICENSE-2.0
#
# Unless required by applicable law or agreed to in writing, software
# distributed under the License is distributed on an "AS IS" BASIS,
# WITHOUT WARRANTIES OR CONDITIONS OF ANY KIND, either express or implied.
# See the License for the specific language governing permissions and
# limitations under the License.

set -eo pipefail

## Get the directory of the build script
scriptDir=$(realpath $(dirname "${BASH_SOURCE[0]}"))
## cd to the parent directory, i.e. the root of the git repo
cd ${scriptDir}/..

# include common functions
source ${scriptDir}/common.sh

# Print out Maven & Java version
mvn -version
echo ${JOB_TYPE}

# attempt to install 3 times with exponential backoff (starting with 10 seconds)
retry_with_backoff 3 10 \
  mvn install -B -V -ntp \
    -DskipTests=true \
    -Dclirr.skip=true \
    -Denforcer.skip=true \
    -Dmaven.javadoc.skip=true \
    -Dgcloud.download.skip=true \
    -T 1C

# if GOOGLE_APPLICATION_CREDENTIALS is specified as a relative path, prepend Kokoro root directory onto it
if [[ ! -z "${GOOGLE_APPLICATION_CREDENTIALS}" && "${GOOGLE_APPLICATION_CREDENTIALS}" != /* ]]; then
    export GOOGLE_APPLICATION_CREDENTIALS=$(realpath ${KOKORO_GFILE_DIR}/${GOOGLE_APPLICATION_CREDENTIALS})
fi

RETURN_CODE=0
set +e

case ${JOB_TYPE} in
test)
    mvn test -B -ntp -Dclirr.skip=true -Denforcer.skip=true
    RETURN_CODE=$?
    ;;
lint)
    mvn com.coveo:fmt-maven-plugin:check -B -ntp
    RETURN_CODE=$?
    ;;
javadoc)
    mvn javadoc:javadoc javadoc:test-javadoc -B -ntp
    RETURN_CODE=$?
    ;;
integration)
    mvn -B ${INTEGRATION_TEST_ARGS} \
      -ntp \
      -Penable-integration-tests \
      -DtrimStackTrace=false \
      -Dclirr.skip=true \
      -Denforcer.skip=true \
      -fae \
      verify
    RETURN_CODE=$?
    ;;
graalvm)
    # Run Unit and Integration Tests with Native Image
<<<<<<< HEAD
    mvn test -Pnative -Penable-integration-tests
=======
    mvn -B ${INTEGRATION_TEST_ARGS} -ntp -Pnative -Penable-integration-tests test
>>>>>>> 9ada558a
    RETURN_CODE=$?
    ;;
samples)
    SAMPLES_DIR=samples
    # only run ITs in snapshot/ on presubmit PRs. run ITs in all 3 samples/ subdirectories otherwise.
    if [[ ! -z ${KOKORO_GITHUB_PULL_REQUEST_NUMBER} ]]
    then
      SAMPLES_DIR=samples/snapshot
    fi

    if [[ -f ${SAMPLES_DIR}/pom.xml ]]
    then
        for FILE in ${KOKORO_GFILE_DIR}/secret_manager/*-samples-secrets; do
          [[ -f "$FILE" ]] || continue
          source "$FILE"
        done

        pushd ${SAMPLES_DIR}
        mvn -B \
          -ntp \
          -DtrimStackTrace=false \
          -Dclirr.skip=true \
          -Denforcer.skip=true \
          -fae \
          verify
        RETURN_CODE=$?
        popd
    else
        echo "no sample pom.xml found - skipping sample tests"
    fi
    ;;
clirr)
    mvn -B -ntp -Denforcer.skip=true clirr:check
    RETURN_CODE=$?
    ;;
*)
    ;;
esac

if [ "${REPORT_COVERAGE}" == "true" ]
then
  bash ${KOKORO_GFILE_DIR}/codecov.sh
fi

# fix output location of logs
bash .kokoro/coerce_logs.sh

if [[ "${ENABLE_FLAKYBOT}" == "true" ]]
then
    chmod +x ${KOKORO_GFILE_DIR}/linux_amd64/flakybot
    ${KOKORO_GFILE_DIR}/linux_amd64/flakybot -repo=googleapis/java-firestore
fi

echo "exiting with ${RETURN_CODE}"
exit ${RETURN_CODE}<|MERGE_RESOLUTION|>--- conflicted
+++ resolved
@@ -71,11 +71,7 @@
     ;;
 graalvm)
     # Run Unit and Integration Tests with Native Image
-<<<<<<< HEAD
-    mvn test -Pnative -Penable-integration-tests
-=======
     mvn -B ${INTEGRATION_TEST_ARGS} -ntp -Pnative -Penable-integration-tests test
->>>>>>> 9ada558a
     RETURN_CODE=$?
     ;;
 samples)
