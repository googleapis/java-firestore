--- conflicted
+++ resolved
@@ -19,17 +19,10 @@
 import com.google.api.core.ApiFuture;
 import com.google.auth.oauth2.GoogleCredentials;
 import com.google.cloud.firestore.DocumentReference;
-<<<<<<< HEAD
-// [START firestore_setup_dependencies]
-import com.google.cloud.firestore.Firestore;
-import com.google.cloud.firestore.FirestoreOptions;
-// [END firestore_setup_dependencies]
-=======
 // [START firestore_deps]
 import com.google.cloud.firestore.Firestore;
 import com.google.cloud.firestore.FirestoreOptions;
 // [END firestore_deps]
->>>>>>> d383061c
 import com.google.cloud.firestore.QueryDocumentSnapshot;
 import com.google.cloud.firestore.QuerySnapshot;
 import com.google.cloud.firestore.WriteResult;
@@ -46,25 +39,11 @@
 
   private Firestore db;
 
-<<<<<<< HEAD
-  /**
-   * Initialize Firestore using default project ID.
-   */
-  public Quickstart() {
-    // [START firestore_setup_client_create]
-    Firestore db = FirestoreOptions.getDefaultInstance().getService();
-    // [END firestore_setup_client_create]
-    this.db = db;
-  }
-
-  public Quickstart(String projectId) throws Exception {
-=======
   public Quickstart(String projectId) throws Exception {
     // [START firestore_setup_client_create]
     // Option 1: Initialize a Firestore client with a specific `projectId` and
     //           authorization credential.
     // [START fs_initialize_project_id]
->>>>>>> d383061c
     // [START firestore_setup_client_create_with_project_id]
     FirestoreOptions firestoreOptions =
         FirestoreOptions.getDefaultInstance().toBuilder()
@@ -72,9 +51,6 @@
             .setCredentials(GoogleCredentials.getApplicationDefault())
             .build();
     Firestore db = firestoreOptions.getService();
-<<<<<<< HEAD
-    // [END firestore_setup_client_create_with_project_id]
-=======
     // [END fs_initialize_project_id]
     // [END firestore_setup_client_create_with_project_id]
     // [END firestore_setup_client_create]
@@ -93,7 +69,6 @@
     Firestore db = FirestoreOptions.getDefaultInstance().getService();
     // [END firestore_setup_client_create]
     // [END fs_initialize]
->>>>>>> d383061c
     this.db = db;
   }
 
