--- conflicted
+++ resolved
@@ -861,13 +861,8 @@
 
       builder
           .executePipelineSettings()
-<<<<<<< HEAD
-          .setRetryableCodes(RETRYABLE_CODE_DEFINITIONS.get("no_retry_codes"))
-          .setRetrySettings(RETRY_PARAM_DEFINITIONS.get("no_retry_params"));
-=======
           .setRetryableCodes(RETRYABLE_CODE_DEFINITIONS.get("retry_policy_1_codes"))
           .setRetrySettings(RETRY_PARAM_DEFINITIONS.get("retry_policy_1_params"));
->>>>>>> 2cab2e02
 
       builder
           .runAggregationQuerySettings()
