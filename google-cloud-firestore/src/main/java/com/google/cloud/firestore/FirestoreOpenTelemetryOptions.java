--- conflicted
+++ resolved
@@ -27,41 +27,19 @@
  */
 @BetaApi
 public class FirestoreOpenTelemetryOptions {
-<<<<<<< HEAD
-  private final @Nullable OpenTelemetry openTelemetry;
-
-  FirestoreOpenTelemetryOptions(Builder builder) {
-    this.openTelemetry = builder.openTelemetry;
-  }
-
-=======
-  private final boolean tracingEnabled;
   private final boolean exportBuiltinMetricsToGoogleCloudMonitoring;
   private final @Nullable OpenTelemetry openTelemetry;
 
   FirestoreOpenTelemetryOptions(Builder builder) {
-    this.tracingEnabled = builder.tracingEnabled;
     this.exportBuiltinMetricsToGoogleCloudMonitoring =
         builder.exportBuiltinMetricsToGoogleCloudMonitoring;
     this.openTelemetry = builder.openTelemetry;
-  }
-
-  /**
-   * @deprecated This method will be removed in the next minor version update. Please use a no-op
-   *     TracerProvider or set the environment variable `FIRESTORE_ENABLE_TRACING=OFF` to disable
-   *     tracing. If the GlobalOpenTelemetry or the OpenTelemetry instance passed to Firestore
-   *     contain a valid TracerProvider, the Firestore client will generate spans by utilizing it.
-   */
-  @Deprecated
-  public boolean isTracingEnabled() {
-    return tracingEnabled;
   }
 
   public boolean exportBuiltinMetricsToGoogleCloudMonitoring() {
     return exportBuiltinMetricsToGoogleCloudMonitoring;
   }
 
->>>>>>> d466ef07
   public OpenTelemetry getOpenTelemetry() {
     return openTelemetry;
   }
@@ -77,56 +55,24 @@
   }
 
   public static class Builder {
-<<<<<<< HEAD
-    @Nullable private OpenTelemetry openTelemetry;
-
-    private Builder() {
-=======
-
-    private boolean tracingEnabled;
     private boolean exportBuiltinMetricsToGoogleCloudMonitoring;
     @Nullable private OpenTelemetry openTelemetry;
 
     private Builder() {
-      tracingEnabled = false;
       // TODO(metrics): default this to true when feature is ready
       exportBuiltinMetricsToGoogleCloudMonitoring = false;
->>>>>>> d466ef07
       openTelemetry = null;
     }
 
     private Builder(FirestoreOpenTelemetryOptions options) {
-<<<<<<< HEAD
-=======
-      this.tracingEnabled = options.tracingEnabled;
       this.exportBuiltinMetricsToGoogleCloudMonitoring =
           options.exportBuiltinMetricsToGoogleCloudMonitoring;
->>>>>>> d466ef07
       this.openTelemetry = options.openTelemetry;
     }
 
     @Nonnull
     public FirestoreOpenTelemetryOptions build() {
       return new FirestoreOpenTelemetryOptions(this);
-    }
-
-    /**
-<<<<<<< HEAD
-=======
-     * Sets whether tracing should be enabled.
-     *
-     * @param tracingEnabled Whether tracing should be enabled.
-     * @deprecated This method will be removed in the next minor version update. Please use a no-op
-     *     TracerProvider or set the environment variable `FIRESTORE_ENABLE_TRACING=OFF` to disable
-     *     tracing. If the GlobalOpenTelemetry or the OpenTelemetry instance passed to Firestore
-     *     contains a valid TracerProvider, the Firestore client will generate spans by utilizing
-     *     it.
-     */
-    @Deprecated
-    @Nonnull
-    public FirestoreOpenTelemetryOptions.Builder setTracingEnabled(boolean tracingEnabled) {
-      this.tracingEnabled = tracingEnabled;
-      return this;
     }
 
     // TODO(metrics): make this public when feature is ready.
@@ -144,7 +90,6 @@
     }
 
     /**
->>>>>>> d466ef07
      * Sets the {@link OpenTelemetry} to use with this Firestore instance. If telemetry collection
      * is enabled, but an `OpenTelemetry` is not provided, the Firestore SDK will attempt to use the
      * `GlobalOpenTelemetry`.
