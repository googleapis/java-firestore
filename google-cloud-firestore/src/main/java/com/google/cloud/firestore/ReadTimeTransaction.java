--- conflicted
+++ resolved
@@ -55,7 +55,6 @@
   @Nonnull
   @Override
   public ApiFuture<DocumentSnapshot> get(@Nonnull DocumentReference documentRef) {
-<<<<<<< HEAD
     TraceUtil.Span span =
         getTraceUtil()
             .startSpan(TraceUtil.SPAN_NAME_TRANSACTION_GET_DOCUMENT, transactionTraceContext);
@@ -63,7 +62,7 @@
       ApiFuture<DocumentSnapshot> result =
           ApiFutures.transform(
               firestore.getAll(
-                  new DocumentReference[] {documentRef}, /*fieldMask=*/ null, readTime),
+                  new DocumentReference[] {documentRef}, /* fieldMask= */ null, readTime),
               snapshots -> snapshots.isEmpty() ? null : snapshots.get(0),
               MoreExecutors.directExecutor());
       span.endAtFuture(result);
@@ -72,57 +71,42 @@
       span.end(error);
       throw error;
     }
-=======
-    Tracing.getTracer().getCurrentSpan().addAnnotation(TraceUtil.SPAN_NAME_GETDOCUMENT);
-    return ApiFutures.transform(
-        firestore.getAll(new DocumentReference[] {documentRef}, /* fieldMask= */ null, readTime),
-        snapshots -> snapshots.isEmpty() ? null : snapshots.get(0),
-        MoreExecutors.directExecutor());
->>>>>>> 85e66df5
   }
 
   @Nonnull
   @Override
   public ApiFuture<List<DocumentSnapshot>> getAll(
       @Nonnull DocumentReference... documentReferences) {
-<<<<<<< HEAD
     TraceUtil.Span span =
         getTraceUtil()
             .startSpan(TraceUtil.SPAN_NAME_TRANSACTION_GET_DOCUMENTS, transactionTraceContext);
     try (TraceUtil.Scope ignored = span.makeCurrent()) {
       ApiFuture<List<DocumentSnapshot>> result =
-          firestore.getAll(documentReferences, /*fieldMask=*/ null, readTime);
+          firestore.getAll(documentReferences, /* fieldMask= */ null, readTime);
       span.endAtFuture(result);
       return result;
     } catch (Exception error) {
       span.end(error);
       throw error;
     }
-=======
-    return firestore.getAll(documentReferences, /* fieldMask= */ null, readTime);
->>>>>>> 85e66df5
   }
 
   @Nonnull
   @Override
   public ApiFuture<List<DocumentSnapshot>> getAll(
       @Nonnull DocumentReference[] documentReferences, @Nullable FieldMask fieldMask) {
-<<<<<<< HEAD
     TraceUtil.Span span =
         getTraceUtil()
             .startSpan(TraceUtil.SPAN_NAME_TRANSACTION_GET_DOCUMENTS, transactionTraceContext);
     try (TraceUtil.Scope ignored = span.makeCurrent()) {
       ApiFuture<List<DocumentSnapshot>> result =
-          firestore.getAll(documentReferences, /*fieldMask=*/ null, readTime);
+          firestore.getAll(documentReferences, /* fieldMask= */ null, readTime);
       span.endAtFuture(result);
       return result;
     } catch (Exception error) {
       span.end(error);
       throw error;
     }
-=======
-    return firestore.getAll(documentReferences, /* fieldMask= */ null, readTime);
->>>>>>> 85e66df5
   }
 
   @Nonnull
