/*
 * Copyright 2017 Google LLC
 *
 * Licensed under the Apache License, Version 2.0 (the "License");
 * you may not use this file except in compliance with the License.
 * You may obtain a copy of the License at
 *
 *       http://www.apache.org/licenses/LICENSE-2.0
 *
 * Unless required by applicable law or agreed to in writing, software
 * distributed under the License is distributed on an "AS IS" BASIS,
 * WITHOUT WARRANTIES OR CONDITIONS OF ANY KIND, either express or implied.
 * See the License for the specific language governing permissions and
 * limitations under the License.
 */

package com.google.cloud.firestore;

import com.google.cloud.Timestamp;
import com.google.cloud.firestore.annotation.DocumentId;
import com.google.cloud.firestore.annotation.Exclude;
import com.google.cloud.firestore.annotation.ServerTimestamp;
import com.google.firestore.v1.Value;
import java.lang.reflect.Constructor;
import java.lang.reflect.Field;
import java.lang.reflect.GenericArrayType;
import java.lang.reflect.InvocationTargetException;
import java.lang.reflect.Method;
import java.lang.reflect.Modifier;
import java.lang.reflect.ParameterizedType;
import java.lang.reflect.Type;
import java.lang.reflect.TypeVariable;
import java.lang.reflect.WildcardType;
import java.math.BigDecimal;
import java.time.Instant;
import java.util.ArrayList;
import java.util.Collection;
import java.util.Date;
import java.util.HashMap;
import java.util.HashSet;
import java.util.List;
import java.util.Locale;
import java.util.Map;
import java.util.concurrent.ConcurrentHashMap;
import java.util.concurrent.ConcurrentMap;
import java.util.logging.Logger;

/** Helper class to convert to/from custom POJO classes and plain Java types. */
class CustomClassMapper {
  private static final Logger LOGGER = Logger.getLogger(CustomClassMapper.class.getName());

  /** Maximum depth before we give up and assume it's a recursive object graph. */
  private static final int MAX_DEPTH = 500;

  private static final ConcurrentMap<Class<?>, BeanMapper<?>> mappers = new ConcurrentHashMap<>();

  private static void hardAssert(boolean assertion) {
    hardAssert(assertion, "Internal inconsistency");
  }

  private static void hardAssert(boolean assertion, String message) {
    if (!assertion) {
      throw new RuntimeException("Hard assert failed: " + message);
    }
  }

  /**
   * Converts a Java representation of JSON data to standard library Java data types: Map, Array,
   * String, Double, Integer and Boolean. POJOs are converted to Java Maps.
   *
   * @param object The representation of the JSON data
   * @return JSON representation containing only standard library Java types
   */
  static Object convertToPlainJavaTypes(Object object) {
    return serialize(object);
  }

  public static Map<String, Object> convertToPlainJavaTypes(Map<?, Object> update) {
    Object converted = serialize(update);
    hardAssert(converted instanceof Map);
    @SuppressWarnings("unchecked")
    Map<String, Object> convertedMap = (Map<String, Object>) converted;
    return convertedMap;
  }

  /**
   * Converts a standard library Java representation of JSON data to an object of the provided
   * class.
   *
   * @param object The representation of the JSON data
   * @param clazz The class of the object to convert to
   * @param docRef The value to set to {@link DocumentId} annotated fields in the custom class.
   * @return The POJO object.
   */
  static <T> T convertToCustomClass(Object object, Class<T> clazz, DocumentReference docRef) {
    return deserializeToClass(
        object, clazz, new DeserializeContext(DeserializeContext.ErrorPath.EMPTY, docRef));
  }

  static <T> Object serialize(T o) {
    return serialize(o, DeserializeContext.ErrorPath.EMPTY);
  }

  @SuppressWarnings("unchecked")
  static <T> Object serialize(T o, DeserializeContext.ErrorPath path) {
    if (path.getLength() > MAX_DEPTH) {
      throw serializeError(
          path,
          "Exceeded maximum depth of "
              + MAX_DEPTH
              + ", which likely indicates there's an object cycle");
    }
    if (o == null) {
      return null;
    } else if (o instanceof Number) {
      if (o instanceof Long || o instanceof Integer || o instanceof Double || o instanceof Float) {
        return o;
      } else if (o instanceof BigDecimal) {
        return String.valueOf(o);
      } else {
        throw serializeError(
            path,
            String.format(
                "Numbers of type %s are not supported, please use an int, long, float, double or BigDecimal",
                o.getClass().getSimpleName()));
      }
    } else if (o instanceof String) {
      return o;
    } else if (o instanceof Boolean) {
      return o;
    } else if (o instanceof Character) {
      throw serializeError(path, "Characters are not supported, please use Strings");
    } else if (o instanceof Map) {
      Map<String, Object> result = new HashMap<>();
      for (Map.Entry<Object, Object> entry : ((Map<Object, Object>) o).entrySet()) {
        Object key = entry.getKey();
        if (key instanceof String) {
          String keyString = (String) key;
          result.put(keyString, serialize(entry.getValue(), path.child(keyString)));
        } else {
          throw serializeError(path, "Maps with non-string keys are not supported");
        }
      }
      return result;
    } else if (o instanceof Collection) {
      if (o instanceof List) {
        List<Object> list = (List<Object>) o;
        List<Object> result = new ArrayList<>(list.size());
        for (int i = 0; i < list.size(); i++) {
          result.add(serialize(list.get(i), path.child("[" + i + "]")));
        }
        return result;
      } else {
        throw serializeError(
            path, "Serializing Collections is not supported, please use Lists instead");
      }
    } else if (o.getClass().isArray()) {
      throw serializeError(path, "Serializing Arrays is not supported, please use Lists instead");
    } else if (o instanceof Enum) {
      String enumName = ((Enum<?>) o).name();
      try {
        Field enumField = o.getClass().getField(enumName);
        return BeanMapper.propertyName(enumField);
      } catch (NoSuchFieldException ex) {
        return enumName;
      }
    } else if (o instanceof Date
        || o instanceof Timestamp
        || o instanceof GeoPoint
        || o instanceof Blob
        || o instanceof DocumentReference
        || o instanceof FieldValue
        || o instanceof Value) {
      return o;
    } else if (o instanceof Instant) {
      Instant instant = (Instant) o;
      return Timestamp.ofTimeSecondsAndNanos(instant.getEpochSecond(), instant.getNano());
    } else {
      Class<T> clazz = (Class<T>) o.getClass();
      BeanMapper<T> mapper = loadOrCreateBeanMapperForClass(clazz);
      return mapper.serialize(o, path);
    }
  }

  @SuppressWarnings({"unchecked", "TypeParameterUnusedInFormals"})
  static <T> T deserializeToType(Object o, Type type, DeserializeContext context) {
    if (o == null) {
      return null;
    } else if (type instanceof ParameterizedType) {
      return deserializeToParameterizedType(o, (ParameterizedType) type, context);
    } else if (type instanceof Class) {
      return deserializeToClass(o, (Class<T>) type, context);
    } else if (type instanceof WildcardType) {
      Type[] lowerBounds = ((WildcardType) type).getLowerBounds();
      if (lowerBounds.length > 0) {
        throw deserializeError(
            context.errorPath, "Generic lower-bounded wildcard types are not supported");
      }

      // Upper bounded wildcards are of the form <? extends Foo>. Multiple upper bounds are allowed
      // but if any of the bounds are of class type, that bound must come first in this array. Note
      // that this array always has at least one element, since the unbounded wildcard <?> always
      // has at least an upper bound of Object.
      Type[] upperBounds = ((WildcardType) type).getUpperBounds();
      hardAssert(upperBounds.length > 0, "Unexpected type bounds on wildcard " + type);
      return deserializeToType(o, upperBounds[0], context);
    } else if (type instanceof TypeVariable) {
      // As above, TypeVariables always have at least one upper bound of Object.
      Type[] upperBounds = ((TypeVariable<?>) type).getBounds();
      hardAssert(upperBounds.length > 0, "Unexpected type bounds on type variable " + type);
      return deserializeToType(o, upperBounds[0], context);

    } else if (type instanceof GenericArrayType) {
      throw deserializeError(
          context.errorPath, "Generic Arrays are not supported, please use Lists instead");
    } else {
      throw deserializeError(context.errorPath, "Unknown type encountered: " + type);
    }
  }

  @SuppressWarnings("unchecked")
  private static <T> T deserializeToClass(Object o, Class<T> clazz, DeserializeContext context) {
    if (o == null) {
      return null;
    } else if (clazz.isPrimitive()
        || Number.class.isAssignableFrom(clazz)
        || Boolean.class.isAssignableFrom(clazz)
        || Character.class.isAssignableFrom(clazz)) {
      return deserializeToPrimitive(o, clazz, context);
    } else if (String.class.isAssignableFrom(clazz)) {
      return (T) convertString(o, context);
    } else if (Date.class.isAssignableFrom(clazz)) {
      return (T) convertDate(o, context);
    } else if (Timestamp.class.isAssignableFrom(clazz)) {
      return (T) convertTimestamp(o, context);
    } else if (Instant.class.isAssignableFrom(clazz)) {
      return (T) convertInstant(o, context);
    } else if (Blob.class.isAssignableFrom(clazz)) {
      return (T) convertBlob(o, context);
    } else if (GeoPoint.class.isAssignableFrom(clazz)) {
      return (T) convertGeoPoint(o, context);
    } else if (DocumentReference.class.isAssignableFrom(clazz)) {
      return (T) convertDocumentReference(o, context);
    } else if (clazz.isArray()) {
      throw deserializeError(
          context.errorPath, "Converting to Arrays is not supported, please use Lists instead");
    } else if (clazz.getTypeParameters().length > 0) {
      throw deserializeError(
          context.errorPath,
          "Class "
              + clazz.getName()
              + " has generic type parameters, please use GenericTypeIndicator instead");
    } else if (clazz.equals(Object.class)) {
      return (T) o;
    } else if (clazz.isEnum()) {
      return deserializeToEnum(o, clazz, context);
    } else {
      return convertBean(o, clazz, context);
    }
  }

  @SuppressWarnings({"unchecked", "TypeParameterUnusedInFormals"})
  private static <T> T deserializeToParameterizedType(
      Object o, ParameterizedType type, DeserializeContext context) {
    // getRawType should always return a Class<?>
    Class<?> rawType = (Class<?>) type.getRawType();
    if (List.class.isAssignableFrom(rawType)) {
      Type genericType = type.getActualTypeArguments()[0];
      if (o instanceof List) {
        List<Object> list = (List<Object>) o;
        List<Object> result;
        try {
          result =
              (rawType == List.class)
                  ? new ArrayList<>(list.size())
                  : (List<Object>) rawType.getDeclaredConstructor().newInstance();
        } catch (InstantiationException
            | IllegalAccessException
            | NoSuchMethodException
            | InvocationTargetException e) {
          throw deserializeError(
              context.errorPath,
              String.format(
                  "Unable to deserialize to %s: %s", rawType.getSimpleName(), e.toString()));
        }
        for (int i = 0; i < list.size(); i++) {
          result.add(
              deserializeToType(
                  list.get(i),
                  genericType,
                  context.newInstanceWithErrorPath(context.errorPath.child("[" + i + "]"))));
        }
        return (T) result;
      } else {
        throw deserializeError(context.errorPath, "Expected a List, but got a " + o.getClass());
      }
    } else if (Map.class.isAssignableFrom(rawType)) {
      Type keyType = type.getActualTypeArguments()[0];
      Type valueType = type.getActualTypeArguments()[1];
      if (!keyType.equals(String.class)) {
        throw deserializeError(
            context.errorPath,
            "Only Maps with string keys are supported, but found Map with key type " + keyType);
      }
      Map<String, Object> map = expectMap(o, context);
      HashMap<String, Object> result;
      try {
        result =
            (rawType == Map.class)
                ? new HashMap<>()
                : (HashMap<String, Object>) rawType.getDeclaredConstructor().newInstance();
      } catch (InstantiationException
          | IllegalAccessException
          | NoSuchMethodException
          | InvocationTargetException e) {
        throw deserializeError(
            context.errorPath,
            String.format(
                "Unable to deserialize to %s: %s", rawType.getSimpleName(), e.toString()));
      }
      for (Map.Entry<String, Object> entry : map.entrySet()) {
        result.put(
            entry.getKey(),
            deserializeToType(
                entry.getValue(),
                valueType,
                context.newInstanceWithErrorPath(context.errorPath.child(entry.getKey()))));
      }
      return (T) result;
    } else if (Collection.class.isAssignableFrom(rawType)) {
      throw deserializeError(
          context.errorPath, "Collections are not supported, please use Lists instead");
    } else {
      Map<String, Object> map = expectMap(o, context);
      BeanMapper<T> mapper = (BeanMapper<T>) loadOrCreateBeanMapperForClass(rawType);
      HashMap<TypeVariable<Class<T>>, Type> typeMapping = new HashMap<>();
      TypeVariable<Class<T>>[] typeVariables = mapper.getClazz().getTypeParameters();
      Type[] types = type.getActualTypeArguments();
      if (types.length != typeVariables.length) {
        throw new IllegalStateException("Mismatched lengths for type variables and actual types");
      }
      for (int i = 0; i < typeVariables.length; i++) {
        typeMapping.put(typeVariables[i], types[i]);
      }
      return mapper.deserialize(map, typeMapping, context);
    }
  }

  @SuppressWarnings("unchecked")
  private static <T> T deserializeToPrimitive(
      Object o, Class<T> clazz, DeserializeContext context) {
    if (Integer.class.isAssignableFrom(clazz) || int.class.isAssignableFrom(clazz)) {
      return (T) convertInteger(o, context);
    } else if (Boolean.class.isAssignableFrom(clazz) || boolean.class.isAssignableFrom(clazz)) {
      return (T) convertBoolean(o, context);
    } else if (Double.class.isAssignableFrom(clazz) || double.class.isAssignableFrom(clazz)) {
      return (T) convertDouble(o, context);
    } else if (Long.class.isAssignableFrom(clazz) || long.class.isAssignableFrom(clazz)) {
      return (T) convertLong(o, context);
    } else if (BigDecimal.class.isAssignableFrom(clazz)) {
      return (T) convertBigDecimal(o, context);
    } else if (Float.class.isAssignableFrom(clazz) || float.class.isAssignableFrom(clazz)) {
      return (T) (Float) convertDouble(o, context).floatValue();
    } else {
      throw deserializeError(
          context.errorPath,
          String.format("Deserializing values to %s is not supported", clazz.getSimpleName()));
    }
  }

  @SuppressWarnings("unchecked")
  private static <T> T deserializeToEnum(
      Object object, Class<T> clazz, DeserializeContext context) {
    if (object instanceof String) {
      String value = (String) object;
      // We cast to Class without generics here since we can't prove the bound
      // T extends Enum<T> statically

      // try to use PropertyName if exist
      Field[] enumFields = clazz.getFields();
      for (Field field : enumFields) {
        if (field.isEnumConstant()) {
          String propertyName = BeanMapper.propertyName(field);
          if (value.equals(propertyName)) {
            value = field.getName();
            break;
          }
        }
      }

      try {
        return (T) Enum.valueOf((Class) clazz, value);
      } catch (IllegalArgumentException e) {
        throw deserializeError(
            context.errorPath,
            "Could not find enum value of " + clazz.getName() + " for value \"" + value + "\"");
      }
    } else {
      throw deserializeError(
          context.errorPath,
          "Expected a String while deserializing to enum "
              + clazz
              + " but got a "
              + object.getClass());
    }
  }

  private static <T> BeanMapper<T> loadOrCreateBeanMapperForClass(Class<T> clazz) {
    @SuppressWarnings("unchecked")
    BeanMapper<T> mapper = (BeanMapper<T>) mappers.get(clazz);
    if (mapper == null) {
      if (isRecordType(clazz)) {
        mapper = new RecordMapper<>(clazz);
      } else {
        mapper = new PojoBeanMapper<>(clazz);
      }
      // Inserting without checking is fine because mappers are "pure" and it's okay
      // if we create and use multiple by different threads temporarily
      mappers.put(clazz, mapper);
    }
    return mapper;
  }

  @SuppressWarnings("unchecked")
  private static Map<String, Object> expectMap(Object object, DeserializeContext context) {
    if (object instanceof Map) {
      // TODO: runtime validation of keys?
      return (Map<String, Object>) object;
    } else {
      throw deserializeError(
          context.errorPath, "Expected a Map while deserializing, but got a " + object.getClass());
    }
  }

  private static Integer convertInteger(Object o, DeserializeContext context) {
    if (o instanceof Integer) {
      return (Integer) o;
    } else if (o instanceof Long || o instanceof Double) {
      double value = ((Number) o).doubleValue();
      if (value >= Integer.MIN_VALUE && value <= Integer.MAX_VALUE) {
        return ((Number) o).intValue();
      } else {
        throw deserializeError(
            context.errorPath,
            "Numeric value out of 32-bit integer range: "
                + value
                + ". Did you mean to use a long or double instead of an int?");
      }
    } else {
      throw deserializeError(
          context.errorPath,
          "Failed to convert a value of type " + o.getClass().getName() + " to int");
    }
  }

  private static Long convertLong(Object o, DeserializeContext context) {
    if (o instanceof Integer) {
      return ((Integer) o).longValue();
    } else if (o instanceof Long) {
      return (Long) o;
    } else if (o instanceof Double) {
      Double value = (Double) o;
      if (value >= Long.MIN_VALUE && value <= Long.MAX_VALUE) {
        return value.longValue();
      } else {
        throw deserializeError(
            context.errorPath,
            "Numeric value out of 64-bit long range: "
                + value
                + ". Did you mean to use a double instead of a long?");
      }
    } else {
      throw deserializeError(
          context.errorPath,
          "Failed to convert a value of type " + o.getClass().getName() + " to long");
    }
  }

  private static Double convertDouble(Object o, DeserializeContext context) {
    if (o instanceof Integer) {
      return ((Integer) o).doubleValue();
    } else if (o instanceof Long) {
      Long value = (Long) o;
      Double doubleValue = ((Long) o).doubleValue();
      if (doubleValue.longValue() == value) {
        return doubleValue;
      } else {
        throw deserializeError(
            context.errorPath,
            "Loss of precision while converting number to "
                + "double: "
                + o
                + ". Did you mean to use a 64-bit long instead?");
      }
    } else if (o instanceof Double) {
      return (Double) o;
    } else {
      throw deserializeError(
          context.errorPath,
          "Failed to convert a value of type " + o.getClass().getName() + " to double");
    }
  }

  private static BigDecimal convertBigDecimal(Object o, DeserializeContext context) {
    if (o instanceof Integer) {
      return BigDecimal.valueOf(((Integer) o).intValue());
    } else if (o instanceof Long) {
      return BigDecimal.valueOf(((Long) o).longValue());
    } else if (o instanceof Double) {
      return BigDecimal.valueOf(((Double) o).doubleValue()).abs();
    } else if (o instanceof BigDecimal) {
      return (BigDecimal) o;
    } else if (o instanceof String) {
      return new BigDecimal((String) o);
    } else {
      throw deserializeError(
          context.errorPath,
          "Failed to convert a value of type " + o.getClass().getName() + " to BigDecimal");
    }
  }

  private static Boolean convertBoolean(Object o, DeserializeContext context) {
    if (o instanceof Boolean) {
      return (Boolean) o;
    } else {
      throw deserializeError(
          context.errorPath,
          "Failed to convert value of type " + o.getClass().getName() + " to boolean");
    }
  }

  private static String convertString(Object o, DeserializeContext context) {
    if (o instanceof String) {
      return (String) o;
    } else {
      throw deserializeError(
          context.errorPath,
          "Failed to convert value of type " + o.getClass().getName() + " to String");
    }
  }

  private static Date convertDate(Object o, DeserializeContext context) {
    if (o instanceof Date) {
      return (Date) o;
    } else if (o instanceof Timestamp) {
      return ((Timestamp) o).toDate();
    } else {
      throw deserializeError(
          context.errorPath,
          "Failed to convert value of type " + o.getClass().getName() + " to Date");
    }
  }

  private static Timestamp convertTimestamp(Object o, DeserializeContext context) {
    if (o instanceof Timestamp) {
      return (Timestamp) o;
    } else if (o instanceof Date) {
      return Timestamp.of((Date) o);
    } else {
      throw deserializeError(
          context.errorPath,
          "Failed to convert value of type " + o.getClass().getName() + " to Timestamp");
    }
  }

  private static Instant convertInstant(Object o, DeserializeContext context) {
    if (o instanceof Timestamp) {
      Timestamp timestamp = (Timestamp) o;
      return Instant.ofEpochSecond(timestamp.getSeconds(), timestamp.getNanos());
    } else if (o instanceof Date) {
      return Instant.ofEpochMilli(((Date) o).getTime());
    } else {
      throw deserializeError(
          context.errorPath,
          "Failed to convert value of type " + o.getClass().getName() + " to Instant");
    }
  }

  private static Blob convertBlob(Object o, DeserializeContext context) {
    if (o instanceof Blob) {
      return (Blob) o;
    } else {
      throw deserializeError(
          context.errorPath,
          "Failed to convert value of type " + o.getClass().getName() + " to Blob");
    }
  }

  private static GeoPoint convertGeoPoint(Object o, DeserializeContext context) {
    if (o instanceof GeoPoint) {
      return (GeoPoint) o;
    } else {
      throw deserializeError(
          context.errorPath,
          "Failed to convert value of type " + o.getClass().getName() + " to GeoPoint");
    }
  }

  private static DocumentReference convertDocumentReference(Object o, DeserializeContext context) {
    if (o instanceof DocumentReference) {
      return (DocumentReference) o;
    } else {
      throw deserializeError(
          context.errorPath,
          "Failed to convert value of type " + o.getClass().getName() + " to DocumentReference");
    }
  }

  private static <T> T convertBean(Object o, Class<T> clazz, DeserializeContext context) {
    BeanMapper<T> mapper = loadOrCreateBeanMapperForClass(clazz);
    if (o instanceof Map) {
      return mapper.deserialize(expectMap(o, context), context);
    } else {
      throw deserializeError(
          context.errorPath,
          "Can't convert object of type " + o.getClass().getName() + " to type " + clazz.getName());
    }
  }

  private static IllegalArgumentException serializeError(
      DeserializeContext.ErrorPath path, String reason) {
    reason = "Could not serialize object. " + reason;
    if (path.getLength() > 0) {
      reason = reason + " (found in field '" + path.toString() + "')";
    }
    return new IllegalArgumentException(reason);
  }

  private static RuntimeException deserializeError(
      DeserializeContext.ErrorPath path, String reason) {
    reason = "Could not deserialize object. " + reason;
    if (path.getLength() > 0) {
      reason = reason + " (found in field '" + path.toString() + "')";
    }
    return new RuntimeException(reason);
  }

  private static boolean isRecordType(Class<?> cls) {
    Class<?> parent = cls.getSuperclass();
    return parent != null && "java.lang.Record".equals(parent.getName());
  }

  // Helper class to convert from maps to custom objects (Beans), and vice versa.
  private static class PojoBeanMapper<T> extends BeanMapper<T> {
    private final Constructor<T> constructor;

    // Case insensitive mapping of properties to their case sensitive versions
    private final Map<String, String> properties;

    // Below are maps to find getter/setter/field from a given property name.
    // A property name is the name annotated by @PropertyName, if exists; or their property name
    // following the Java Bean convention: field name is kept as-is while getters/setters will have
    // their prefixes removed. See method propertyName for details.
    private final Map<String, Method> getters;
    private final Map<String, Method> setters;
    private final Map<String, Field> fields;

    PojoBeanMapper(Class<T> clazz) {
      super(clazz);
      properties = new HashMap<>();

      setters = new HashMap<>();
      getters = new HashMap<>();
      fields = new HashMap<>();

      Constructor<T> constructor;
      try {
        constructor = clazz.getDeclaredConstructor();
        constructor.setAccessible(true);
      } catch (NoSuchMethodException e) {
        // We will only fail at deserialization time if no constructor is present
        constructor = null;
      }
      this.constructor = constructor;
      // Add any public getters to properties (including isXyz())
      for (Method method : clazz.getMethods()) {
        if (shouldIncludeGetter(method)) {
          String propertyName = propertyName(method);
          addProperty(propertyName);
          method.setAccessible(true);
          if (getters.containsKey(propertyName)) {
            throw new RuntimeException(
                "Found conflicting getters for name "
                    + method.getName()
                    + " on class "
                    + clazz.getName());
          }
          getters.put(propertyName, method);
          applyGetterAnnotations(method);
        }
      }

      // Add any public fields to properties
      for (Field field : clazz.getFields()) {
        if (shouldIncludeField(field)) {
          String propertyName = propertyName(field);
          addProperty(propertyName);
          applyFieldAnnotations(field);
        }
      }

      // We can use private setters and fields for known (public) properties/getters. Since
      // getMethods/getFields only returns public methods/fields we need to traverse the
      // class hierarchy to find the appropriate setter or field.
      Class<? super T> currentClass = clazz;
      do {
        // Add any setters
        for (Method method : currentClass.getDeclaredMethods()) {
          if (shouldIncludeSetter(method)) {
            String propertyName = propertyName(method);
            String existingPropertyName = properties.get(propertyName.toLowerCase(Locale.US));
            if (existingPropertyName != null) {
              if (!existingPropertyName.equals(propertyName)) {
                throw new RuntimeException(
                    "Found setter on "
                        + currentClass.getName()
                        + " with invalid case-sensitive name: "
                        + method.getName());
              } else {
                Method existingSetter = setters.get(propertyName);
                if (existingSetter == null) {
                  method.setAccessible(true);
                  setters.put(propertyName, method);
                  applySetterAnnotations(method);
                } else if (!isSetterOverride(method, existingSetter)) {
                  // We require that setters with conflicting property names are
                  // overrides from a base class
                  if (currentClass == clazz) {
                    // TODO: Should we support overloads?
                    throw new RuntimeException(
                        "Class "
                            + clazz.getName()
                            + " has multiple setter overloads with name "
                            + method.getName());
                  } else {
                    throw new RuntimeException(
                        "Found conflicting setters "
                            + "with name: "
                            + method.getName()
                            + " (conflicts with "
                            + existingSetter.getName()
                            + " defined on "
                            + existingSetter.getDeclaringClass().getName()
                            + ")");
                  }
                }
              }
            }
          }
        }

        for (Field field : currentClass.getDeclaredFields()) {
          String propertyName = propertyName(field);

          // Case sensitivity is checked at deserialization time
          // Fields are only added if they don't exist on a subclass
          if (properties.containsKey(propertyName.toLowerCase(Locale.US))
              && !fields.containsKey(propertyName)) {
            field.setAccessible(true);
            fields.put(propertyName, field);
            applyFieldAnnotations(field);
          }
        }

        // Traverse class hierarchy until we reach java.lang.Object which contains a bunch
        // of fields/getters we don't want to serialize
        currentClass = currentClass.getSuperclass();
      } while (currentClass != null && !currentClass.equals(Object.class));

      if (properties.isEmpty()) {
        throw new RuntimeException("No properties to serialize found on class " + clazz.getName());
      }

      // Make sure we can write to @DocumentId annotated properties before proceeding.
      for (String docIdProperty : documentIdPropertyNames) {
        if (!setters.containsKey(docIdProperty) && !fields.containsKey(docIdProperty)) {
          throw new RuntimeException(
              "@DocumentId is annotated on property "
                  + docIdProperty
                  + " of class "
                  + clazz.getName()
                  + " but no field or public setter was found");
        }
      }
    }

    private void addProperty(String property) {
      String oldValue = properties.put(property.toLowerCase(Locale.US), property);
      if (oldValue != null && !property.equals(oldValue)) {
        throw new RuntimeException(
            "Found two getters or fields with conflicting case "
                + "sensitivity for property: "
                + property.toLowerCase(Locale.US));
      }
    }

    @Override
    T deserialize(
        Map<String, Object> values,
        Map<TypeVariable<Class<T>>, Type> types,
        DeserializeContext context) {
      if (constructor == null) {
        throw deserializeError(
            context.errorPath,
            "Class "
                + getClazz().getName()
                + " does not define a no-argument constructor. If you are using ProGuard, make "
                + "sure these constructors are not stripped");
      }

      T instance;
      try {
        instance = constructor.newInstance();
      } catch (InstantiationException | IllegalAccessException | InvocationTargetException e) {
        throw new RuntimeException(e);
      }
      HashSet<String> deserialzedProperties = new HashSet<>();
      for (Map.Entry<String, Object> entry : values.entrySet()) {
        String propertyName = entry.getKey();
        DeserializeContext.ErrorPath childPath = context.errorPath.child(propertyName);
        if (setters.containsKey(propertyName)) {
          Method setter = setters.get(propertyName);
          Type[] params = setter.getGenericParameterTypes();
          if (params.length != 1) {
            throw deserializeError(childPath, "Setter does not have exactly one parameter");
          }
          Type resolvedType = resolveType(params[0], types);
          Object value =
              CustomClassMapper.deserializeToType(
                  entry.getValue(), resolvedType, context.newInstanceWithErrorPath(childPath));
          try {
            setter.invoke(instance, value);
          } catch (IllegalAccessException | InvocationTargetException e) {
            throw new RuntimeException(e);
          }
          deserialzedProperties.add(propertyName);
        } else if (fields.containsKey(propertyName)) {
          Field field = fields.get(propertyName);
          Type resolvedType = resolveType(field.getGenericType(), types);
          Object value =
              CustomClassMapper.deserializeToType(
                  entry.getValue(), resolvedType, context.newInstanceWithErrorPath(childPath));
          try {
            field.set(instance, value);
          } catch (IllegalAccessException e) {
            throw new RuntimeException(e);
          }
          deserialzedProperties.add(propertyName);
        } else {
          String message =
              "No setter/field for " + propertyName + " found on class " + getClazz().getName();
          if (properties.containsKey(propertyName.toLowerCase(Locale.US))) {
            message += " (fields/setters are case sensitive!)";
          }
          if (isThrowOnUnknownProperties()) {
            throw new RuntimeException(message);
          } else if (isWarnOnUnknownProperties()) {
            LOGGER.warning(message);
          }
        }
      }
      populateDocumentIdProperties(types, context, instance, deserialzedProperties);

      return instance;
    }

    // Populate @DocumentId annotated fields. If there is a conflict (@DocumentId annotation is
    // applied to a property that is already deserialized from the firestore document)
    // a runtime exception will be thrown.
    private void populateDocumentIdProperties(
        Map<TypeVariable<Class<T>>, Type> types,
        DeserializeContext context,
        T instance,
        HashSet<String> deserialzedProperties) {
      for (String docIdPropertyName : documentIdPropertyNames) {
        checkForDocIdConflict(docIdPropertyName, deserialzedProperties, context);
        DeserializeContext.ErrorPath childPath = context.errorPath.child(docIdPropertyName);
        if (setters.containsKey(docIdPropertyName)) {
          Method setter = setters.get(docIdPropertyName);
          Type[] params = setter.getGenericParameterTypes();
          if (params.length != 1) {
            throw deserializeError(childPath, "Setter does not have exactly one parameter");
          }
          Type resolvedType = resolveType(params[0], types);
          try {
            if (resolvedType == String.class) {
              setter.invoke(instance, context.documentRef.getId());
            } else {
              setter.invoke(instance, context.documentRef);
            }
          } catch (IllegalAccessException | InvocationTargetException e) {
            throw new RuntimeException(e);
          }
        } else {
          Field docIdField = fields.get(docIdPropertyName);
          try {
            if (docIdField.getType() == String.class) {
              docIdField.set(instance, context.documentRef.getId());
            } else {
              docIdField.set(instance, context.documentRef);
            }
          } catch (IllegalAccessException e) {
            throw new RuntimeException(e);
          }
        }
      }
    }

    @Override
    Map<String, Object> serialize(T object, DeserializeContext.ErrorPath path) {
      verifyValidType(object);
      Map<String, Object> result = new HashMap<>();
      for (String property : properties.values()) {
        // Skip @DocumentId annotated properties;
        if (documentIdPropertyNames.contains(property)) {
          continue;
        }

        Object propertyValue;
        if (getters.containsKey(property)) {
          Method getter = getters.get(property);
          try {
            propertyValue = getter.invoke(object);
          } catch (IllegalAccessException | InvocationTargetException e) {
            throw new RuntimeException(e);
          }
        } else {
          // Must be a field
          Field field = fields.get(property);
          if (field == null) {
            throw new IllegalStateException("Bean property without field or getter: " + property);
          }
          try {
            propertyValue = field.get(object);
          } catch (IllegalAccessException e) {
            throw new RuntimeException(e);
          }
        }

        Object serializedValue;
        if (serverTimestamps.contains(property) && propertyValue == null) {
          // Replace null ServerTimestamp-annotated fields with the sentinel.
          serializedValue = FieldValue.serverTimestamp();
        } else {
          serializedValue = CustomClassMapper.serialize(propertyValue, path.child(property));
        }
        result.put(property, serializedValue);
      }
      return result;
    }

<<<<<<< HEAD
    private void applyFieldAnnotations(Field field) {
      if (field.isAnnotationPresent(ServerTimestamp.class)) {
        Class<?> fieldType = field.getType();
        if (fieldType != Date.class && fieldType != Timestamp.class && fieldType != Instant.class) {
          throw new IllegalArgumentException(
              "Field "
                  + field.getName()
                  + " is annotated with @ServerTimestamp but is "
                  + fieldType
                  + " instead of Date, Timestamp, or Instant.");
        }
        serverTimestamps.add(propertyName(field));
      }

      if (field.isAnnotationPresent(DocumentId.class)) {
        Class<?> fieldType = field.getType();
        ensureValidDocumentIdType("Field", "is", fieldType);
        documentIdPropertyNames.add(propertyName(field));
      }
    }

=======
>>>>>>> 846917b7
    private void applyGetterAnnotations(Method method) {
      if (method.isAnnotationPresent(ServerTimestamp.class)) {
        Class<?> returnType = method.getReturnType();
        if (returnType != Date.class
            && returnType != Timestamp.class
            && returnType != Instant.class) {
          throw new IllegalArgumentException(
              "Method "
                  + method.getName()
                  + " is annotated with @ServerTimestamp but returns "
                  + returnType
                  + " instead of Date, Timestamp, or Instant.");
        }
        serverTimestamps.add(propertyName(method));
      }

      // Even though the value will be skipped, we still check for type matching for consistency.
      if (method.isAnnotationPresent(DocumentId.class)) {
        Class<?> returnType = method.getReturnType();
        ensureValidDocumentIdType("Method", "returns", returnType);
        documentIdPropertyNames.add(propertyName(method));
      }
    }

    private void applySetterAnnotations(Method method) {
      if (method.isAnnotationPresent(ServerTimestamp.class)) {
        throw new IllegalArgumentException(
            "Method "
                + method.getName()
                + " is annotated with @ServerTimestamp but should not be. @ServerTimestamp can"
                + " only be applied to fields and getters, not setters.");
      }

      if (method.isAnnotationPresent(DocumentId.class)) {
        Class<?> paramType = method.getParameterTypes()[0];
        ensureValidDocumentIdType("Method", "accepts", paramType);
        documentIdPropertyNames.add(propertyName(method));
      }
    }

    private static boolean shouldIncludeGetter(Method method) {
      if (!method.getName().startsWith("get") && !method.getName().startsWith("is")) {
        return false;
      }
      // Exclude methods from Object.class
      if (method.getDeclaringClass().equals(Object.class)) {
        return false;
      }
      // Non-public methods
      if (!Modifier.isPublic(method.getModifiers())) {
        return false;
      }
      // Static methods
      if (Modifier.isStatic(method.getModifiers())) {
        return false;
      }
      // No return type
      if (method.getReturnType().equals(Void.TYPE)) {
        return false;
      }
      // Non-zero parameters
      if (method.getParameterTypes().length != 0) {
        return false;
      }
      // Excluded methods
      if (method.isAnnotationPresent(Exclude.class)) {
        return false;
      }
      return true;
    }

    private static boolean shouldIncludeSetter(Method method) {
      if (!method.getName().startsWith("set")) {
        return false;
      }
      // Exclude methods from Object.class
      if (method.getDeclaringClass().equals(Object.class)) {
        return false;
      }
      // Static methods
      if (Modifier.isStatic(method.getModifiers())) {
        return false;
      }
      // Has a return type
      if (!method.getReturnType().equals(Void.TYPE)) {
        return false;
      }
      // Methods without exactly one parameters
      if (method.getParameterTypes().length != 1) {
        return false;
      }
      // Excluded methods
      if (method.isAnnotationPresent(Exclude.class)) {
        return false;
      }
      return true;
    }

    private static boolean shouldIncludeField(Field field) {
      // Exclude methods from Object.class
      if (field.getDeclaringClass().equals(Object.class)) {
        return false;
      }
      // Non-public fields
      if (!Modifier.isPublic(field.getModifiers())) {
        return false;
      }
      // Static fields
      if (Modifier.isStatic(field.getModifiers())) {
        return false;
      }
      // Transient fields
      if (Modifier.isTransient(field.getModifiers())) {
        return false;
      }
      // Excluded fields
      if (field.isAnnotationPresent(Exclude.class)) {
        return false;
      }
      return true;
    }

    private static boolean isSetterOverride(Method base, Method override) {
      // We expect an overridden setter here
      hardAssert(
          base.getDeclaringClass().isAssignableFrom(override.getDeclaringClass()),
          "Expected override from a base class");
      hardAssert(base.getReturnType().equals(Void.TYPE), "Expected void return type");
      hardAssert(override.getReturnType().equals(Void.TYPE), "Expected void return type");

      Type[] baseParameterTypes = base.getParameterTypes();
      Type[] overrideParameterTypes = override.getParameterTypes();
      hardAssert(baseParameterTypes.length == 1, "Expected exactly one parameter");
      hardAssert(overrideParameterTypes.length == 1, "Expected exactly one parameter");

      return base.getName().equals(override.getName())
          && baseParameterTypes[0].equals(overrideParameterTypes[0]);
    }

    private static String propertyName(Method method) {
      String annotatedName = annotatedName(method);
      return annotatedName != null ? annotatedName : serializedName(method.getName());
    }

    private static String serializedName(String methodName) {
      String[] prefixes = new String[] {"get", "set", "is"};
      String methodPrefix = null;
      for (String prefix : prefixes) {
        if (methodName.startsWith(prefix)) {
          methodPrefix = prefix;
        }
      }
      if (methodPrefix == null) {
        throw new IllegalArgumentException("Unknown Bean prefix for method: " + methodName);
      }
      String strippedName = methodName.substring(methodPrefix.length());

      // Make sure the first word or upper-case prefix is converted to lower-case
      char[] chars = strippedName.toCharArray();
      int pos = 0;
      while (pos < chars.length && Character.isUpperCase(chars[pos])) {
        chars[pos] = Character.toLowerCase(chars[pos]);
        pos++;
      }
      return new String(chars);
    }
  }
}<|MERGE_RESOLUTION|>--- conflicted
+++ resolved
@@ -949,30 +949,6 @@
       return result;
     }
 
-<<<<<<< HEAD
-    private void applyFieldAnnotations(Field field) {
-      if (field.isAnnotationPresent(ServerTimestamp.class)) {
-        Class<?> fieldType = field.getType();
-        if (fieldType != Date.class && fieldType != Timestamp.class && fieldType != Instant.class) {
-          throw new IllegalArgumentException(
-              "Field "
-                  + field.getName()
-                  + " is annotated with @ServerTimestamp but is "
-                  + fieldType
-                  + " instead of Date, Timestamp, or Instant.");
-        }
-        serverTimestamps.add(propertyName(field));
-      }
-
-      if (field.isAnnotationPresent(DocumentId.class)) {
-        Class<?> fieldType = field.getType();
-        ensureValidDocumentIdType("Field", "is", fieldType);
-        documentIdPropertyNames.add(propertyName(field));
-      }
-    }
-
-=======
->>>>>>> 846917b7
     private void applyGetterAnnotations(Method method) {
       if (method.isAnnotationPresent(ServerTimestamp.class)) {
         Class<?> returnType = method.getReturnType();
