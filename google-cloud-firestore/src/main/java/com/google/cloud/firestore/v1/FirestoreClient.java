/*
 * Copyright 2022 Google LLC
 *
 * Licensed under the Apache License, Version 2.0 (the "License");
 * you may not use this file except in compliance with the License.
 * You may obtain a copy of the License at
 *
 *      https://www.apache.org/licenses/LICENSE-2.0
 *
 * Unless required by applicable law or agreed to in writing, software
 * distributed under the License is distributed on an "AS IS" BASIS,
 * WITHOUT WARRANTIES OR CONDITIONS OF ANY KIND, either express or implied.
 * See the License for the specific language governing permissions and
 * limitations under the License.
 */

package com.google.cloud.firestore.v1;

import com.google.api.core.ApiFuture;
import com.google.api.core.ApiFutures;
import com.google.api.gax.core.BackgroundResource;
import com.google.api.gax.paging.AbstractFixedSizeCollection;
import com.google.api.gax.paging.AbstractPage;
import com.google.api.gax.paging.AbstractPagedListResponse;
import com.google.api.gax.rpc.BidiStreamingCallable;
import com.google.api.gax.rpc.PageContext;
import com.google.api.gax.rpc.ServerStreamingCallable;
import com.google.api.gax.rpc.UnaryCallable;
import com.google.cloud.firestore.v1.stub.FirestoreStub;
import com.google.cloud.firestore.v1.stub.FirestoreStubSettings;
import com.google.common.util.concurrent.MoreExecutors;
import com.google.firestore.v1.BatchGetDocumentsRequest;
import com.google.firestore.v1.BatchGetDocumentsResponse;
import com.google.firestore.v1.BatchWriteRequest;
import com.google.firestore.v1.BatchWriteResponse;
import com.google.firestore.v1.BeginTransactionRequest;
import com.google.firestore.v1.BeginTransactionResponse;
import com.google.firestore.v1.CommitRequest;
import com.google.firestore.v1.CommitResponse;
import com.google.firestore.v1.CreateDocumentRequest;
import com.google.firestore.v1.Cursor;
import com.google.firestore.v1.DeleteDocumentRequest;
import com.google.firestore.v1.Document;
import com.google.firestore.v1.DocumentMask;
import com.google.firestore.v1.GetDocumentRequest;
import com.google.firestore.v1.ListCollectionIdsRequest;
import com.google.firestore.v1.ListCollectionIdsResponse;
import com.google.firestore.v1.ListDocumentsRequest;
import com.google.firestore.v1.ListDocumentsResponse;
import com.google.firestore.v1.ListenRequest;
import com.google.firestore.v1.ListenResponse;
import com.google.firestore.v1.PartitionQueryRequest;
import com.google.firestore.v1.PartitionQueryResponse;
import com.google.firestore.v1.RollbackRequest;
import com.google.firestore.v1.RunAggregationQueryRequest;
import com.google.firestore.v1.RunAggregationQueryResponse;
import com.google.firestore.v1.RunQueryRequest;
import com.google.firestore.v1.RunQueryResponse;
import com.google.firestore.v1.UpdateDocumentRequest;
import com.google.firestore.v1.Write;
import com.google.firestore.v1.WriteRequest;
import com.google.firestore.v1.WriteResponse;
import com.google.protobuf.ByteString;
import com.google.protobuf.Empty;
import java.io.IOException;
import java.util.List;
import java.util.concurrent.TimeUnit;
import javax.annotation.Generated;

// AUTO-GENERATED DOCUMENTATION AND CLASS.
/**
 * Service Description: The Cloud Firestore service.
 *
 * <p>Cloud Firestore is a fast, fully managed, serverless, cloud-native NoSQL document database
 * that simplifies storing, syncing, and querying data for your mobile, web, and IoT apps at global
 * scale. Its client libraries provide live synchronization and offline support, while its security
 * features and integrations with Firebase and Google Cloud Platform (GCP) accelerate building truly
 * serverless apps.
 *
 * <p>This class provides the ability to make remote calls to the backing service through method
 * calls that map to API methods. Sample code to get started:
 *
 * <pre>{@code
 * // This snippet has been automatically generated and should be regarded as a code template only.
 * // It will require modifications to work:
 * // - It may require correct/in-range values for request initialization.
 * // - It may require specifying regional endpoints when creating the service client as shown in
 * // https://cloud.google.com/java/docs/setup#configure_endpoints_for_the_client_library
 * try (FirestoreClient firestoreClient = FirestoreClient.create()) {
 *   GetDocumentRequest request =
 *       GetDocumentRequest.newBuilder()
 *           .setName("name3373707")
 *           .setMask(DocumentMask.newBuilder().build())
 *           .build();
 *   Document response = firestoreClient.getDocument(request);
 * }
 * }</pre>
 *
 * <p>Note: close() needs to be called on the FirestoreClient object to clean up resources such as
 * threads. In the example above, try-with-resources is used, which automatically calls close().
 *
 * <p>The surface of this class includes several types of Java methods for each of the API's
 * methods:
 *
 * <ol>
 *   <li>A "flattened" method. With this type of method, the fields of the request type have been
 *       converted into function parameters. It may be the case that not all fields are available as
 *       parameters, and not every API method will have a flattened method entry point.
 *   <li>A "request object" method. This type of method only takes one parameter, a request object,
 *       which must be constructed before the call. Not every API method will have a request object
 *       method.
 *   <li>A "callable" method. This type of method takes no parameters and returns an immutable API
 *       callable object, which can be used to initiate calls to the service.
 * </ol>
 *
 * <p>See the individual methods for example code.
 *
 * <p>Many parameters require resource names to be formatted in a particular way. To assist with
 * these names, this class includes a format method for each type of name, and additionally a parse
 * method to extract the individual identifiers contained within names that are returned.
 *
 * <p>This class can be customized by passing in a custom instance of FirestoreSettings to create().
 * For example:
 *
 * <p>To customize credentials:
 *
 * <pre>{@code
 * // This snippet has been automatically generated and should be regarded as a code template only.
 * // It will require modifications to work:
 * // - It may require correct/in-range values for request initialization.
 * // - It may require specifying regional endpoints when creating the service client as shown in
 * // https://cloud.google.com/java/docs/setup#configure_endpoints_for_the_client_library
 * FirestoreSettings firestoreSettings =
 *     FirestoreSettings.newBuilder()
 *         .setCredentialsProvider(FixedCredentialsProvider.create(myCredentials))
 *         .build();
 * FirestoreClient firestoreClient = FirestoreClient.create(firestoreSettings);
 * }</pre>
 *
 * <p>To customize the endpoint:
 *
 * <pre>{@code
 * // This snippet has been automatically generated and should be regarded as a code template only.
 * // It will require modifications to work:
 * // - It may require correct/in-range values for request initialization.
 * // - It may require specifying regional endpoints when creating the service client as shown in
 * // https://cloud.google.com/java/docs/setup#configure_endpoints_for_the_client_library
 * FirestoreSettings firestoreSettings =
 *     FirestoreSettings.newBuilder().setEndpoint(myEndpoint).build();
 * FirestoreClient firestoreClient = FirestoreClient.create(firestoreSettings);
 * }</pre>
 *
<<<<<<< HEAD
=======
 * <p>To use REST (HTTP1.1/JSON) transport (instead of gRPC) for sending and receiving requests over
 * the wire:
 *
 * <pre>{@code
 * // This snippet has been automatically generated and should be regarded as a code template only.
 * // It will require modifications to work:
 * // - It may require correct/in-range values for request initialization.
 * // - It may require specifying regional endpoints when creating the service client as shown in
 * // https://cloud.google.com/java/docs/setup#configure_endpoints_for_the_client_library
 * FirestoreSettings firestoreSettings =
 *     FirestoreSettings.newBuilder()
 *         .setTransportChannelProvider(
 *             FirestoreSettings.defaultHttpJsonTransportProviderBuilder().build())
 *         .build();
 * FirestoreClient firestoreClient = FirestoreClient.create(firestoreSettings);
 * }</pre>
 *
>>>>>>> 0e3e2ac9
 * <p>Please refer to the GitHub repository's samples for more quickstart code snippets.
 */
@Generated("by gapic-generator-java")
public class FirestoreClient implements BackgroundResource {
  private final FirestoreSettings settings;
  private final FirestoreStub stub;

  /** Constructs an instance of FirestoreClient with default settings. */
  public static final FirestoreClient create() throws IOException {
    return create(FirestoreSettings.newBuilder().build());
  }

  /**
   * Constructs an instance of FirestoreClient, using the given settings. The channels are created
   * based on the settings passed in, or defaults for any settings that are not set.
   */
  public static final FirestoreClient create(FirestoreSettings settings) throws IOException {
    return new FirestoreClient(settings);
  }

  /**
   * Constructs an instance of FirestoreClient, using the given stub for making calls. This is for
   * advanced usage - prefer using create(FirestoreSettings).
   */
  public static final FirestoreClient create(FirestoreStub stub) {
    return new FirestoreClient(stub);
  }

  /**
   * Constructs an instance of FirestoreClient, using the given settings. This is protected so that
   * it is easy to make a subclass, but otherwise, the static factory methods should be preferred.
   */
  protected FirestoreClient(FirestoreSettings settings) throws IOException {
    this.settings = settings;
    this.stub = ((FirestoreStubSettings) settings.getStubSettings()).createStub();
  }

  protected FirestoreClient(FirestoreStub stub) {
    this.settings = null;
    this.stub = stub;
  }

  public final FirestoreSettings getSettings() {
    return settings;
  }

  public FirestoreStub getStub() {
    return stub;
  }

  // AUTO-GENERATED DOCUMENTATION AND METHOD.
  /**
   * Gets a single document.
   *
   * <p>Sample code:
   *
   * <pre>{@code
   * // This snippet has been automatically generated and should be regarded as a code template only.
   * // It will require modifications to work:
   * // - It may require correct/in-range values for request initialization.
   * // - It may require specifying regional endpoints when creating the service client as shown in
   * // https://cloud.google.com/java/docs/setup#configure_endpoints_for_the_client_library
   * try (FirestoreClient firestoreClient = FirestoreClient.create()) {
   *   GetDocumentRequest request =
   *       GetDocumentRequest.newBuilder()
   *           .setName("name3373707")
   *           .setMask(DocumentMask.newBuilder().build())
   *           .build();
   *   Document response = firestoreClient.getDocument(request);
   * }
   * }</pre>
   *
   * @param request The request object containing all of the parameters for the API call.
   * @throws com.google.api.gax.rpc.ApiException if the remote call fails
   */
  public final Document getDocument(GetDocumentRequest request) {
    return getDocumentCallable().call(request);
  }

  // AUTO-GENERATED DOCUMENTATION AND METHOD.
  /**
   * Gets a single document.
   *
   * <p>Sample code:
   *
   * <pre>{@code
   * // This snippet has been automatically generated and should be regarded as a code template only.
   * // It will require modifications to work:
   * // - It may require correct/in-range values for request initialization.
   * // - It may require specifying regional endpoints when creating the service client as shown in
   * // https://cloud.google.com/java/docs/setup#configure_endpoints_for_the_client_library
   * try (FirestoreClient firestoreClient = FirestoreClient.create()) {
   *   GetDocumentRequest request =
   *       GetDocumentRequest.newBuilder()
   *           .setName("name3373707")
   *           .setMask(DocumentMask.newBuilder().build())
   *           .build();
   *   ApiFuture<Document> future = firestoreClient.getDocumentCallable().futureCall(request);
   *   // Do something.
   *   Document response = future.get();
   * }
   * }</pre>
   */
  public final UnaryCallable<GetDocumentRequest, Document> getDocumentCallable() {
    return stub.getDocumentCallable();
  }

  // AUTO-GENERATED DOCUMENTATION AND METHOD.
  /**
   * Lists documents.
   *
   * <p>Sample code:
   *
   * <pre>{@code
   * // This snippet has been automatically generated and should be regarded as a code template only.
   * // It will require modifications to work:
   * // - It may require correct/in-range values for request initialization.
   * // - It may require specifying regional endpoints when creating the service client as shown in
   * // https://cloud.google.com/java/docs/setup#configure_endpoints_for_the_client_library
   * try (FirestoreClient firestoreClient = FirestoreClient.create()) {
   *   ListDocumentsRequest request =
   *       ListDocumentsRequest.newBuilder()
   *           .setParent("parent-995424086")
   *           .setCollectionId("collectionId1636075609")
   *           .setPageSize(883849137)
   *           .setPageToken("pageToken873572522")
   *           .setOrderBy("orderBy-1207110587")
   *           .setMask(DocumentMask.newBuilder().build())
   *           .setShowMissing(true)
   *           .build();
   *   for (Document element : firestoreClient.listDocuments(request).iterateAll()) {
   *     // doThingsWith(element);
   *   }
   * }
   * }</pre>
   *
   * @param request The request object containing all of the parameters for the API call.
   * @throws com.google.api.gax.rpc.ApiException if the remote call fails
   */
  public final ListDocumentsPagedResponse listDocuments(ListDocumentsRequest request) {
    return listDocumentsPagedCallable().call(request);
  }

  // AUTO-GENERATED DOCUMENTATION AND METHOD.
  /**
   * Lists documents.
   *
   * <p>Sample code:
   *
   * <pre>{@code
   * // This snippet has been automatically generated and should be regarded as a code template only.
   * // It will require modifications to work:
   * // - It may require correct/in-range values for request initialization.
   * // - It may require specifying regional endpoints when creating the service client as shown in
   * // https://cloud.google.com/java/docs/setup#configure_endpoints_for_the_client_library
   * try (FirestoreClient firestoreClient = FirestoreClient.create()) {
   *   ListDocumentsRequest request =
   *       ListDocumentsRequest.newBuilder()
   *           .setParent("parent-995424086")
   *           .setCollectionId("collectionId1636075609")
   *           .setPageSize(883849137)
   *           .setPageToken("pageToken873572522")
   *           .setOrderBy("orderBy-1207110587")
   *           .setMask(DocumentMask.newBuilder().build())
   *           .setShowMissing(true)
   *           .build();
   *   ApiFuture<Document> future = firestoreClient.listDocumentsPagedCallable().futureCall(request);
   *   // Do something.
   *   for (Document element : future.get().iterateAll()) {
   *     // doThingsWith(element);
   *   }
   * }
   * }</pre>
   */
  public final UnaryCallable<ListDocumentsRequest, ListDocumentsPagedResponse>
      listDocumentsPagedCallable() {
    return stub.listDocumentsPagedCallable();
  }

  // AUTO-GENERATED DOCUMENTATION AND METHOD.
  /**
   * Lists documents.
   *
   * <p>Sample code:
   *
   * <pre>{@code
   * // This snippet has been automatically generated and should be regarded as a code template only.
   * // It will require modifications to work:
   * // - It may require correct/in-range values for request initialization.
   * // - It may require specifying regional endpoints when creating the service client as shown in
   * // https://cloud.google.com/java/docs/setup#configure_endpoints_for_the_client_library
   * try (FirestoreClient firestoreClient = FirestoreClient.create()) {
   *   ListDocumentsRequest request =
   *       ListDocumentsRequest.newBuilder()
   *           .setParent("parent-995424086")
   *           .setCollectionId("collectionId1636075609")
   *           .setPageSize(883849137)
   *           .setPageToken("pageToken873572522")
   *           .setOrderBy("orderBy-1207110587")
   *           .setMask(DocumentMask.newBuilder().build())
   *           .setShowMissing(true)
   *           .build();
   *   while (true) {
   *     ListDocumentsResponse response = firestoreClient.listDocumentsCallable().call(request);
   *     for (Document element : response.getDocumentsList()) {
   *       // doThingsWith(element);
   *     }
   *     String nextPageToken = response.getNextPageToken();
   *     if (!Strings.isNullOrEmpty(nextPageToken)) {
   *       request = request.toBuilder().setPageToken(nextPageToken).build();
   *     } else {
   *       break;
   *     }
   *   }
   * }
   * }</pre>
   */
  public final UnaryCallable<ListDocumentsRequest, ListDocumentsResponse> listDocumentsCallable() {
    return stub.listDocumentsCallable();
  }

  // AUTO-GENERATED DOCUMENTATION AND METHOD.
  /**
   * Updates or inserts a document.
   *
   * <p>Sample code:
   *
   * <pre>{@code
   * // This snippet has been automatically generated and should be regarded as a code template only.
   * // It will require modifications to work:
   * // - It may require correct/in-range values for request initialization.
   * // - It may require specifying regional endpoints when creating the service client as shown in
   * // https://cloud.google.com/java/docs/setup#configure_endpoints_for_the_client_library
   * try (FirestoreClient firestoreClient = FirestoreClient.create()) {
   *   Document document = Document.newBuilder().build();
   *   DocumentMask updateMask = DocumentMask.newBuilder().build();
   *   Document response = firestoreClient.updateDocument(document, updateMask);
   * }
   * }</pre>
   *
   * @param document Required. The updated document. Creates the document if it does not already
   *     exist.
   * @param updateMask The fields to update. None of the field paths in the mask may contain a
   *     reserved name.
   *     <p>If the document exists on the server and has fields not referenced in the mask, they are
   *     left unchanged. Fields referenced in the mask, but not present in the input document, are
   *     deleted from the document on the server.
   * @throws com.google.api.gax.rpc.ApiException if the remote call fails
   */
  public final Document updateDocument(Document document, DocumentMask updateMask) {
    UpdateDocumentRequest request =
        UpdateDocumentRequest.newBuilder().setDocument(document).setUpdateMask(updateMask).build();
    return updateDocument(request);
  }

  // AUTO-GENERATED DOCUMENTATION AND METHOD.
  /**
   * Updates or inserts a document.
   *
   * <p>Sample code:
   *
   * <pre>{@code
   * // This snippet has been automatically generated and should be regarded as a code template only.
   * // It will require modifications to work:
   * // - It may require correct/in-range values for request initialization.
   * // - It may require specifying regional endpoints when creating the service client as shown in
   * // https://cloud.google.com/java/docs/setup#configure_endpoints_for_the_client_library
   * try (FirestoreClient firestoreClient = FirestoreClient.create()) {
   *   UpdateDocumentRequest request =
   *       UpdateDocumentRequest.newBuilder()
   *           .setDocument(Document.newBuilder().build())
   *           .setUpdateMask(DocumentMask.newBuilder().build())
   *           .setMask(DocumentMask.newBuilder().build())
   *           .setCurrentDocument(Precondition.newBuilder().build())
   *           .build();
   *   Document response = firestoreClient.updateDocument(request);
   * }
   * }</pre>
   *
   * @param request The request object containing all of the parameters for the API call.
   * @throws com.google.api.gax.rpc.ApiException if the remote call fails
   */
  public final Document updateDocument(UpdateDocumentRequest request) {
    return updateDocumentCallable().call(request);
  }

  // AUTO-GENERATED DOCUMENTATION AND METHOD.
  /**
   * Updates or inserts a document.
   *
   * <p>Sample code:
   *
   * <pre>{@code
   * // This snippet has been automatically generated and should be regarded as a code template only.
   * // It will require modifications to work:
   * // - It may require correct/in-range values for request initialization.
   * // - It may require specifying regional endpoints when creating the service client as shown in
   * // https://cloud.google.com/java/docs/setup#configure_endpoints_for_the_client_library
   * try (FirestoreClient firestoreClient = FirestoreClient.create()) {
   *   UpdateDocumentRequest request =
   *       UpdateDocumentRequest.newBuilder()
   *           .setDocument(Document.newBuilder().build())
   *           .setUpdateMask(DocumentMask.newBuilder().build())
   *           .setMask(DocumentMask.newBuilder().build())
   *           .setCurrentDocument(Precondition.newBuilder().build())
   *           .build();
   *   ApiFuture<Document> future = firestoreClient.updateDocumentCallable().futureCall(request);
   *   // Do something.
   *   Document response = future.get();
   * }
   * }</pre>
   */
  public final UnaryCallable<UpdateDocumentRequest, Document> updateDocumentCallable() {
    return stub.updateDocumentCallable();
  }

  // AUTO-GENERATED DOCUMENTATION AND METHOD.
  /**
   * Deletes a document.
   *
   * <p>Sample code:
   *
   * <pre>{@code
   * // This snippet has been automatically generated and should be regarded as a code template only.
   * // It will require modifications to work:
   * // - It may require correct/in-range values for request initialization.
   * // - It may require specifying regional endpoints when creating the service client as shown in
   * // https://cloud.google.com/java/docs/setup#configure_endpoints_for_the_client_library
   * try (FirestoreClient firestoreClient = FirestoreClient.create()) {
   *   String name = "name3373707";
   *   firestoreClient.deleteDocument(name);
   * }
   * }</pre>
   *
   * @param name Required. The resource name of the Document to delete. In the format:
   *     `projects/{project_id}/databases/{database_id}/documents/{document_path}`.
   * @throws com.google.api.gax.rpc.ApiException if the remote call fails
   */
  public final void deleteDocument(String name) {
    DeleteDocumentRequest request = DeleteDocumentRequest.newBuilder().setName(name).build();
    deleteDocument(request);
  }

  // AUTO-GENERATED DOCUMENTATION AND METHOD.
  /**
   * Deletes a document.
   *
   * <p>Sample code:
   *
   * <pre>{@code
   * // This snippet has been automatically generated and should be regarded as a code template only.
   * // It will require modifications to work:
   * // - It may require correct/in-range values for request initialization.
   * // - It may require specifying regional endpoints when creating the service client as shown in
   * // https://cloud.google.com/java/docs/setup#configure_endpoints_for_the_client_library
   * try (FirestoreClient firestoreClient = FirestoreClient.create()) {
   *   DeleteDocumentRequest request =
   *       DeleteDocumentRequest.newBuilder()
   *           .setName("name3373707")
   *           .setCurrentDocument(Precondition.newBuilder().build())
   *           .build();
   *   firestoreClient.deleteDocument(request);
   * }
   * }</pre>
   *
   * @param request The request object containing all of the parameters for the API call.
   * @throws com.google.api.gax.rpc.ApiException if the remote call fails
   */
  public final void deleteDocument(DeleteDocumentRequest request) {
    deleteDocumentCallable().call(request);
  }

  // AUTO-GENERATED DOCUMENTATION AND METHOD.
  /**
   * Deletes a document.
   *
   * <p>Sample code:
   *
   * <pre>{@code
   * // This snippet has been automatically generated and should be regarded as a code template only.
   * // It will require modifications to work:
   * // - It may require correct/in-range values for request initialization.
   * // - It may require specifying regional endpoints when creating the service client as shown in
   * // https://cloud.google.com/java/docs/setup#configure_endpoints_for_the_client_library
   * try (FirestoreClient firestoreClient = FirestoreClient.create()) {
   *   DeleteDocumentRequest request =
   *       DeleteDocumentRequest.newBuilder()
   *           .setName("name3373707")
   *           .setCurrentDocument(Precondition.newBuilder().build())
   *           .build();
   *   ApiFuture<Empty> future = firestoreClient.deleteDocumentCallable().futureCall(request);
   *   // Do something.
   *   future.get();
   * }
   * }</pre>
   */
  public final UnaryCallable<DeleteDocumentRequest, Empty> deleteDocumentCallable() {
    return stub.deleteDocumentCallable();
  }

  // AUTO-GENERATED DOCUMENTATION AND METHOD.
  /**
   * Gets multiple documents.
   *
   * <p>Documents returned by this method are not guaranteed to be returned in the same order that
   * they were requested.
   *
   * <p>Sample code:
   *
   * <pre>{@code
   * // This snippet has been automatically generated and should be regarded as a code template only.
   * // It will require modifications to work:
   * // - It may require correct/in-range values for request initialization.
   * // - It may require specifying regional endpoints when creating the service client as shown in
   * // https://cloud.google.com/java/docs/setup#configure_endpoints_for_the_client_library
   * try (FirestoreClient firestoreClient = FirestoreClient.create()) {
   *   BatchGetDocumentsRequest request =
   *       BatchGetDocumentsRequest.newBuilder()
   *           .setDatabase("database1789464955")
   *           .addAllDocuments(new ArrayList<String>())
   *           .setMask(DocumentMask.newBuilder().build())
   *           .build();
   *   ServerStream<BatchGetDocumentsResponse> stream =
   *       firestoreClient.batchGetDocumentsCallable().call(request);
   *   for (BatchGetDocumentsResponse response : stream) {
   *     // Do something when a response is received.
   *   }
   * }
   * }</pre>
   */
  public final ServerStreamingCallable<BatchGetDocumentsRequest, BatchGetDocumentsResponse>
      batchGetDocumentsCallable() {
    return stub.batchGetDocumentsCallable();
  }

  // AUTO-GENERATED DOCUMENTATION AND METHOD.
  /**
   * Starts a new transaction.
   *
   * <p>Sample code:
   *
   * <pre>{@code
   * // This snippet has been automatically generated and should be regarded as a code template only.
   * // It will require modifications to work:
   * // - It may require correct/in-range values for request initialization.
   * // - It may require specifying regional endpoints when creating the service client as shown in
   * // https://cloud.google.com/java/docs/setup#configure_endpoints_for_the_client_library
   * try (FirestoreClient firestoreClient = FirestoreClient.create()) {
   *   String database = "database1789464955";
   *   BeginTransactionResponse response = firestoreClient.beginTransaction(database);
   * }
   * }</pre>
   *
   * @param database Required. The database name. In the format:
   *     `projects/{project_id}/databases/{database_id}`.
   * @throws com.google.api.gax.rpc.ApiException if the remote call fails
   */
  public final BeginTransactionResponse beginTransaction(String database) {
    BeginTransactionRequest request =
        BeginTransactionRequest.newBuilder().setDatabase(database).build();
    return beginTransaction(request);
  }

  // AUTO-GENERATED DOCUMENTATION AND METHOD.
  /**
   * Starts a new transaction.
   *
   * <p>Sample code:
   *
   * <pre>{@code
   * // This snippet has been automatically generated and should be regarded as a code template only.
   * // It will require modifications to work:
   * // - It may require correct/in-range values for request initialization.
   * // - It may require specifying regional endpoints when creating the service client as shown in
   * // https://cloud.google.com/java/docs/setup#configure_endpoints_for_the_client_library
   * try (FirestoreClient firestoreClient = FirestoreClient.create()) {
   *   BeginTransactionRequest request =
   *       BeginTransactionRequest.newBuilder()
   *           .setDatabase("database1789464955")
   *           .setOptions(TransactionOptions.newBuilder().build())
   *           .build();
   *   BeginTransactionResponse response = firestoreClient.beginTransaction(request);
   * }
   * }</pre>
   *
   * @param request The request object containing all of the parameters for the API call.
   * @throws com.google.api.gax.rpc.ApiException if the remote call fails
   */
  public final BeginTransactionResponse beginTransaction(BeginTransactionRequest request) {
    return beginTransactionCallable().call(request);
  }

  // AUTO-GENERATED DOCUMENTATION AND METHOD.
  /**
   * Starts a new transaction.
   *
   * <p>Sample code:
   *
   * <pre>{@code
   * // This snippet has been automatically generated and should be regarded as a code template only.
   * // It will require modifications to work:
   * // - It may require correct/in-range values for request initialization.
   * // - It may require specifying regional endpoints when creating the service client as shown in
   * // https://cloud.google.com/java/docs/setup#configure_endpoints_for_the_client_library
   * try (FirestoreClient firestoreClient = FirestoreClient.create()) {
   *   BeginTransactionRequest request =
   *       BeginTransactionRequest.newBuilder()
   *           .setDatabase("database1789464955")
   *           .setOptions(TransactionOptions.newBuilder().build())
   *           .build();
   *   ApiFuture<BeginTransactionResponse> future =
   *       firestoreClient.beginTransactionCallable().futureCall(request);
   *   // Do something.
   *   BeginTransactionResponse response = future.get();
   * }
   * }</pre>
   */
  public final UnaryCallable<BeginTransactionRequest, BeginTransactionResponse>
      beginTransactionCallable() {
    return stub.beginTransactionCallable();
  }

  // AUTO-GENERATED DOCUMENTATION AND METHOD.
  /**
   * Commits a transaction, while optionally updating documents.
   *
   * <p>Sample code:
   *
   * <pre>{@code
   * // This snippet has been automatically generated and should be regarded as a code template only.
   * // It will require modifications to work:
   * // - It may require correct/in-range values for request initialization.
   * // - It may require specifying regional endpoints when creating the service client as shown in
   * // https://cloud.google.com/java/docs/setup#configure_endpoints_for_the_client_library
   * try (FirestoreClient firestoreClient = FirestoreClient.create()) {
   *   String database = "database1789464955";
   *   List<Write> writes = new ArrayList<>();
   *   CommitResponse response = firestoreClient.commit(database, writes);
   * }
   * }</pre>
   *
   * @param database Required. The database name. In the format:
   *     `projects/{project_id}/databases/{database_id}`.
   * @param writes The writes to apply.
   *     <p>Always executed atomically and in order.
   * @throws com.google.api.gax.rpc.ApiException if the remote call fails
   */
  public final CommitResponse commit(String database, List<Write> writes) {
    CommitRequest request =
        CommitRequest.newBuilder().setDatabase(database).addAllWrites(writes).build();
    return commit(request);
  }

  // AUTO-GENERATED DOCUMENTATION AND METHOD.
  /**
   * Commits a transaction, while optionally updating documents.
   *
   * <p>Sample code:
   *
   * <pre>{@code
   * // This snippet has been automatically generated and should be regarded as a code template only.
   * // It will require modifications to work:
   * // - It may require correct/in-range values for request initialization.
   * // - It may require specifying regional endpoints when creating the service client as shown in
   * // https://cloud.google.com/java/docs/setup#configure_endpoints_for_the_client_library
   * try (FirestoreClient firestoreClient = FirestoreClient.create()) {
   *   CommitRequest request =
   *       CommitRequest.newBuilder()
   *           .setDatabase("database1789464955")
   *           .addAllWrites(new ArrayList<Write>())
   *           .setTransaction(ByteString.EMPTY)
   *           .build();
   *   CommitResponse response = firestoreClient.commit(request);
   * }
   * }</pre>
   *
   * @param request The request object containing all of the parameters for the API call.
   * @throws com.google.api.gax.rpc.ApiException if the remote call fails
   */
  public final CommitResponse commit(CommitRequest request) {
    return commitCallable().call(request);
  }

  // AUTO-GENERATED DOCUMENTATION AND METHOD.
  /**
   * Commits a transaction, while optionally updating documents.
   *
   * <p>Sample code:
   *
   * <pre>{@code
   * // This snippet has been automatically generated and should be regarded as a code template only.
   * // It will require modifications to work:
   * // - It may require correct/in-range values for request initialization.
   * // - It may require specifying regional endpoints when creating the service client as shown in
   * // https://cloud.google.com/java/docs/setup#configure_endpoints_for_the_client_library
   * try (FirestoreClient firestoreClient = FirestoreClient.create()) {
   *   CommitRequest request =
   *       CommitRequest.newBuilder()
   *           .setDatabase("database1789464955")
   *           .addAllWrites(new ArrayList<Write>())
   *           .setTransaction(ByteString.EMPTY)
   *           .build();
   *   ApiFuture<CommitResponse> future = firestoreClient.commitCallable().futureCall(request);
   *   // Do something.
   *   CommitResponse response = future.get();
   * }
   * }</pre>
   */
  public final UnaryCallable<CommitRequest, CommitResponse> commitCallable() {
    return stub.commitCallable();
  }

  // AUTO-GENERATED DOCUMENTATION AND METHOD.
  /**
   * Rolls back a transaction.
   *
   * <p>Sample code:
   *
   * <pre>{@code
   * // This snippet has been automatically generated and should be regarded as a code template only.
   * // It will require modifications to work:
   * // - It may require correct/in-range values for request initialization.
   * // - It may require specifying regional endpoints when creating the service client as shown in
   * // https://cloud.google.com/java/docs/setup#configure_endpoints_for_the_client_library
   * try (FirestoreClient firestoreClient = FirestoreClient.create()) {
   *   String database = "database1789464955";
   *   ByteString transaction = ByteString.EMPTY;
   *   firestoreClient.rollback(database, transaction);
   * }
   * }</pre>
   *
   * @param database Required. The database name. In the format:
   *     `projects/{project_id}/databases/{database_id}`.
   * @param transaction Required. The transaction to roll back.
   * @throws com.google.api.gax.rpc.ApiException if the remote call fails
   */
  public final void rollback(String database, ByteString transaction) {
    RollbackRequest request =
        RollbackRequest.newBuilder().setDatabase(database).setTransaction(transaction).build();
    rollback(request);
  }

  // AUTO-GENERATED DOCUMENTATION AND METHOD.
  /**
   * Rolls back a transaction.
   *
   * <p>Sample code:
   *
   * <pre>{@code
   * // This snippet has been automatically generated and should be regarded as a code template only.
   * // It will require modifications to work:
   * // - It may require correct/in-range values for request initialization.
   * // - It may require specifying regional endpoints when creating the service client as shown in
   * // https://cloud.google.com/java/docs/setup#configure_endpoints_for_the_client_library
   * try (FirestoreClient firestoreClient = FirestoreClient.create()) {
   *   RollbackRequest request =
   *       RollbackRequest.newBuilder()
   *           .setDatabase("database1789464955")
   *           .setTransaction(ByteString.EMPTY)
   *           .build();
   *   firestoreClient.rollback(request);
   * }
   * }</pre>
   *
   * @param request The request object containing all of the parameters for the API call.
   * @throws com.google.api.gax.rpc.ApiException if the remote call fails
   */
  public final void rollback(RollbackRequest request) {
    rollbackCallable().call(request);
  }

  // AUTO-GENERATED DOCUMENTATION AND METHOD.
  /**
   * Rolls back a transaction.
   *
   * <p>Sample code:
   *
   * <pre>{@code
   * // This snippet has been automatically generated and should be regarded as a code template only.
   * // It will require modifications to work:
   * // - It may require correct/in-range values for request initialization.
   * // - It may require specifying regional endpoints when creating the service client as shown in
   * // https://cloud.google.com/java/docs/setup#configure_endpoints_for_the_client_library
   * try (FirestoreClient firestoreClient = FirestoreClient.create()) {
   *   RollbackRequest request =
   *       RollbackRequest.newBuilder()
   *           .setDatabase("database1789464955")
   *           .setTransaction(ByteString.EMPTY)
   *           .build();
   *   ApiFuture<Empty> future = firestoreClient.rollbackCallable().futureCall(request);
   *   // Do something.
   *   future.get();
   * }
   * }</pre>
   */
  public final UnaryCallable<RollbackRequest, Empty> rollbackCallable() {
    return stub.rollbackCallable();
  }

  // AUTO-GENERATED DOCUMENTATION AND METHOD.
  /**
   * Runs a query.
   *
   * <p>Sample code:
   *
   * <pre>{@code
   * // This snippet has been automatically generated and should be regarded as a code template only.
   * // It will require modifications to work:
   * // - It may require correct/in-range values for request initialization.
   * // - It may require specifying regional endpoints when creating the service client as shown in
   * // https://cloud.google.com/java/docs/setup#configure_endpoints_for_the_client_library
   * try (FirestoreClient firestoreClient = FirestoreClient.create()) {
   *   RunQueryRequest request = RunQueryRequest.newBuilder().setParent("parent-995424086").build();
   *   ServerStream<RunQueryResponse> stream = firestoreClient.runQueryCallable().call(request);
   *   for (RunQueryResponse response : stream) {
   *     // Do something when a response is received.
   *   }
   * }
   * }</pre>
   */
  public final ServerStreamingCallable<RunQueryRequest, RunQueryResponse> runQueryCallable() {
    return stub.runQueryCallable();
  }

  // AUTO-GENERATED DOCUMENTATION AND METHOD.
  /**
   * Runs an aggregation query.
   *
   * <p>Rather than producing [Document][google.firestore.v1.Document] results like
   * [Firestore.RunQuery][google.firestore.v1.Firestore.RunQuery], this API allows running an
   * aggregation to produce a series of [AggregationResult][google.firestore.v1.AggregationResult]
   * server-side.
   *
   * <p>High-Level Example:
   *
   * <p>``` -- Return the number of documents in table given a filter. SELECT COUNT(&#42;) FROM (
   * SELECT &#42; FROM k where a = true ); ```
   *
   * <p>Sample code:
   *
   * <pre>{@code
<<<<<<< HEAD
   * // This snippet has been automatically generated for illustrative purposes only.
   * // It may require modifications to work in your environment.
=======
   * // This snippet has been automatically generated and should be regarded as a code template only.
   * // It will require modifications to work:
   * // - It may require correct/in-range values for request initialization.
   * // - It may require specifying regional endpoints when creating the service client as shown in
   * // https://cloud.google.com/java/docs/setup#configure_endpoints_for_the_client_library
>>>>>>> 0e3e2ac9
   * try (FirestoreClient firestoreClient = FirestoreClient.create()) {
   *   RunAggregationQueryRequest request =
   *       RunAggregationQueryRequest.newBuilder().setParent("parent-995424086").build();
   *   ServerStream<RunAggregationQueryResponse> stream =
   *       firestoreClient.runAggregationQueryCallable().call(request);
   *   for (RunAggregationQueryResponse response : stream) {
   *     // Do something when a response is received.
   *   }
   * }
   * }</pre>
   */
  public final ServerStreamingCallable<RunAggregationQueryRequest, RunAggregationQueryResponse>
      runAggregationQueryCallable() {
    return stub.runAggregationQueryCallable();
  }

  // AUTO-GENERATED DOCUMENTATION AND METHOD.
  /**
   * Partitions a query by returning partition cursors that can be used to run the query in
   * parallel. The returned partition cursors are split points that can be used by RunQuery as
   * starting/end points for the query results.
   *
   * <p>Sample code:
   *
   * <pre>{@code
   * // This snippet has been automatically generated and should be regarded as a code template only.
   * // It will require modifications to work:
   * // - It may require correct/in-range values for request initialization.
   * // - It may require specifying regional endpoints when creating the service client as shown in
   * // https://cloud.google.com/java/docs/setup#configure_endpoints_for_the_client_library
   * try (FirestoreClient firestoreClient = FirestoreClient.create()) {
   *   PartitionQueryRequest request =
   *       PartitionQueryRequest.newBuilder()
   *           .setParent("parent-995424086")
   *           .setPartitionCount(-1738969222)
   *           .setPageToken("pageToken873572522")
   *           .setPageSize(883849137)
   *           .build();
   *   for (Cursor element : firestoreClient.partitionQuery(request).iterateAll()) {
   *     // doThingsWith(element);
   *   }
   * }
   * }</pre>
   *
   * @param request The request object containing all of the parameters for the API call.
   * @throws com.google.api.gax.rpc.ApiException if the remote call fails
   */
  public final PartitionQueryPagedResponse partitionQuery(PartitionQueryRequest request) {
    return partitionQueryPagedCallable().call(request);
  }

  // AUTO-GENERATED DOCUMENTATION AND METHOD.
  /**
   * Partitions a query by returning partition cursors that can be used to run the query in
   * parallel. The returned partition cursors are split points that can be used by RunQuery as
   * starting/end points for the query results.
   *
   * <p>Sample code:
   *
   * <pre>{@code
   * // This snippet has been automatically generated and should be regarded as a code template only.
   * // It will require modifications to work:
   * // - It may require correct/in-range values for request initialization.
   * // - It may require specifying regional endpoints when creating the service client as shown in
   * // https://cloud.google.com/java/docs/setup#configure_endpoints_for_the_client_library
   * try (FirestoreClient firestoreClient = FirestoreClient.create()) {
   *   PartitionQueryRequest request =
   *       PartitionQueryRequest.newBuilder()
   *           .setParent("parent-995424086")
   *           .setPartitionCount(-1738969222)
   *           .setPageToken("pageToken873572522")
   *           .setPageSize(883849137)
   *           .build();
   *   ApiFuture<Cursor> future = firestoreClient.partitionQueryPagedCallable().futureCall(request);
   *   // Do something.
   *   for (Cursor element : future.get().iterateAll()) {
   *     // doThingsWith(element);
   *   }
   * }
   * }</pre>
   */
  public final UnaryCallable<PartitionQueryRequest, PartitionQueryPagedResponse>
      partitionQueryPagedCallable() {
    return stub.partitionQueryPagedCallable();
  }

  // AUTO-GENERATED DOCUMENTATION AND METHOD.
  /**
   * Partitions a query by returning partition cursors that can be used to run the query in
   * parallel. The returned partition cursors are split points that can be used by RunQuery as
   * starting/end points for the query results.
   *
   * <p>Sample code:
   *
   * <pre>{@code
   * // This snippet has been automatically generated and should be regarded as a code template only.
   * // It will require modifications to work:
   * // - It may require correct/in-range values for request initialization.
   * // - It may require specifying regional endpoints when creating the service client as shown in
   * // https://cloud.google.com/java/docs/setup#configure_endpoints_for_the_client_library
   * try (FirestoreClient firestoreClient = FirestoreClient.create()) {
   *   PartitionQueryRequest request =
   *       PartitionQueryRequest.newBuilder()
   *           .setParent("parent-995424086")
   *           .setPartitionCount(-1738969222)
   *           .setPageToken("pageToken873572522")
   *           .setPageSize(883849137)
   *           .build();
   *   while (true) {
   *     PartitionQueryResponse response = firestoreClient.partitionQueryCallable().call(request);
   *     for (Cursor element : response.getPartitionsList()) {
   *       // doThingsWith(element);
   *     }
   *     String nextPageToken = response.getNextPageToken();
   *     if (!Strings.isNullOrEmpty(nextPageToken)) {
   *       request = request.toBuilder().setPageToken(nextPageToken).build();
   *     } else {
   *       break;
   *     }
   *   }
   * }
   * }</pre>
   */
  public final UnaryCallable<PartitionQueryRequest, PartitionQueryResponse>
      partitionQueryCallable() {
    return stub.partitionQueryCallable();
  }

  // AUTO-GENERATED DOCUMENTATION AND METHOD.
  /**
   * Streams batches of document updates and deletes, in order.
   *
   * <p>Sample code:
   *
   * <pre>{@code
   * // This snippet has been automatically generated and should be regarded as a code template only.
   * // It will require modifications to work:
   * // - It may require correct/in-range values for request initialization.
   * // - It may require specifying regional endpoints when creating the service client as shown in
   * // https://cloud.google.com/java/docs/setup#configure_endpoints_for_the_client_library
   * try (FirestoreClient firestoreClient = FirestoreClient.create()) {
   *   BidiStream<WriteRequest, WriteResponse> bidiStream = firestoreClient.writeCallable().call();
   *   WriteRequest request =
   *       WriteRequest.newBuilder()
   *           .setDatabase("database1789464955")
   *           .setStreamId("streamId1790933179")
   *           .addAllWrites(new ArrayList<Write>())
   *           .setStreamToken(ByteString.EMPTY)
   *           .putAllLabels(new HashMap<String, String>())
   *           .build();
   *   bidiStream.send(request);
   *   for (WriteResponse response : bidiStream) {
   *     // Do something when a response is received.
   *   }
   * }
   * }</pre>
   */
  public final BidiStreamingCallable<WriteRequest, WriteResponse> writeCallable() {
    return stub.writeCallable();
  }

  // AUTO-GENERATED DOCUMENTATION AND METHOD.
  /**
   * Listens to changes.
   *
   * <p>Sample code:
   *
   * <pre>{@code
   * // This snippet has been automatically generated and should be regarded as a code template only.
   * // It will require modifications to work:
   * // - It may require correct/in-range values for request initialization.
   * // - It may require specifying regional endpoints when creating the service client as shown in
   * // https://cloud.google.com/java/docs/setup#configure_endpoints_for_the_client_library
   * try (FirestoreClient firestoreClient = FirestoreClient.create()) {
   *   BidiStream<ListenRequest, ListenResponse> bidiStream =
   *       firestoreClient.listenCallable().call();
   *   ListenRequest request =
   *       ListenRequest.newBuilder()
   *           .setDatabase("database1789464955")
   *           .putAllLabels(new HashMap<String, String>())
   *           .build();
   *   bidiStream.send(request);
   *   for (ListenResponse response : bidiStream) {
   *     // Do something when a response is received.
   *   }
   * }
   * }</pre>
   */
  public final BidiStreamingCallable<ListenRequest, ListenResponse> listenCallable() {
    return stub.listenCallable();
  }

  // AUTO-GENERATED DOCUMENTATION AND METHOD.
  /**
   * Lists all the collection IDs underneath a document.
   *
   * <p>Sample code:
   *
   * <pre>{@code
   * // This snippet has been automatically generated and should be regarded as a code template only.
   * // It will require modifications to work:
   * // - It may require correct/in-range values for request initialization.
   * // - It may require specifying regional endpoints when creating the service client as shown in
   * // https://cloud.google.com/java/docs/setup#configure_endpoints_for_the_client_library
   * try (FirestoreClient firestoreClient = FirestoreClient.create()) {
   *   String parent = "parent-995424086";
   *   for (String element : firestoreClient.listCollectionIds(parent).iterateAll()) {
   *     // doThingsWith(element);
   *   }
   * }
   * }</pre>
   *
   * @param parent Required. The parent document. In the format:
   *     `projects/{project_id}/databases/{database_id}/documents/{document_path}`. For example:
   *     `projects/my-project/databases/my-database/documents/chatrooms/my-chatroom`
   * @throws com.google.api.gax.rpc.ApiException if the remote call fails
   */
  public final ListCollectionIdsPagedResponse listCollectionIds(String parent) {
    ListCollectionIdsRequest request =
        ListCollectionIdsRequest.newBuilder().setParent(parent).build();
    return listCollectionIds(request);
  }

  // AUTO-GENERATED DOCUMENTATION AND METHOD.
  /**
   * Lists all the collection IDs underneath a document.
   *
   * <p>Sample code:
   *
   * <pre>{@code
   * // This snippet has been automatically generated and should be regarded as a code template only.
   * // It will require modifications to work:
   * // - It may require correct/in-range values for request initialization.
   * // - It may require specifying regional endpoints when creating the service client as shown in
   * // https://cloud.google.com/java/docs/setup#configure_endpoints_for_the_client_library
   * try (FirestoreClient firestoreClient = FirestoreClient.create()) {
   *   ListCollectionIdsRequest request =
   *       ListCollectionIdsRequest.newBuilder()
   *           .setParent("parent-995424086")
   *           .setPageSize(883849137)
   *           .setPageToken("pageToken873572522")
   *           .build();
   *   for (String element : firestoreClient.listCollectionIds(request).iterateAll()) {
   *     // doThingsWith(element);
   *   }
   * }
   * }</pre>
   *
   * @param request The request object containing all of the parameters for the API call.
   * @throws com.google.api.gax.rpc.ApiException if the remote call fails
   */
  public final ListCollectionIdsPagedResponse listCollectionIds(ListCollectionIdsRequest request) {
    return listCollectionIdsPagedCallable().call(request);
  }

  // AUTO-GENERATED DOCUMENTATION AND METHOD.
  /**
   * Lists all the collection IDs underneath a document.
   *
   * <p>Sample code:
   *
   * <pre>{@code
   * // This snippet has been automatically generated and should be regarded as a code template only.
   * // It will require modifications to work:
   * // - It may require correct/in-range values for request initialization.
   * // - It may require specifying regional endpoints when creating the service client as shown in
   * // https://cloud.google.com/java/docs/setup#configure_endpoints_for_the_client_library
   * try (FirestoreClient firestoreClient = FirestoreClient.create()) {
   *   ListCollectionIdsRequest request =
   *       ListCollectionIdsRequest.newBuilder()
   *           .setParent("parent-995424086")
   *           .setPageSize(883849137)
   *           .setPageToken("pageToken873572522")
   *           .build();
   *   ApiFuture<String> future =
   *       firestoreClient.listCollectionIdsPagedCallable().futureCall(request);
   *   // Do something.
   *   for (String element : future.get().iterateAll()) {
   *     // doThingsWith(element);
   *   }
   * }
   * }</pre>
   */
  public final UnaryCallable<ListCollectionIdsRequest, ListCollectionIdsPagedResponse>
      listCollectionIdsPagedCallable() {
    return stub.listCollectionIdsPagedCallable();
  }

  // AUTO-GENERATED DOCUMENTATION AND METHOD.
  /**
   * Lists all the collection IDs underneath a document.
   *
   * <p>Sample code:
   *
   * <pre>{@code
   * // This snippet has been automatically generated and should be regarded as a code template only.
   * // It will require modifications to work:
   * // - It may require correct/in-range values for request initialization.
   * // - It may require specifying regional endpoints when creating the service client as shown in
   * // https://cloud.google.com/java/docs/setup#configure_endpoints_for_the_client_library
   * try (FirestoreClient firestoreClient = FirestoreClient.create()) {
   *   ListCollectionIdsRequest request =
   *       ListCollectionIdsRequest.newBuilder()
   *           .setParent("parent-995424086")
   *           .setPageSize(883849137)
   *           .setPageToken("pageToken873572522")
   *           .build();
   *   while (true) {
   *     ListCollectionIdsResponse response =
   *         firestoreClient.listCollectionIdsCallable().call(request);
   *     for (String element : response.getCollectionIdsList()) {
   *       // doThingsWith(element);
   *     }
   *     String nextPageToken = response.getNextPageToken();
   *     if (!Strings.isNullOrEmpty(nextPageToken)) {
   *       request = request.toBuilder().setPageToken(nextPageToken).build();
   *     } else {
   *       break;
   *     }
   *   }
   * }
   * }</pre>
   */
  public final UnaryCallable<ListCollectionIdsRequest, ListCollectionIdsResponse>
      listCollectionIdsCallable() {
    return stub.listCollectionIdsCallable();
  }

  // AUTO-GENERATED DOCUMENTATION AND METHOD.
  /**
   * Applies a batch of write operations.
   *
   * <p>The BatchWrite method does not apply the write operations atomically and can apply them out
   * of order. Method does not allow more than one write per document. Each write succeeds or fails
   * independently. See the [BatchWriteResponse][google.firestore.v1.BatchWriteResponse] for the
   * success status of each write.
   *
   * <p>If you require an atomically applied set of writes, use
   * [Commit][google.firestore.v1.Firestore.Commit] instead.
   *
   * <p>Sample code:
   *
   * <pre>{@code
   * // This snippet has been automatically generated and should be regarded as a code template only.
   * // It will require modifications to work:
   * // - It may require correct/in-range values for request initialization.
   * // - It may require specifying regional endpoints when creating the service client as shown in
   * // https://cloud.google.com/java/docs/setup#configure_endpoints_for_the_client_library
   * try (FirestoreClient firestoreClient = FirestoreClient.create()) {
   *   BatchWriteRequest request =
   *       BatchWriteRequest.newBuilder()
   *           .setDatabase("database1789464955")
   *           .addAllWrites(new ArrayList<Write>())
   *           .putAllLabels(new HashMap<String, String>())
   *           .build();
   *   BatchWriteResponse response = firestoreClient.batchWrite(request);
   * }
   * }</pre>
   *
   * @param request The request object containing all of the parameters for the API call.
   * @throws com.google.api.gax.rpc.ApiException if the remote call fails
   */
  public final BatchWriteResponse batchWrite(BatchWriteRequest request) {
    return batchWriteCallable().call(request);
  }

  // AUTO-GENERATED DOCUMENTATION AND METHOD.
  /**
   * Applies a batch of write operations.
   *
   * <p>The BatchWrite method does not apply the write operations atomically and can apply them out
   * of order. Method does not allow more than one write per document. Each write succeeds or fails
   * independently. See the [BatchWriteResponse][google.firestore.v1.BatchWriteResponse] for the
   * success status of each write.
   *
   * <p>If you require an atomically applied set of writes, use
   * [Commit][google.firestore.v1.Firestore.Commit] instead.
   *
   * <p>Sample code:
   *
   * <pre>{@code
   * // This snippet has been automatically generated and should be regarded as a code template only.
   * // It will require modifications to work:
   * // - It may require correct/in-range values for request initialization.
   * // - It may require specifying regional endpoints when creating the service client as shown in
   * // https://cloud.google.com/java/docs/setup#configure_endpoints_for_the_client_library
   * try (FirestoreClient firestoreClient = FirestoreClient.create()) {
   *   BatchWriteRequest request =
   *       BatchWriteRequest.newBuilder()
   *           .setDatabase("database1789464955")
   *           .addAllWrites(new ArrayList<Write>())
   *           .putAllLabels(new HashMap<String, String>())
   *           .build();
   *   ApiFuture<BatchWriteResponse> future =
   *       firestoreClient.batchWriteCallable().futureCall(request);
   *   // Do something.
   *   BatchWriteResponse response = future.get();
   * }
   * }</pre>
   */
  public final UnaryCallable<BatchWriteRequest, BatchWriteResponse> batchWriteCallable() {
    return stub.batchWriteCallable();
  }

  // AUTO-GENERATED DOCUMENTATION AND METHOD.
  /**
   * Creates a new document.
   *
   * <p>Sample code:
   *
   * <pre>{@code
   * // This snippet has been automatically generated and should be regarded as a code template only.
   * // It will require modifications to work:
   * // - It may require correct/in-range values for request initialization.
   * // - It may require specifying regional endpoints when creating the service client as shown in
   * // https://cloud.google.com/java/docs/setup#configure_endpoints_for_the_client_library
   * try (FirestoreClient firestoreClient = FirestoreClient.create()) {
   *   CreateDocumentRequest request =
   *       CreateDocumentRequest.newBuilder()
   *           .setParent("parent-995424086")
   *           .setCollectionId("collectionId1636075609")
   *           .setDocumentId("documentId-814940266")
   *           .setDocument(Document.newBuilder().build())
   *           .setMask(DocumentMask.newBuilder().build())
   *           .build();
   *   Document response = firestoreClient.createDocument(request);
   * }
   * }</pre>
   *
   * @param request The request object containing all of the parameters for the API call.
   * @throws com.google.api.gax.rpc.ApiException if the remote call fails
   */
  public final Document createDocument(CreateDocumentRequest request) {
    return createDocumentCallable().call(request);
  }

  // AUTO-GENERATED DOCUMENTATION AND METHOD.
  /**
   * Creates a new document.
   *
   * <p>Sample code:
   *
   * <pre>{@code
   * // This snippet has been automatically generated and should be regarded as a code template only.
   * // It will require modifications to work:
   * // - It may require correct/in-range values for request initialization.
   * // - It may require specifying regional endpoints when creating the service client as shown in
   * // https://cloud.google.com/java/docs/setup#configure_endpoints_for_the_client_library
   * try (FirestoreClient firestoreClient = FirestoreClient.create()) {
   *   CreateDocumentRequest request =
   *       CreateDocumentRequest.newBuilder()
   *           .setParent("parent-995424086")
   *           .setCollectionId("collectionId1636075609")
   *           .setDocumentId("documentId-814940266")
   *           .setDocument(Document.newBuilder().build())
   *           .setMask(DocumentMask.newBuilder().build())
   *           .build();
   *   ApiFuture<Document> future = firestoreClient.createDocumentCallable().futureCall(request);
   *   // Do something.
   *   Document response = future.get();
   * }
   * }</pre>
   */
  public final UnaryCallable<CreateDocumentRequest, Document> createDocumentCallable() {
    return stub.createDocumentCallable();
  }

  @Override
  public final void close() {
    stub.close();
  }

  @Override
  public void shutdown() {
    stub.shutdown();
  }

  @Override
  public boolean isShutdown() {
    return stub.isShutdown();
  }

  @Override
  public boolean isTerminated() {
    return stub.isTerminated();
  }

  @Override
  public void shutdownNow() {
    stub.shutdownNow();
  }

  @Override
  public boolean awaitTermination(long duration, TimeUnit unit) throws InterruptedException {
    return stub.awaitTermination(duration, unit);
  }

  public static class ListDocumentsPagedResponse
      extends AbstractPagedListResponse<
          ListDocumentsRequest,
          ListDocumentsResponse,
          Document,
          ListDocumentsPage,
          ListDocumentsFixedSizeCollection> {

    public static ApiFuture<ListDocumentsPagedResponse> createAsync(
        PageContext<ListDocumentsRequest, ListDocumentsResponse, Document> context,
        ApiFuture<ListDocumentsResponse> futureResponse) {
      ApiFuture<ListDocumentsPage> futurePage =
          ListDocumentsPage.createEmptyPage().createPageAsync(context, futureResponse);
      return ApiFutures.transform(
          futurePage,
          input -> new ListDocumentsPagedResponse(input),
          MoreExecutors.directExecutor());
    }

    private ListDocumentsPagedResponse(ListDocumentsPage page) {
      super(page, ListDocumentsFixedSizeCollection.createEmptyCollection());
    }
  }

  public static class ListDocumentsPage
      extends AbstractPage<
          ListDocumentsRequest, ListDocumentsResponse, Document, ListDocumentsPage> {

    private ListDocumentsPage(
        PageContext<ListDocumentsRequest, ListDocumentsResponse, Document> context,
        ListDocumentsResponse response) {
      super(context, response);
    }

    private static ListDocumentsPage createEmptyPage() {
      return new ListDocumentsPage(null, null);
    }

    @Override
    protected ListDocumentsPage createPage(
        PageContext<ListDocumentsRequest, ListDocumentsResponse, Document> context,
        ListDocumentsResponse response) {
      return new ListDocumentsPage(context, response);
    }

    @Override
    public ApiFuture<ListDocumentsPage> createPageAsync(
        PageContext<ListDocumentsRequest, ListDocumentsResponse, Document> context,
        ApiFuture<ListDocumentsResponse> futureResponse) {
      return super.createPageAsync(context, futureResponse);
    }
  }

  public static class ListDocumentsFixedSizeCollection
      extends AbstractFixedSizeCollection<
          ListDocumentsRequest,
          ListDocumentsResponse,
          Document,
          ListDocumentsPage,
          ListDocumentsFixedSizeCollection> {

    private ListDocumentsFixedSizeCollection(List<ListDocumentsPage> pages, int collectionSize) {
      super(pages, collectionSize);
    }

    private static ListDocumentsFixedSizeCollection createEmptyCollection() {
      return new ListDocumentsFixedSizeCollection(null, 0);
    }

    @Override
    protected ListDocumentsFixedSizeCollection createCollection(
        List<ListDocumentsPage> pages, int collectionSize) {
      return new ListDocumentsFixedSizeCollection(pages, collectionSize);
    }
  }

  public static class PartitionQueryPagedResponse
      extends AbstractPagedListResponse<
          PartitionQueryRequest,
          PartitionQueryResponse,
          Cursor,
          PartitionQueryPage,
          PartitionQueryFixedSizeCollection> {

    public static ApiFuture<PartitionQueryPagedResponse> createAsync(
        PageContext<PartitionQueryRequest, PartitionQueryResponse, Cursor> context,
        ApiFuture<PartitionQueryResponse> futureResponse) {
      ApiFuture<PartitionQueryPage> futurePage =
          PartitionQueryPage.createEmptyPage().createPageAsync(context, futureResponse);
      return ApiFutures.transform(
          futurePage,
          input -> new PartitionQueryPagedResponse(input),
          MoreExecutors.directExecutor());
    }

    private PartitionQueryPagedResponse(PartitionQueryPage page) {
      super(page, PartitionQueryFixedSizeCollection.createEmptyCollection());
    }
  }

  public static class PartitionQueryPage
      extends AbstractPage<
          PartitionQueryRequest, PartitionQueryResponse, Cursor, PartitionQueryPage> {

    private PartitionQueryPage(
        PageContext<PartitionQueryRequest, PartitionQueryResponse, Cursor> context,
        PartitionQueryResponse response) {
      super(context, response);
    }

    private static PartitionQueryPage createEmptyPage() {
      return new PartitionQueryPage(null, null);
    }

    @Override
    protected PartitionQueryPage createPage(
        PageContext<PartitionQueryRequest, PartitionQueryResponse, Cursor> context,
        PartitionQueryResponse response) {
      return new PartitionQueryPage(context, response);
    }

    @Override
    public ApiFuture<PartitionQueryPage> createPageAsync(
        PageContext<PartitionQueryRequest, PartitionQueryResponse, Cursor> context,
        ApiFuture<PartitionQueryResponse> futureResponse) {
      return super.createPageAsync(context, futureResponse);
    }
  }

  public static class PartitionQueryFixedSizeCollection
      extends AbstractFixedSizeCollection<
          PartitionQueryRequest,
          PartitionQueryResponse,
          Cursor,
          PartitionQueryPage,
          PartitionQueryFixedSizeCollection> {

    private PartitionQueryFixedSizeCollection(List<PartitionQueryPage> pages, int collectionSize) {
      super(pages, collectionSize);
    }

    private static PartitionQueryFixedSizeCollection createEmptyCollection() {
      return new PartitionQueryFixedSizeCollection(null, 0);
    }

    @Override
    protected PartitionQueryFixedSizeCollection createCollection(
        List<PartitionQueryPage> pages, int collectionSize) {
      return new PartitionQueryFixedSizeCollection(pages, collectionSize);
    }
  }

  public static class ListCollectionIdsPagedResponse
      extends AbstractPagedListResponse<
          ListCollectionIdsRequest,
          ListCollectionIdsResponse,
          String,
          ListCollectionIdsPage,
          ListCollectionIdsFixedSizeCollection> {

    public static ApiFuture<ListCollectionIdsPagedResponse> createAsync(
        PageContext<ListCollectionIdsRequest, ListCollectionIdsResponse, String> context,
        ApiFuture<ListCollectionIdsResponse> futureResponse) {
      ApiFuture<ListCollectionIdsPage> futurePage =
          ListCollectionIdsPage.createEmptyPage().createPageAsync(context, futureResponse);
      return ApiFutures.transform(
          futurePage,
          input -> new ListCollectionIdsPagedResponse(input),
          MoreExecutors.directExecutor());
    }

    private ListCollectionIdsPagedResponse(ListCollectionIdsPage page) {
      super(page, ListCollectionIdsFixedSizeCollection.createEmptyCollection());
    }
  }

  public static class ListCollectionIdsPage
      extends AbstractPage<
          ListCollectionIdsRequest, ListCollectionIdsResponse, String, ListCollectionIdsPage> {

    private ListCollectionIdsPage(
        PageContext<ListCollectionIdsRequest, ListCollectionIdsResponse, String> context,
        ListCollectionIdsResponse response) {
      super(context, response);
    }

    private static ListCollectionIdsPage createEmptyPage() {
      return new ListCollectionIdsPage(null, null);
    }

    @Override
    protected ListCollectionIdsPage createPage(
        PageContext<ListCollectionIdsRequest, ListCollectionIdsResponse, String> context,
        ListCollectionIdsResponse response) {
      return new ListCollectionIdsPage(context, response);
    }

    @Override
    public ApiFuture<ListCollectionIdsPage> createPageAsync(
        PageContext<ListCollectionIdsRequest, ListCollectionIdsResponse, String> context,
        ApiFuture<ListCollectionIdsResponse> futureResponse) {
      return super.createPageAsync(context, futureResponse);
    }
  }

  public static class ListCollectionIdsFixedSizeCollection
      extends AbstractFixedSizeCollection<
          ListCollectionIdsRequest,
          ListCollectionIdsResponse,
          String,
          ListCollectionIdsPage,
          ListCollectionIdsFixedSizeCollection> {

    private ListCollectionIdsFixedSizeCollection(
        List<ListCollectionIdsPage> pages, int collectionSize) {
      super(pages, collectionSize);
    }

    private static ListCollectionIdsFixedSizeCollection createEmptyCollection() {
      return new ListCollectionIdsFixedSizeCollection(null, 0);
    }

    @Override
    protected ListCollectionIdsFixedSizeCollection createCollection(
        List<ListCollectionIdsPage> pages, int collectionSize) {
      return new ListCollectionIdsFixedSizeCollection(pages, collectionSize);
    }
  }
}<|MERGE_RESOLUTION|>--- conflicted
+++ resolved
@@ -150,8 +150,6 @@
  * FirestoreClient firestoreClient = FirestoreClient.create(firestoreSettings);
  * }</pre>
  *
-<<<<<<< HEAD
-=======
  * <p>To use REST (HTTP1.1/JSON) transport (instead of gRPC) for sending and receiving requests over
  * the wire:
  *
@@ -169,7 +167,6 @@
  * FirestoreClient firestoreClient = FirestoreClient.create(firestoreSettings);
  * }</pre>
  *
->>>>>>> 0e3e2ac9
  * <p>Please refer to the GitHub repository's samples for more quickstart code snippets.
  */
 @Generated("by gapic-generator-java")
@@ -911,16 +908,11 @@
    * <p>Sample code:
    *
    * <pre>{@code
-<<<<<<< HEAD
-   * // This snippet has been automatically generated for illustrative purposes only.
-   * // It may require modifications to work in your environment.
-=======
-   * // This snippet has been automatically generated and should be regarded as a code template only.
-   * // It will require modifications to work:
-   * // - It may require correct/in-range values for request initialization.
-   * // - It may require specifying regional endpoints when creating the service client as shown in
-   * // https://cloud.google.com/java/docs/setup#configure_endpoints_for_the_client_library
->>>>>>> 0e3e2ac9
+   * // This snippet has been automatically generated and should be regarded as a code template only.
+   * // It will require modifications to work:
+   * // - It may require correct/in-range values for request initialization.
+   * // - It may require specifying regional endpoints when creating the service client as shown in
+   * // https://cloud.google.com/java/docs/setup#configure_endpoints_for_the_client_library
    * try (FirestoreClient firestoreClient = FirestoreClient.create()) {
    *   RunAggregationQueryRequest request =
    *       RunAggregationQueryRequest.newBuilder().setParent("parent-995424086").build();
