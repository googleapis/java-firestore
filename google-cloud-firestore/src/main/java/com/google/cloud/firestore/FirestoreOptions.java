--- conflicted
+++ resolved
@@ -16,10 +16,7 @@
 
 package com.google.cloud.firestore;
 
-<<<<<<< HEAD
 import com.google.api.core.ApiFunction;
-=======
->>>>>>> 9ed185be
 import com.google.api.core.BetaApi;
 import com.google.api.core.InternalApi;
 import com.google.api.gax.core.CredentialsProvider;
@@ -65,12 +62,8 @@
   private final TransportChannelProvider channelProvider;
   private final CredentialsProvider credentialsProvider;
   private final String emulatorHost;
-<<<<<<< HEAD
-  @Nonnull private final FirestoreOpenTelemetryOptions openTelemetryOptions;
-  @Nonnull private final com.google.cloud.firestore.telemetry.TraceUtil traceUtil;
-=======
   private final @Nonnull FirestoreOpenTelemetryOptions openTelemetryOptions;
->>>>>>> 9ed185be
+  private final @Nonnull com.google.cloud.firestore.telemetry.TraceUtil traceUtil;
 
   public static class DefaultFirestoreFactory implements FirestoreFactory {
 
@@ -129,14 +122,11 @@
     return emulatorHost;
   }
 
-<<<<<<< HEAD
   @Nonnull
   com.google.cloud.firestore.telemetry.TraceUtil getTraceUtil() {
     return traceUtil;
   }
 
-=======
->>>>>>> 9ed185be
   @BetaApi
   @Nonnull
   public FirestoreOpenTelemetryOptions getOpenTelemetryOptions() {
@@ -322,22 +312,13 @@
   protected FirestoreOptions(Builder builder) {
     super(FirestoreFactory.class, FirestoreRpcFactory.class, builder, new FirestoreDefaults());
 
-<<<<<<< HEAD
-    if (builder.openTelemetryOptions == null) {
-      this.openTelemetryOptions = FirestoreOpenTelemetryOptions.newBuilder().build();
-    } else {
-      this.openTelemetryOptions = builder.openTelemetryOptions;
-    }
-
-    this.traceUtil = com.google.cloud.firestore.telemetry.TraceUtil.getInstance(this);
-=======
     // FirestoreOptions must contain non-null open-telemetry options.
     // If the builder doesn't have any open-telemetry options, use a default (disabled) one.
     this.openTelemetryOptions =
         builder.openTelemetryOptions != null
             ? builder.openTelemetryOptions
             : FirestoreOpenTelemetryOptions.newBuilder().build();
->>>>>>> 9ed185be
+    this.traceUtil = com.google.cloud.firestore.telemetry.TraceUtil.getInstance(this);
 
     this.databaseId =
         builder.databaseId != null
