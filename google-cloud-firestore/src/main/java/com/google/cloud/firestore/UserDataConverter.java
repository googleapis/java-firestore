--- conflicted
+++ resolved
@@ -42,14 +42,9 @@
 /** Converts user input into the Firestore Value representation. */
 class UserDataConverter {
 
-<<<<<<< HEAD
-=======
   static final Value NULL_VALUE = Value.newBuilder().setNullValue(NullValue.NULL_VALUE).build();
->>>>>>> bdcca71d
+
   private static final Logger LOGGER = Logger.getLogger(UserDataConverter.class.getName());
-
-  private static final Value VALUE_OF_NULL = Value.newBuilder().setNullValue(NullValue.NULL_VALUE)
-      .build();
 
   /** Controls the behavior for field deletes. */
   interface EncodingOptions {
@@ -130,11 +125,7 @@
       return null;
 
     } else if (sanitizedObject == null) {
-<<<<<<< HEAD
-      return VALUE_OF_NULL;
-=======
       return NULL_VALUE;
->>>>>>> bdcca71d
     } else if (sanitizedObject instanceof String) {
       return Value.newBuilder().setStringValue((String) sanitizedObject).build();
     } else if (sanitizedObject instanceof Integer) {
