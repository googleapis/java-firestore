/*
 * Copyright 2020 Google LLC
 *
 * Licensed under the Apache License, Version 2.0 (the "License");
 * you may not use this file except in compliance with the License.
 * You may obtain a copy of the License at
 *
 *       http://www.apache.org/licenses/LICENSE-2.0
 *
 * Unless required by applicable law or agreed to in writing, software
 * distributed under the License is distributed on an "AS IS" BASIS,
 * WITHOUT WARRANTIES OR CONDITIONS OF ANY KIND, either express or implied.
 * See the License for the specific language governing permissions and
 * limitations under the License.
 */

package com.google.cloud.firestore;

import com.google.api.core.ApiFuture;
import com.google.api.core.ApiFutures;
import com.google.api.gax.rpc.ApiException;
import com.google.api.gax.rpc.ApiExceptions;
import com.google.api.gax.rpc.ApiStreamObserver;
import com.google.cloud.firestore.telemetry.MetricsUtil.MetricsContext;
import com.google.cloud.firestore.telemetry.TelemetryConstants;
<<<<<<< HEAD
import com.google.cloud.firestore.telemetry.TelemetryConstants.MetricType;
=======
>>>>>>> 77763c06
import com.google.cloud.firestore.telemetry.TraceUtil;
import com.google.cloud.firestore.telemetry.TraceUtil.Scope;
import com.google.cloud.firestore.v1.FirestoreClient.PartitionQueryPagedResponse;
import com.google.common.base.Preconditions;
import com.google.common.collect.ImmutableList;
import com.google.common.util.concurrent.MoreExecutors;
import com.google.firestore.v1.Cursor;
import com.google.firestore.v1.PartitionQueryRequest;
import java.util.ArrayList;
import java.util.Collections;
import java.util.List;
import java.util.function.Function;
import javax.annotation.Nullable;

/**
 * A Collection Group query matches all documents that are contained in a collection or
 * subcollection with a specific collection ID.
 */
public class CollectionGroup extends Query {

  final Query partitionQuery;

  CollectionGroup(FirestoreRpcContext<?> rpcContext, String collectionId) {
    super(
        rpcContext,
        QueryOptions.builder()
            .setParentPath(rpcContext.getResourcePath())
            .setCollectionId(collectionId)
            .setAllDescendants(true)
            .build());

    // Partition queries require explicit ordering by __name__.
    partitionQuery = orderBy(FieldPath.DOCUMENT_ID);
  }

  /**
   * Partitions a query by returning partition cursors that can be used to run the query in
   * parallel. The returned partition cursors are split points that can be used as starting/end
   * points for the query results.
   *
   * @deprecated Please use {@link #getPartitions(long)} instead. All cursors will be loaded before
   *     any value will be provided to {@code observer}.
   * @param desiredPartitionCount The desired maximum number of partition points. The number must be
   *     strictly positive. The actual number of partitions returned may be fewer.
   * @param observer a stream observer that receives the result of the Partition request.
   */
  public void getPartitions(
      long desiredPartitionCount, final ApiStreamObserver<QueryPartition> observer) {
    if (desiredPartitionCount == 1) {
      // Short circuit if the user only requested a single partition.
      observer.onNext(new QueryPartition(partitionQuery, null, null));
    } else {
      PartitionQueryRequest request = buildRequest(desiredPartitionCount);

      final PartitionQueryPagedResponse response;
      try {
        response =
            ApiExceptions.callAndTranslateApiException(
                rpcContext.sendRequest(
                    request, rpcContext.getClient().partitionQueryPagedCallable()));

        consumePartitions(
            response,
            queryPartition -> {
              observer.onNext(queryPartition);
              return null;
            });

        observer.onCompleted();
      } catch (ApiException exception) {
        throw FirestoreException.forApiException(exception);
      }
    }
  }

  public ApiFuture<List<QueryPartition>> getPartitions(long desiredPartitionCount) {
    if (desiredPartitionCount == 1) {
      // Short circuit if the user only requested a single partition.
      return ApiFutures.immediateFuture(
          Collections.singletonList(new QueryPartition(partitionQuery, null, null)));
    } else {
      PartitionQueryRequest request = buildRequest(desiredPartitionCount);

      TraceUtil.Span span =
          rpcContext
              .getFirestore()
              .getOptions()
              .getTraceUtil()
              .startSpan(TelemetryConstants.METHOD_NAME_PARTITION_QUERY);

      MetricsContext metricsContext =
          rpcContext
              .getFirestore()
              .getOptions()
              .getMetricsUtil()
              .createMetricsContext(TelemetryConstants.METHOD_NAME_PARTITION_QUERY);

      try (Scope ignored = span.makeCurrent()) {
        ApiFuture<List<QueryPartition>> result =
            ApiFutures.transform(
                rpcContext.sendRequest(
                    request, rpcContext.getClient().partitionQueryPagedCallable()),
                response -> {
                  final ImmutableList.Builder<QueryPartition> partitions = ImmutableList.builder();
                  consumePartitions(
                      response,
                      queryPartition -> {
                        partitions.add(queryPartition);
                        return null;
                      });
                  return partitions.build();
                },
                MoreExecutors.directExecutor());
        span.endAtFuture(result);
<<<<<<< HEAD
        metricsContext.recordLatencyAtFuture(MetricType.END_TO_END_LATENCY, result);
        return result;
      } catch (ApiException exception) {
        span.end(exception);
        metricsContext.recordLatency(MetricType.END_TO_END_LATENCY, exception);
        throw FirestoreException.forApiException(exception);
      } catch (Throwable throwable) {
        span.end(throwable);
        metricsContext.recordLatency(MetricType.END_TO_END_LATENCY, throwable);
=======
        metricsContext.recordEndToEndLatencyAtFuture(result);
        return result;
      } catch (ApiException exception) {
        span.end(exception);
        metricsContext.recordEndToEndLatency(exception);
        throw FirestoreException.forApiException(exception);
      } catch (Throwable throwable) {
        span.end(throwable);
        metricsContext.recordEndToEndLatency(throwable);
>>>>>>> 77763c06
        throw throwable;
      }
    }
  }

  private PartitionQueryRequest buildRequest(long desiredPartitionCount) {
    Preconditions.checkArgument(
        desiredPartitionCount > 0, "Desired partition count must be one or greater");

    PartitionQueryRequest.Builder request = PartitionQueryRequest.newBuilder();
    request.setStructuredQuery(partitionQuery.buildQuery());
    request.setParent(options.getParentPath().toString());

    // Since we are always returning an extra partition (with en empty endBefore cursor), we
    // reduce the desired partition count by one.
    request.setPartitionCount(desiredPartitionCount - 1);
    return request.build();
  }

  private void consumePartitions(
      PartitionQueryPagedResponse response, Function<QueryPartition, Void> consumer) {
    List<Cursor> cursors = new ArrayList<>();
    for (Cursor cursor : response.iterateAll()) {
      cursors.add(cursor);
    }

    // Sort the partitions as they may not be ordered if responses are paged.
    cursors.sort(
        (left, right) -> Order.INSTANCE.compareArrays(left.getValuesList(), right.getValuesList()));

    @Nullable Object[] lastCursor = null;
    for (Cursor cursor : cursors) {
      Object[] decodedCursorValue = new Object[cursor.getValuesCount()];
      for (int i = 0; i < cursor.getValuesCount(); ++i) {
        decodedCursorValue[i] = UserDataConverter.decodeValue(rpcContext, cursor.getValues(i));
      }
      consumer.apply(new QueryPartition(partitionQuery, lastCursor, decodedCursorValue));
      lastCursor = decodedCursorValue;
    }
    consumer.apply(new QueryPartition(partitionQuery, lastCursor, null));
  }

  @SuppressWarnings("MethodDoesntCallSuperMethod")
  @Override
  public String toString() {
    return String.format("CollectionGroup{partitionQuery=%s, options=%s}", partitionQuery, options);
  }
}<|MERGE_RESOLUTION|>--- conflicted
+++ resolved
@@ -23,10 +23,7 @@
 import com.google.api.gax.rpc.ApiStreamObserver;
 import com.google.cloud.firestore.telemetry.MetricsUtil.MetricsContext;
 import com.google.cloud.firestore.telemetry.TelemetryConstants;
-<<<<<<< HEAD
 import com.google.cloud.firestore.telemetry.TelemetryConstants.MetricType;
-=======
->>>>>>> 77763c06
 import com.google.cloud.firestore.telemetry.TraceUtil;
 import com.google.cloud.firestore.telemetry.TraceUtil.Scope;
 import com.google.cloud.firestore.v1.FirestoreClient.PartitionQueryPagedResponse;
@@ -141,7 +138,6 @@
                 },
                 MoreExecutors.directExecutor());
         span.endAtFuture(result);
-<<<<<<< HEAD
         metricsContext.recordLatencyAtFuture(MetricType.END_TO_END_LATENCY, result);
         return result;
       } catch (ApiException exception) {
@@ -151,17 +147,6 @@
       } catch (Throwable throwable) {
         span.end(throwable);
         metricsContext.recordLatency(MetricType.END_TO_END_LATENCY, throwable);
-=======
-        metricsContext.recordEndToEndLatencyAtFuture(result);
-        return result;
-      } catch (ApiException exception) {
-        span.end(exception);
-        metricsContext.recordEndToEndLatency(exception);
-        throw FirestoreException.forApiException(exception);
-      } catch (Throwable throwable) {
-        span.end(throwable);
-        metricsContext.recordEndToEndLatency(throwable);
->>>>>>> 77763c06
         throw throwable;
       }
     }
