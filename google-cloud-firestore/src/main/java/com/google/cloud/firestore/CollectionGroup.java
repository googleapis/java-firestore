--- conflicted
+++ resolved
@@ -131,12 +131,9 @@
       } catch (ApiException exception) {
         span.end(exception);
         throw FirestoreException.forApiException(exception);
-<<<<<<< HEAD
-=======
       } catch (Throwable throwable) {
         span.end(throwable);
         throw throwable;
->>>>>>> b8533c45
       }
     }
   }
