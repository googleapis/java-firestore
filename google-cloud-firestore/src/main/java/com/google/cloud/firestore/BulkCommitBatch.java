/*
 * Copyright 2020 Google LLC
 *
 * Licensed under the Apache License, Version 2.0 (the "License");
 * you may not use this file except in compliance with the License.
 * You may obtain a copy of the License at
 *
 *       http://www.apache.org/licenses/LICENSE-2.0
 *
 * Unless required by applicable law or agreed to in writing, software
 * distributed under the License is distributed on an "AS IS" BASIS,
 * WITHOUT WARRANTIES OR CONDITIONS OF ANY KIND, either express or implied.
 * See the License for the specific language governing permissions and
 * limitations under the License.
 */

package com.google.cloud.firestore;

import com.google.api.core.ApiFuture;
import com.google.api.core.ApiFutures;
import com.google.api.gax.rpc.ApiException;
import com.google.cloud.Timestamp;
import com.google.common.base.Preconditions;
import com.google.common.util.concurrent.MoreExecutors;
import com.google.firestore.v1.BatchWriteRequest;
import com.google.firestore.v1.BatchWriteResponse;
import io.grpc.Status;
import java.util.ArrayList;
import java.util.List;
import java.util.Set;
import java.util.concurrent.CopyOnWriteArraySet;
import java.util.concurrent.Executor;

/** Used to represent a batch that contains scheduled BulkWriterOperations. */
class BulkCommitBatch extends UpdateBuilder<ApiFuture<WriteResult>> {

  final List<BulkWriterOperation> pendingOperations = new ArrayList<>();
  private final Set<DocumentReference> documents = new CopyOnWriteArraySet<>();
  private final Executor executor;
  private int maxBatchSize;

  BulkCommitBatch(FirestoreImpl firestore, Executor executor, int maxBatchSize) {
    super(firestore);
    this.executor = executor;
    this.maxBatchSize = maxBatchSize;
  }

  int getMaxBatchSize() {
    return maxBatchSize;
  }

  void setMaxBatchSize(int size) {
    Preconditions.checkState(
        getMutationsSize() <= size,
        "New batch size cannot be less than the number of enqueued writes");
    this.maxBatchSize = size;
  }

  ApiFuture<WriteResult> wrapResult(int writeIndex) {
    return pendingOperations.get(writeIndex).getFuture();
  }

  /**
   * Commits all pending operations to the database and verifies all preconditions.
   *
   * <p>The writes in the batch are not applied atomically and can be applied out of order.
   */
  ApiFuture<Void> bulkCommit() {
<<<<<<< HEAD
    final BatchWriteRequest.Builder request = BatchWriteRequest.newBuilder();
    request.setDatabase(firestore.getDatabaseName());

    for (WriteOperation writeOperation : getWrites()) {
      request.addWrites(writeOperation.write);
    }

    committed = true;
=======

    // Follows same thread safety logic as `UpdateBuilder::commit`.
    committed = true;
    BatchWriteRequest request = buildBatchWriteRequest();

    Tracing.getTracer()
        .getCurrentSpan()
        .addAnnotation(
            TraceUtil.SPAN_NAME_BATCHWRITE,
            ImmutableMap.of(
                "numDocuments", AttributeValue.longAttributeValue(request.getWritesCount())));
>>>>>>> c1c75363

    ApiFuture<BatchWriteResponse> response =
        processExceptions(
            firestore.sendRequest(request, firestore.getClient().batchWriteCallable()));

    return ApiFutures.transformAsync(
        response,
        batchWriteResponse -> {
          List<ApiFuture<Void>> pendingUserCallbacks = new ArrayList<>();

          List<com.google.firestore.v1.WriteResult> writeResults =
              batchWriteResponse.getWriteResultsList();
          List<com.google.rpc.Status> statuses = batchWriteResponse.getStatusList();

          for (int i = 0; i < writeResults.size(); ++i) {
            com.google.firestore.v1.WriteResult writeResult = writeResults.get(i);
            com.google.rpc.Status status = statuses.get(i);
            BulkWriterOperation operation = pendingOperations.get(i);
            Status code = Status.fromCodeValue(status.getCode());
            if (code == Status.OK) {
              pendingUserCallbacks.add(
                  operation.onSuccess(
                      new WriteResult(Timestamp.fromProto(writeResult.getUpdateTime()))));
            } else {
              pendingUserCallbacks.add(
                  operation.onException(
                      FirestoreException.forServerRejection(code, status.getMessage())));
            }
          }
          return BulkWriter.silenceFuture(ApiFutures.allAsList(pendingUserCallbacks));
        },
        executor);
  }

  private BatchWriteRequest buildBatchWriteRequest() {
    BatchWriteRequest.Builder builder = BatchWriteRequest.newBuilder();
    builder.setDatabase(firestore.getDatabaseName());
    forEachWrite(builder::addWrites);
    return builder.build();
  }

  /** Maps an RPC failure to each individual write's result. */
  private ApiFuture<BatchWriteResponse> processExceptions(ApiFuture<BatchWriteResponse> response) {
    return ApiFutures.catching(
        response,
        ApiException.class,
        exception -> {
          com.google.rpc.Status.Builder status =
              com.google.rpc.Status.newBuilder()
                  .setCode(exception.getStatusCode().getCode().ordinal())
                  .setMessage(exception.getMessage());
          BatchWriteResponse.Builder responseBuilder = BatchWriteResponse.newBuilder();
          for (int i = 0; i < pendingOperations.size(); ++i) {
            responseBuilder.addWriteResults(
                com.google.firestore.v1.WriteResult.getDefaultInstance());
            responseBuilder.addStatus(status);
          }
          return responseBuilder.build();
        },
        MoreExecutors.directExecutor());
  }

  void enqueueOperation(BulkWriterOperation operation) {
    boolean added = documents.add(operation.getDocumentReference());
    Preconditions.checkState(added, "Batch should not contain writes to the same document");
    pendingOperations.add(operation);
  }

  boolean has(DocumentReference documentReference) {
    return documents.contains(documentReference);
  }
}<|MERGE_RESOLUTION|>--- conflicted
+++ resolved
@@ -66,28 +66,9 @@
    * <p>The writes in the batch are not applied atomically and can be applied out of order.
    */
   ApiFuture<Void> bulkCommit() {
-<<<<<<< HEAD
-    final BatchWriteRequest.Builder request = BatchWriteRequest.newBuilder();
-    request.setDatabase(firestore.getDatabaseName());
-
-    for (WriteOperation writeOperation : getWrites()) {
-      request.addWrites(writeOperation.write);
-    }
-
-    committed = true;
-=======
-
     // Follows same thread safety logic as `UpdateBuilder::commit`.
     committed = true;
     BatchWriteRequest request = buildBatchWriteRequest();
-
-    Tracing.getTracer()
-        .getCurrentSpan()
-        .addAnnotation(
-            TraceUtil.SPAN_NAME_BATCHWRITE,
-            ImmutableMap.of(
-                "numDocuments", AttributeValue.longAttributeValue(request.getWritesCount())));
->>>>>>> c1c75363
 
     ApiFuture<BatchWriteResponse> response =
         processExceptions(
