--- conflicted
+++ resolved
@@ -83,15 +83,8 @@
     children.forEach(ApiTracer::attemptCancelled);
   }
 
-<<<<<<< HEAD
   // Note: attemptFailed is obsolete and replaced by attemptFailedDuration. Override function not
   // required
-=======
-  @Override
-  public void attemptFailed(Throwable error, org.threeten.bp.Duration delay) {
-    attemptFailedDuration(error, toJavaTimeDuration(delay));
-  }
->>>>>>> 7ae29524
 
   @Override
   public void attemptFailedDuration(Throwable error, java.time.Duration delay) {
