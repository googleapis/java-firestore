/*
 * Copyright 2017 Google LLC
 *
 * Licensed under the Apache License, Version 2.0 (the "License");
 * you may not use this file except in compliance with the License.
 * You may obtain a copy of the License at
 *
 *       http://www.apache.org/licenses/LICENSE-2.0
 *
 * Unless required by applicable law or agreed to in writing, software
 * distributed under the License is distributed on an "AS IS" BASIS,
 * WITHOUT WARRANTIES OR CONDITIONS OF ANY KIND, either express or implied.
 * See the License for the specific language governing permissions and
 * limitations under the License.
 */

package com.google.cloud.firestore;

import static com.google.common.collect.Lists.reverse;
import static com.google.firestore.v1.StructuredQuery.FieldFilter.Operator.ARRAY_CONTAINS;
import static com.google.firestore.v1.StructuredQuery.FieldFilter.Operator.ARRAY_CONTAINS_ANY;
import static com.google.firestore.v1.StructuredQuery.FieldFilter.Operator.EQUAL;
import static com.google.firestore.v1.StructuredQuery.FieldFilter.Operator.GREATER_THAN;
import static com.google.firestore.v1.StructuredQuery.FieldFilter.Operator.GREATER_THAN_OR_EQUAL;
import static com.google.firestore.v1.StructuredQuery.FieldFilter.Operator.IN;
import static com.google.firestore.v1.StructuredQuery.FieldFilter.Operator.LESS_THAN;
import static com.google.firestore.v1.StructuredQuery.FieldFilter.Operator.LESS_THAN_OR_EQUAL;
import static com.google.firestore.v1.StructuredQuery.FieldFilter.Operator.NOT_EQUAL;
import static com.google.firestore.v1.StructuredQuery.FieldFilter.Operator.NOT_IN;

import com.google.api.core.ApiFuture;
import com.google.api.core.InternalExtensionOnly;
import com.google.api.core.SettableApiFuture;
import com.google.api.gax.rpc.ApiStreamObserver;
import com.google.api.gax.rpc.ResponseObserver;
import com.google.api.gax.rpc.StatusCode;
import com.google.api.gax.rpc.StreamController;
import com.google.auto.value.AutoValue;
import com.google.cloud.Timestamp;
import com.google.cloud.firestore.Query.QueryOptions.Builder;
import com.google.cloud.firestore.telemetry.TraceUtil;
import com.google.cloud.firestore.telemetry.TraceUtil.Scope;
import com.google.cloud.firestore.v1.FirestoreSettings;
import com.google.common.base.Preconditions;
import com.google.common.collect.ImmutableList;
import com.google.common.collect.ImmutableMap;
import com.google.firestore.bundle.BundledQuery;
import com.google.firestore.v1.Cursor;
import com.google.firestore.v1.Document;
import com.google.firestore.v1.RunQueryRequest;
import com.google.firestore.v1.RunQueryResponse;
import com.google.firestore.v1.StructuredQuery;
import com.google.firestore.v1.StructuredQuery.CollectionSelector;
import com.google.firestore.v1.StructuredQuery.CompositeFilter;
import com.google.firestore.v1.StructuredQuery.FieldFilter.Operator;
import com.google.firestore.v1.StructuredQuery.FieldReference;
import com.google.firestore.v1.StructuredQuery.Filter;
import com.google.firestore.v1.StructuredQuery.Order;
import com.google.firestore.v1.Value;
import com.google.protobuf.ByteString;
import com.google.protobuf.Int32Value;
import io.grpc.Status;
import java.util.ArrayList;
import java.util.Arrays;
import java.util.Collections;
import java.util.Comparator;
import java.util.HashSet;
import java.util.Iterator;
import java.util.List;
import java.util.Objects;
import java.util.Set;
import java.util.SortedSet;
import java.util.TreeSet;
import java.util.concurrent.Executor;
import java.util.concurrent.atomic.AtomicReference;
import java.util.logging.Logger;
import javax.annotation.Nonnull;
import javax.annotation.Nullable;
import org.threeten.bp.Duration;

/**
 * A Query which you can read or listen to. You can also construct refined Query objects by adding
 * filters and ordering.
 */
@InternalExtensionOnly
public class Query {

  static final Comparator<QueryDocumentSnapshot> DOCUMENT_ID_COMPARATOR = Query::compareDocumentId;
  final FirestoreRpcContext<?> rpcContext;
  final QueryOptions options;

  private static final Logger LOGGER = Logger.getLogger(Query.class.getName());

  /** The direction of a sort. */
  public enum Direction {
    ASCENDING(StructuredQuery.Direction.ASCENDING, DOCUMENT_ID_COMPARATOR),
    DESCENDING(StructuredQuery.Direction.DESCENDING, DOCUMENT_ID_COMPARATOR.reversed());

    private final StructuredQuery.Direction direction;
    private final Comparator<QueryDocumentSnapshot> documentIdComparator;

    Direction(
        StructuredQuery.Direction direction,
        Comparator<QueryDocumentSnapshot> documentIdComparator) {
      this.direction = direction;
      this.documentIdComparator = documentIdComparator;
    }

    StructuredQuery.Direction getDirection() {
      return direction;
    }
  }

  abstract static class FilterInternal {
    /** Returns a list of all field filters that are contained within this filter */
    abstract List<FieldFilterInternal> getFlattenedFilters();

    /** Returns a list of all filters that are contained within this filter */
    abstract List<FilterInternal> getFilters();

    /** Returns the field of the first filter that's an inequality, or null if none. */
    @Nullable
    abstract FieldReference getFirstInequalityField();

    /** Returns the proto representation of this filter */
    abstract Filter toProto();

    static FilterInternal fromProto(StructuredQuery.Filter filter) {
      if (filter.hasUnaryFilter()) {
        return new UnaryFilterInternal(
            filter.getUnaryFilter().getField(), filter.getUnaryFilter().getOp());
      }

      if (filter.hasFieldFilter()) {
        return new ComparisonFilterInternal(
            filter.getFieldFilter().getField(),
            filter.getFieldFilter().getOp(),
            filter.getFieldFilter().getValue());
      }

      // `filter` must be a composite filter.
      Preconditions.checkArgument(filter.hasCompositeFilter(), "Unknown filter type.");
      CompositeFilter compositeFilter = filter.getCompositeFilter();
      // A composite filter with only 1 sub-filter should be reduced to its sub-filter.
      if (compositeFilter.getFiltersCount() == 1) {
        return FilterInternal.fromProto(compositeFilter.getFiltersList().get(0));
      }
      List<FilterInternal> filters = new ArrayList<>();
      for (StructuredQuery.Filter subfilter : compositeFilter.getFiltersList()) {
        filters.add(FilterInternal.fromProto(subfilter));
      }
      return new CompositeFilterInternal(filters, compositeFilter.getOp());
    }
  }

  static class CompositeFilterInternal extends FilterInternal {
    private final List<FilterInternal> filters;
    private final StructuredQuery.CompositeFilter.Operator operator;

    // Memoized list of all field filters that can be found by traversing the tree of filters
    // contained in this composite filter.
    private List<FieldFilterInternal> memoizedFlattenedFilters;

    public CompositeFilterInternal(
        List<FilterInternal> filters, StructuredQuery.CompositeFilter.Operator operator) {
      this.filters = filters;
      this.operator = operator;
    }

    @Override
    public List<FilterInternal> getFilters() {
      return filters;
    }

    @Nullable
    @Override
    public FieldReference getFirstInequalityField() {
      for (FieldFilterInternal fieldFilter : getFlattenedFilters()) {
        if (fieldFilter.isInequalityFilter()) {
          return fieldFilter.fieldReference;
        }
      }
      return null;
    }

    public boolean isConjunction() {
      return operator == CompositeFilter.Operator.AND;
    }

    @Override
    public List<FieldFilterInternal> getFlattenedFilters() {
      if (memoizedFlattenedFilters != null) {
        return memoizedFlattenedFilters;
      }
      memoizedFlattenedFilters = new ArrayList<>();
      for (FilterInternal subfilter : filters) {
        memoizedFlattenedFilters.addAll(subfilter.getFlattenedFilters());
      }
      return memoizedFlattenedFilters;
    }

    @Override
    Filter toProto() {
      // A composite filter that contains one sub-filter is equivalent to the sub-filter.
      if (filters.size() == 1) {
        return filters.get(0).toProto();
      }

      Filter.Builder protoFilter = Filter.newBuilder();
      StructuredQuery.CompositeFilter.Builder compositeFilter =
          StructuredQuery.CompositeFilter.newBuilder();
      compositeFilter.setOp(operator);
      for (FilterInternal filter : filters) {
        compositeFilter.addFilters(filter.toProto());
      }
      protoFilter.setCompositeFilter(compositeFilter.build());
      return protoFilter.build();
    }
  }

  abstract static class FieldFilterInternal extends FilterInternal {
    protected final FieldReference fieldReference;

    FieldFilterInternal(FieldReference fieldReference) {
      this.fieldReference = fieldReference;
    }

    abstract boolean isInequalityFilter();

    public List<FilterInternal> getFilters() {
      return Collections.singletonList(this);
    }

    @Override
    public List<FieldFilterInternal> getFlattenedFilters() {
      return Collections.singletonList(this);
    }
  }

  private static class UnaryFilterInternal extends FieldFilterInternal {

    private final StructuredQuery.UnaryFilter.Operator operator;

    UnaryFilterInternal(
        FieldReference fieldReference, StructuredQuery.UnaryFilter.Operator operator) {
      super(fieldReference);
      this.operator = operator;
    }

    @Override
    boolean isInequalityFilter() {
      return false;
    }

    @Nullable
    @Override
    public FieldReference getFirstInequalityField() {
      return null;
    }

    Filter toProto() {
      Filter.Builder result = Filter.newBuilder();
      result.getUnaryFilterBuilder().setField(fieldReference).setOp(operator);
      return result.build();
    }

    @Override
    public boolean equals(Object o) {
      if (this == o) {
        return true;
      }
      if (!(o instanceof UnaryFilterInternal)) {
        return false;
      }
      UnaryFilterInternal other = (UnaryFilterInternal) o;
      return Objects.equals(fieldReference, other.fieldReference)
          && Objects.equals(operator, other.operator);
    }
  }

  static class ComparisonFilterInternal extends FieldFilterInternal {
    final StructuredQuery.FieldFilter.Operator operator;
    final Value value;

    ComparisonFilterInternal(
        FieldReference fieldReference, StructuredQuery.FieldFilter.Operator operator, Value value) {
      super(fieldReference);
      this.value = value;
      this.operator = operator;
    }

    @Override
    boolean isInequalityFilter() {
      return operator.equals(GREATER_THAN)
          || operator.equals(GREATER_THAN_OR_EQUAL)
          || operator.equals(LESS_THAN)
          || operator.equals(LESS_THAN_OR_EQUAL)
          || operator.equals(NOT_EQUAL)
          || operator.equals(NOT_IN);
    }

    @Nullable
    @Override
    public FieldReference getFirstInequalityField() {
      if (isInequalityFilter()) {
        return fieldReference;
      }
      return null;
    }

    Filter toProto() {
      Filter.Builder result = Filter.newBuilder();
      result.getFieldFilterBuilder().setField(fieldReference).setValue(value).setOp(operator);
      return result.build();
    }

    @Override
    public boolean equals(Object o) {
      if (this == o) {
        return true;
      }
      if (!(o instanceof ComparisonFilterInternal)) {
        return false;
      }
      ComparisonFilterInternal other = (ComparisonFilterInternal) o;
      return Objects.equals(fieldReference, other.fieldReference)
          && Objects.equals(operator, other.operator)
          && Objects.equals(value, other.value);
    }
  }

  static final class FieldOrder implements Comparator<QueryDocumentSnapshot> {
    private final FieldReference fieldReference;
    private final Direction direction;

    FieldOrder(FieldReference fieldReference, Direction direction) {
      this.fieldReference = fieldReference;
      this.direction = direction;
    }

    FieldOrder(String field, Direction direction) {
      this.fieldReference = FieldPath.fromServerFormat(field).toProto();
      this.direction = direction;
    }

    Order toProto() {
      Order.Builder result = Order.newBuilder();
      result.setField(fieldReference);
      result.setDirection(direction.getDirection());
      return result.build();
    }

    public boolean equals(Object o) {
      if (this == o) {
        return true;
      }
      if (!(o instanceof FieldOrder)) {
        return false;
      }
      FieldOrder filter = (FieldOrder) o;
      if (direction != filter.direction) {
        return false;
      }
      return Objects.equals(fieldReference, filter.fieldReference);
    }

    public int compare(QueryDocumentSnapshot doc1, QueryDocumentSnapshot doc2) {
      String path = fieldReference.getFieldPath();
      if (FieldPath.isDocumentId(path)) {
        return direction.documentIdComparator.compare(doc1, doc2);
      }
      FieldPath fieldPath = FieldPath.fromDotSeparatedString(path);
      Preconditions.checkState(
          doc1.contains(fieldPath) && doc2.contains(fieldPath),
          "Can only compare fields that exist in the DocumentSnapshot."
              + " Please include the fields you are ordering on in your select() call.");
      Value v1 = doc1.extractField(fieldPath);
      Value v2 = doc2.extractField(fieldPath);

      int cmp = com.google.cloud.firestore.Order.INSTANCE.compare(v1, v2);
      return (direction == Direction.ASCENDING) ? cmp : -cmp;
    }
  }

  /** Denotes whether a provided limit is applied to the beginning or the end of the result set. */
  enum LimitType {
    First,
    Last
  }

  /** Options that define a Firestore Query. */
  @AutoValue
  abstract static class QueryOptions {

    abstract ResourcePath getParentPath();

    abstract String getCollectionId();

    abstract boolean getAllDescendants();

    abstract @Nullable Integer getLimit();

    abstract LimitType getLimitType();

    abstract @Nullable Integer getOffset();

    abstract @Nullable Cursor getStartCursor();

    abstract @Nullable Cursor getEndCursor();

    abstract ImmutableList<FilterInternal> getFilters();

    abstract ImmutableList<FieldOrder> getFieldOrders();

    abstract ImmutableList<FieldReference> getFieldProjections();

    // Whether to select all documents under `parentPath`. By default, only
    // collections that match `collectionId` are selected.
    abstract boolean isKindless();

    // Whether to require consistent documents when restarting the query. By
    // default, restarting the query uses the readTime offset of the original
    // query to provide consistent results.
    abstract boolean getRequireConsistency();

    static Builder builder() {
      return new AutoValue_Query_QueryOptions.Builder()
          .setAllDescendants(false)
          .setLimitType(LimitType.First)
          .setFieldOrders(ImmutableList.of())
          .setFilters(ImmutableList.of())
          .setFieldProjections(ImmutableList.of())
          .setKindless(false)
          .setRequireConsistency(true);
    }

    abstract Builder toBuilder();

    @AutoValue.Builder
    abstract static class Builder {
      abstract Builder setParentPath(ResourcePath value);

      abstract Builder setCollectionId(String value);

      abstract Builder setAllDescendants(boolean value);

      abstract Builder setLimit(Integer value);

      abstract Builder setLimitType(LimitType value);

      abstract Builder setOffset(Integer value);

      abstract Builder setStartCursor(@Nullable Cursor value);

      abstract Builder setEndCursor(@Nullable Cursor value);

      abstract Builder setFilters(ImmutableList<FilterInternal> value);

      abstract Builder setFieldOrders(ImmutableList<FieldOrder> value);

      abstract Builder setFieldProjections(ImmutableList<FieldReference> value);

      abstract Builder setKindless(boolean value);

      abstract Builder setRequireConsistency(boolean value);

      abstract QueryOptions build();
    }
  }

  /** Creates a query for documents in a single collection */
  Query(FirestoreRpcContext<?> rpcContext, ResourcePath path) {
    this(
        rpcContext,
        QueryOptions.builder()
            .setParentPath(path.getParent())
            .setCollectionId(path.getId())
            .build());
  }

  protected Query(FirestoreRpcContext<?> rpcContext, QueryOptions queryOptions) {
    this.rpcContext = rpcContext;
    this.options = queryOptions;
  }

  /**
   * Gets the Firestore instance associated with this query.
   *
   * @return The Firestore instance associated with this query.
   */
  @Nonnull
  public Firestore getFirestore() {
    return rpcContext.getFirestore();
  }

  /** Checks whether the provided object is NULL or NaN. */
  private static boolean isUnaryComparison(@Nullable Object value) {
    return value == null || value.equals(Double.NaN) || value.equals(Float.NaN);
  }

  /** Returns the sorted set of inequality filter fields used in this query. */
  private SortedSet<FieldPath> getInequalityFilterFields() {
    SortedSet<FieldPath> result = new TreeSet<>();

    for (FilterInternal filter : options.getFilters()) {
      for (FieldFilterInternal subFilter : filter.getFlattenedFilters()) {
        if (subFilter.isInequalityFilter()) {
          result.add(FieldPath.fromServerFormat(subFilter.fieldReference.getFieldPath()));
        }
      }
    }

    return result;
  }

  /** Computes the backend ordering semantics for DocumentSnapshot cursors. */
  ImmutableList<FieldOrder> createImplicitOrderBy() {
    // Any explicit order by fields should be added as is.
    List<FieldOrder> result = new ArrayList<>(options.getFieldOrders());

    HashSet<String> fieldsNormalized = new HashSet<>();
    for (FieldOrder order : result) {
      fieldsNormalized.add(order.fieldReference.getFieldPath());
    }

    /** The order of the implicit ordering always matches the last explicit order by. */
    Direction lastDirection =
        result.isEmpty() ? Direction.ASCENDING : result.get(result.size() - 1).direction;

    /**
     * Any inequality fields not explicitly ordered should be implicitly ordered in a
     * lexicographical order. When there are multiple inequality filters on the same field, the
     * field should be added only once.
     *
     * <p>Note: `SortedSet<FieldPath>` sorts the key field before other fields. However, we want the
     * key field to be sorted last.
     */
    SortedSet<FieldPath> inequalityFields = getInequalityFilterFields();
    for (FieldPath field : inequalityFields) {
      if (!fieldsNormalized.contains(field.toString())
          && !FieldPath.isDocumentId(field.toString())) {
        result.add(new FieldOrder(field.toProto(), lastDirection));
      }
    }

    // Add the document key field to the last if it is not explicitly ordered.
    if (!fieldsNormalized.contains(FieldPath.documentId().toString())) {
      result.add(new FieldOrder(FieldPath.documentId().toProto(), lastDirection));
    }

    return ImmutableList.<FieldOrder>builder().addAll(result).build();
  }

  private Cursor createCursor(
      ImmutableList<FieldOrder> order, DocumentSnapshot documentSnapshot, boolean before) {
    List<Object> fieldValues = new ArrayList<>();

    for (FieldOrder fieldOrder : order) {
      String path = fieldOrder.fieldReference.getFieldPath();
      if (FieldPath.isDocumentId(path)) {
        fieldValues.add(documentSnapshot.getReference());
      } else {
        FieldPath fieldPath = FieldPath.fromServerFormat(path);
        Preconditions.checkArgument(
            documentSnapshot.contains(fieldPath),
            "Field '%s' is missing in the provided DocumentSnapshot. Please provide a document "
                + "that contains values for all specified orderBy() and where() constraints.",
            fieldPath);
        fieldValues.add(documentSnapshot.get(fieldPath));
      }
    }

    return createCursor(order, fieldValues.toArray(), before);
  }

  private Cursor createCursor(List<FieldOrder> order, Object[] fieldValues, boolean before) {
    Cursor.Builder result = Cursor.newBuilder();

    Preconditions.checkState(
        fieldValues.length != 0, "At least one cursor value must be specified.");

    Preconditions.checkState(
        fieldValues.length <= order.size(),
        "Too many cursor values specified. The specified values must match the "
            + "orderBy() constraints of the query.");

    Iterator<FieldOrder> fieldOrderIterator = order.iterator();

    for (Object fieldValue : fieldValues) {
      Object sanitizedValue;

      FieldReference fieldReference = fieldOrderIterator.next().fieldReference;

      if (FieldPath.isDocumentId(fieldReference.getFieldPath())) {
        sanitizedValue = convertReference(fieldValue);
      } else {
        sanitizedValue = CustomClassMapper.serialize(fieldValue);
      }

      Value encodedValue = encodeValue(fieldReference, sanitizedValue);

      if (encodedValue == null) {
        throw FirestoreException.forInvalidArgument(
            "Cannot use FieldValue.delete() or FieldValue.serverTimestamp() in a query boundary");
      }
      result.addValues(encodedValue);
    }

    result.setBefore(before);

    return result.build();
  }

  /**
   * Validates that a value used with FieldValue.documentId() is either a string or a
   * DocumentReference that is part of the query`s result set. Throws a validation error or returns
   * a DocumentReference that can directly be used in the Query.
   */
  private Object convertReference(Object fieldValue) {
    ResourcePath basePath =
        options.getAllDescendants()
            ? options.getParentPath()
            : options.getParentPath().append(options.getCollectionId());

    DocumentReference reference;
    if (fieldValue instanceof String) {
      reference = new DocumentReference(rpcContext, basePath.append((String) fieldValue));
    } else if (fieldValue instanceof DocumentReference) {
      reference = (DocumentReference) fieldValue;
    } else {
      throw new IllegalArgumentException(
          String.format(
              "The corresponding value for FieldPath.documentId() must be a String or a "
                  + "DocumentReference, but was: %s.",
              fieldValue.toString()));
    }

    if (!basePath.isPrefixOf(reference.getResourcePath())) {
      throw new IllegalArgumentException(
          String.format(
              "'%s' is not part of the query result set and cannot be used as a query boundary.",
              reference.getPath()));
    }

    if (!options.getAllDescendants() && !reference.getParent().getResourcePath().equals(basePath)) {
      throw new IllegalArgumentException(
          String.format(
              "Only a direct child can be used as a query boundary. Found: '%s'",
              reference.getPath()));
    }

    return reference;
  }

  /**
   * Creates and returns a new Query with the additional filter that documents must contain the
   * specified field and the value should be equal to the specified value.
   *
   * @param field The name of the field to compare.
   * @param value The value for comparison.
   * @return The created Query.
   */
  @Nonnull
  public Query whereEqualTo(@Nonnull String field, @Nullable Object value) {
    return whereEqualTo(FieldPath.fromDotSeparatedString(field), value);
  }

  /**
   * Creates and returns a new Query with the additional filter that documents must contain the
   * specified field and the value should be equal to the specified value.
   *
   * @param fieldPath The path of the field to compare.
   * @param value The value for comparison.
   * @return The created Query.
   */
  @Nonnull
  public Query whereEqualTo(@Nonnull FieldPath fieldPath, @Nullable Object value) {
    return where(new com.google.cloud.firestore.Filter.UnaryFilter(fieldPath, EQUAL, value));
  }

  /**
   * Creates and returns a new Query with the additional filter that documents must contain the
   * specified field and its value does not equal the specified value.
   *
   * @param field The name of the field to compare.
   * @param value The value for comparison.
   * @return The created Query.
   */
  @Nonnull
  public Query whereNotEqualTo(@Nonnull String field, @Nullable Object value) {
    return whereNotEqualTo(FieldPath.fromDotSeparatedString(field), value);
  }

  /**
   * Creates and returns a new Query with the additional filter that documents must contain the
   * specified field and the value does not equal the specified value.
   *
   * @param fieldPath The path of the field to compare.
   * @param value The value for comparison.
   * @return The created Query.
   */
  @Nonnull
  public Query whereNotEqualTo(@Nonnull FieldPath fieldPath, @Nullable Object value) {
    return where(new com.google.cloud.firestore.Filter.UnaryFilter(fieldPath, NOT_EQUAL, value));
  }

  /**
   * Creates and returns a new Query with the additional filter that documents must contain the
   * specified field and the value should be less than the specified value.
   *
   * @param field The name of the field to compare.
   * @param value The value for comparison.
   * @return The created Query.
   */
  @Nonnull
  public Query whereLessThan(@Nonnull String field, @Nonnull Object value) {
    return whereLessThan(FieldPath.fromDotSeparatedString(field), value);
  }

  /**
   * Creates and returns a new Query with the additional filter that documents must contain the
   * specified field and the value should be less than the specified value.
   *
   * @param fieldPath The path of the field to compare.
   * @param value The value for comparison.
   * @return The created Query.
   */
  @Nonnull
  public Query whereLessThan(@Nonnull FieldPath fieldPath, @Nonnull Object value) {
    return where(new com.google.cloud.firestore.Filter.UnaryFilter(fieldPath, LESS_THAN, value));
  }

  /**
   * Creates and returns a new Query with the additional filter that documents must contain the
   * specified field and the value should be less or equal to the specified value.
   *
   * @param field The name of the field to compare.
   * @param value The value for comparison.
   * @return The created Query.
   */
  @Nonnull
  public Query whereLessThanOrEqualTo(@Nonnull String field, @Nonnull Object value) {
    return whereLessThanOrEqualTo(FieldPath.fromDotSeparatedString(field), value);
  }

  /**
   * Creates and returns a new Query with the additional filter that documents must contain the
   * specified field and the value should be less or equal to the specified value.
   *
   * @param fieldPath The path of the field to compare.
   * @param value The value for comparison.
   * @return The created Query.
   */
  @Nonnull
  public Query whereLessThanOrEqualTo(@Nonnull FieldPath fieldPath, @Nonnull Object value) {
    return where(
        new com.google.cloud.firestore.Filter.UnaryFilter(fieldPath, LESS_THAN_OR_EQUAL, value));
  }

  /**
   * Creates and returns a new Query with the additional filter that documents must contain the
   * specified field and the value should be greater than the specified value.
   *
   * @param field The name of the field to compare.
   * @param value The value for comparison.
   * @return The created Query.
   */
  @Nonnull
  public Query whereGreaterThan(@Nonnull String field, @Nonnull Object value) {
    return whereGreaterThan(FieldPath.fromDotSeparatedString(field), value);
  }

  /**
   * Creates and returns a new Query with the additional filter that documents must contain the
   * specified field and the value should be greater than the specified value.
   *
   * @param fieldPath The path of the field to compare.
   * @param value The value for comparison.
   * @return The created Query.
   */
  @Nonnull
  public Query whereGreaterThan(@Nonnull FieldPath fieldPath, @Nonnull Object value) {
    return where(new com.google.cloud.firestore.Filter.UnaryFilter(fieldPath, GREATER_THAN, value));
  }

  /**
   * Creates and returns a new Query with the additional filter that documents must contain the
   * specified field and the value should be greater than or equal to the specified value.
   *
   * @param field The name of the field to compare.
   * @param value The value for comparison.
   * @return The created Query.
   */
  @Nonnull
  public Query whereGreaterThanOrEqualTo(@Nonnull String field, @Nonnull Object value) {
    return whereGreaterThanOrEqualTo(FieldPath.fromDotSeparatedString(field), value);
  }

  /**
   * Creates and returns a new Query with the additional filter that documents must contain the
   * specified field and the value should be greater than or equal to the specified value.
   *
   * @param fieldPath The path of the field to compare.
   * @param value The value for comparison.
   * @return The created Query.
   */
  @Nonnull
  public Query whereGreaterThanOrEqualTo(@Nonnull FieldPath fieldPath, @Nonnull Object value) {
    return where(
        new com.google.cloud.firestore.Filter.UnaryFilter(fieldPath, GREATER_THAN_OR_EQUAL, value));
  }

  /**
   * Creates and returns a new Query with the additional filter that documents must contain the
   * specified field, the value must be an array, and that the array must contain the provided
   * value.
   *
   * <p>A Query can have only one whereArrayContains() filter and it cannot be combined with
   * whereArrayContainsAny().
   *
   * @param field The name of the field containing an array to search
   * @param value The value that must be contained in the array
   * @return The created Query.
   */
  @Nonnull
  public Query whereArrayContains(@Nonnull String field, @Nonnull Object value) {
    return whereArrayContains(FieldPath.fromDotSeparatedString(field), value);
  }

  /**
   * Creates and returns a new Query with the additional filter that documents must contain the
   * specified field, the value must be an array, and that the array must contain the provided
   * value.
   *
   * <p>A Query can have only one whereArrayContains() filter and it cannot be combined with
   * whereArrayContainsAny().
   *
   * @param fieldPath The path of the field containing an array to search
   * @param value The value that must be contained in the array
   * @return The created Query.
   */
  @Nonnull
  public Query whereArrayContains(@Nonnull FieldPath fieldPath, @Nonnull Object value) {
    return where(
        new com.google.cloud.firestore.Filter.UnaryFilter(fieldPath, ARRAY_CONTAINS, value));
  }

  /**
   * Creates and returns a new Query with the additional filter that documents must contain the
   * specified field, the value must be an array, and that the array must contain at least one value
   * from the provided list.
   *
   * <p>A Query can have only one whereArrayContainsAny() filter and it cannot be combined with
   * whereArrayContains() or whereIn().
   *
   * @param field The name of the field containing an array to search.
   * @param values A list that contains the values to match.
   * @return The created Query.
   */
  @Nonnull
  public Query whereArrayContainsAny(
      @Nonnull String field, @Nonnull List<? extends Object> values) {
    return whereArrayContainsAny(FieldPath.fromDotSeparatedString(field), values);
  }

  /**
   * Creates and returns a new Query with the additional filter that documents must contain the
   * specified field, the value must be an array, and that the array must contain at least one value
   * from the provided list.
   *
   * <p>A Query can have only one whereArrayContainsAny() filter and it cannot be combined with
   * whereArrayContains() or whereIn().
   *
   * @param fieldPath The path of the field containing an array to search.
   * @param values A list that contains the values to match.
   * @return The created Query.
   */
  @Nonnull
  public Query whereArrayContainsAny(
      @Nonnull FieldPath fieldPath, @Nonnull List<? extends Object> values) {
    return where(
        new com.google.cloud.firestore.Filter.UnaryFilter(fieldPath, ARRAY_CONTAINS_ANY, values));
  }

  /**
   * Creates and returns a new Query with the additional filter that documents must contain the
   * specified field and the value must equal one of the values from the provided list.
   *
   * <p>A Query can have only one whereIn() filter, and it cannot be combined with
   * whereArrayContainsAny().
   *
   * @param field The name of the field to search.
   * @param values A list that contains the values to match.
   * @return The created Query.
   */
  @Nonnull
  public Query whereIn(@Nonnull String field, @Nonnull List<? extends Object> values) {
    return whereIn(FieldPath.fromDotSeparatedString(field), values);
  }

  /**
   * Creates and returns a new Query with the additional filter that documents must contain the
   * specified field and the value must equal one of the values from the provided list.
   *
   * <p>A Query can have only one whereIn() filter, and it cannot be combined with
   * whereArrayContainsAny().
   *
   * @param fieldPath The path of the field to search.
   * @param values A list that contains the values to match.
   * @return The created Query.
   */
  @Nonnull
  public Query whereIn(@Nonnull FieldPath fieldPath, @Nonnull List<? extends Object> values) {
    return where(new com.google.cloud.firestore.Filter.UnaryFilter(fieldPath, IN, values));
  }

  /**
   * Creates and returns a new Query with the additional filter that documents must contain the
   * specified field and the value does not equal any of the values from the provided list.
   *
   * <p>A Query can have only one whereNotIn() filter and it cannot be combined with
   * whereArrayContains(), whereArrayContainsAny(), whereIn(), or whereNotEqualTo().
   *
   * @param field The name of the field to search.
   * @param values The list that contains the values to match.
   * @return The created Query.
   */
  @Nonnull
  public Query whereNotIn(@Nonnull String field, @Nonnull List<? extends Object> values) {
    return whereNotIn(FieldPath.fromDotSeparatedString(field), values);
  }

  /**
   * Creates and returns a new Query with the additional filter that documents must contain the
   * specified field and the value does not equal any of the values from the provided list.
   *
   * <p>A Query can have only one whereNotIn() filter, and it cannot be combined with
   * whereArrayContains(), whereArrayContainsAny(), whereIn(), or whereNotEqualTo().
   *
   * @param fieldPath The path of the field to search.
   * @param values The list that contains the values to match.
   * @return The created Query.
   */
  @Nonnull
  public Query whereNotIn(@Nonnull FieldPath fieldPath, @Nonnull List<? extends Object> values) {
    return where(new com.google.cloud.firestore.Filter.UnaryFilter(fieldPath, NOT_IN, values));
  }

  /**
   * Creates and returns a new Query with the additional filter.
   *
   * @param filter The new filter to apply to the existing query.
   * @return The newly created Query.
   */
  public Query where(com.google.cloud.firestore.Filter filter) {
    Preconditions.checkState(
        options.getStartCursor() == null && options.getEndCursor() == null,
        "Cannot call a where() clause after defining a boundary with startAt(), "
            + "startAfter(), endBefore() or endAt().");
    FilterInternal parsedFilter = parseFilter(filter);
    if (parsedFilter.getFilters().isEmpty()) {
      // Return the existing query if not adding any more filters (for example an empty composite
      // filter).
      return this;
    }
    Builder newOptions = options.toBuilder();
    newOptions.setFilters(append(options.getFilters(), parsedFilter));
    return new Query(rpcContext, newOptions.build());
  }

  FilterInternal parseFilter(com.google.cloud.firestore.Filter filter) {
    if (filter instanceof com.google.cloud.firestore.Filter.UnaryFilter) {
      return parseFieldFilter((com.google.cloud.firestore.Filter.UnaryFilter) filter);
    }
    return parseCompositeFilter((com.google.cloud.firestore.Filter.CompositeFilter) filter);
  }

  private FieldFilterInternal parseFieldFilter(
      com.google.cloud.firestore.Filter.UnaryFilter fieldFilterData) {
    Object value = fieldFilterData.getValue();
    Operator operator = fieldFilterData.getOperator();
    FieldPath fieldPath = fieldFilterData.getField();

    if (isUnaryComparison(value)) {
      if (operator.equals(EQUAL) || operator.equals(NOT_EQUAL)) {
        StructuredQuery.UnaryFilter.Operator unaryOp =
            operator.equals(EQUAL)
                ? (value == null
                    ? StructuredQuery.UnaryFilter.Operator.IS_NULL
                    : StructuredQuery.UnaryFilter.Operator.IS_NAN)
                : (value == null
                    ? StructuredQuery.UnaryFilter.Operator.IS_NOT_NULL
                    : StructuredQuery.UnaryFilter.Operator.IS_NOT_NAN);
        return new UnaryFilterInternal(fieldPath.toProto(), unaryOp);
      } else {
        throw new IllegalArgumentException(
            String.format(
                "Cannot use '%s' in field comparison. Use an equality filter instead.", value));
      }
    } else {
      if (fieldPath.equals(FieldPath.DOCUMENT_ID)) {
        if (operator.equals(ARRAY_CONTAINS) || operator.equals(ARRAY_CONTAINS_ANY)) {
          throw new IllegalArgumentException(
              String.format(
                  "Invalid query. You cannot perform '%s' queries on FieldPath.documentId().",
                  operator.toString()));
        } else if (operator.equals(IN) || operator.equals(NOT_IN)) {
          if (!(value instanceof List) || ((List<?>) value).isEmpty()) {
            throw new IllegalArgumentException(
                String.format(
                    "Invalid Query. A non-empty array is required for '%s' filters.",
                    operator.toString()));
          }
          List<Object> referenceList = new ArrayList<>();
          for (Object arrayValue : (List<Object>) value) {
            Object convertedValue = this.convertReference(arrayValue);
            referenceList.add(convertedValue);
          }
          value = referenceList;
        } else {
          value = this.convertReference(value);
        }
      }
      return new ComparisonFilterInternal(
          fieldPath.toProto(), operator, encodeValue(fieldPath, value));
    }
  }

  private FilterInternal parseCompositeFilter(
      com.google.cloud.firestore.Filter.CompositeFilter compositeFilterData) {
    List<FilterInternal> parsedFilters = new ArrayList<>();
    for (com.google.cloud.firestore.Filter filter : compositeFilterData.getFilters()) {
      FilterInternal parsedFilter = parseFilter(filter);
      if (!parsedFilter.getFilters().isEmpty()) {
        parsedFilters.add(parsedFilter);
      }
    }

    // For composite filters containing 1 filter, return the only filter.
    // For example: AND(FieldFilter1) == FieldFilter1
    if (parsedFilters.size() == 1) {
      return parsedFilters.get(0);
    }
    return new CompositeFilterInternal(parsedFilters, compositeFilterData.getOperator());
  }

  /**
   * Creates and returns a new Query that's additionally sorted by the specified field.
   *
   * @param field The field to sort by.
   * @return The created Query.
   */
  @Nonnull
  public Query orderBy(@Nonnull String field) {
    return orderBy(FieldPath.fromDotSeparatedString(field), Direction.ASCENDING);
  }

  /**
   * Creates and returns a new Query that's additionally sorted by the specified field.
   *
   * @param fieldPath The field to sort by.
   * @return The created Query.
   */
  @Nonnull
  public Query orderBy(@Nonnull FieldPath fieldPath) {
    return orderBy(fieldPath, Direction.ASCENDING);
  }

  /**
   * Creates and returns a new Query that's additionally sorted by the specified field, optionally
   * in descending order instead of ascending.
   *
   * @param field The field to sort by.
   * @param direction The direction to sort.
   * @return The created Query.
   */
  @Nonnull
  public Query orderBy(@Nonnull String field, @Nonnull Direction direction) {
    return orderBy(FieldPath.fromDotSeparatedString(field), direction);
  }

  /**
   * Creates and returns a new Query that's additionally sorted by the specified field, optionally
   * in descending order instead of ascending.
   *
   * @param fieldPath The field to sort by.
   * @param direction The direction to sort.
   * @return The created Query.
   */
  @Nonnull
  public Query orderBy(@Nonnull FieldPath fieldPath, @Nonnull Direction direction) {
    Preconditions.checkState(
        options.getStartCursor() == null && options.getEndCursor() == null,
        "Cannot specify an orderBy() constraint after calling startAt(), "
            + "startAfter(), endBefore() or endAt().");

    Builder newOptions = options.toBuilder();
    FieldOrder newFieldOrder = new FieldOrder(fieldPath.toProto(), direction);
    newOptions.setFieldOrders(append(options.getFieldOrders(), newFieldOrder));

    return new Query(rpcContext, newOptions.build());
  }

  /**
   * Creates and returns a new Query that only returns the first matching documents.
   *
   * @param limit The maximum number of items to return.
   * @return The created Query.
   */
  @Nonnull
  public Query limit(int limit) {
    return new Query(
        rpcContext, options.toBuilder().setLimit(limit).setLimitType(LimitType.First).build());
  }

  /**
   * Creates and returns a new Query that only returns the last matching documents.
   *
   * <p>You must specify at least one orderBy clause for limitToLast queries. Otherwise, an {@link
   * java.lang.IllegalStateException} is thrown during execution.
   *
   * <p>Results for limitToLast() queries are only available once all documents are received. Hence,
   * limitToLast() queries cannot be streamed via the {@link #stream(ApiStreamObserver)} API.
   *
   * @param limit the maximum number of items to return
   * @return the created Query
   */
  @Nonnull
  public Query limitToLast(int limit) {
    return new Query(
        rpcContext, options.toBuilder().setLimit(limit).setLimitType(LimitType.Last).build());
  }

  /**
   * Creates and returns a new Query that skips the first n results.
   *
   * @param offset The number of items to skip.
   * @return The created Query.
   */
  @Nonnull
  public Query offset(int offset) {
    return new Query(rpcContext, options.toBuilder().setOffset(offset).build());
  }

  /**
   * Creates and returns a new Query that starts at the provided document (inclusive). The starting
   * position is relative to the order of the query. The document must contain all of the fields
   * provided in the orderBy of this query.
   *
   * @param snapshot The snapshot of the document to start at.
   * @return The created Query.
   */
  @Nonnull
  public Query startAt(@Nonnull DocumentSnapshot snapshot) {
    ImmutableList<FieldOrder> fieldOrders = createImplicitOrderBy();
    Cursor cursor = createCursor(fieldOrders, snapshot, true);

    Builder newOptions = options.toBuilder();
    newOptions.setFieldOrders(fieldOrders);
    newOptions.setStartCursor(cursor);
    return new Query(rpcContext, newOptions.build());
  }

  /**
   * Creates and returns a new Query that starts at the provided fields relative to the order of the
   * query. The order of the field values must match the order of the order by clauses of the query.
   *
   * @param fieldValues The field values to start this query at, in order of the query's order by.
   * @return The created Query.
   */
  @Nonnull
  public Query startAt(Object... fieldValues) {
    // TODO(b/296435819): Remove this warning message.
    warningOnSingleDocumentReference(fieldValues);

    ImmutableList<FieldOrder> fieldOrders =
        fieldValues.length == 1 && fieldValues[0] instanceof DocumentReference
            ? createImplicitOrderBy()
            : options.getFieldOrders();
    Cursor cursor = createCursor(fieldOrders, fieldValues, true);

    Builder newOptions = options.toBuilder();
    newOptions.setFieldOrders(fieldOrders);
    newOptions.setStartCursor(cursor);
    return new Query(rpcContext, newOptions.build());
  }

  /**
   * Creates and returns a new Query instance that applies a field mask to the result and returns
   * the specified subset of fields. You can specify a list of field paths to return, or use an
   * empty list to only return the references of matching documents.
   *
   * @param fields The fields to include.
   * @return The created Query.
   */
  @Nonnull
  public Query select(String... fields) {
    FieldPath[] fieldPaths = new FieldPath[fields.length];

    for (int i = 0; i < fields.length; ++i) {
      fieldPaths[i] = FieldPath.fromDotSeparatedString(fields[i]);
    }

    return select(fieldPaths);
  }

  /**
   * Creates and returns a new Query instance that applies a field mask to the result and returns
   * the specified subset of fields. You can specify a list of field paths to return, or use an
   * empty list to only return the references of matching documents.
   *
   * @param fieldPaths The field paths to include.
   * @return The created Query.
   */
  @Nonnull
  public Query select(FieldPath... fieldPaths) {
    if (fieldPaths.length == 0) {
      fieldPaths = new FieldPath[] {FieldPath.DOCUMENT_ID};
    }

    ImmutableList.Builder<FieldReference> fieldProjections =
        ImmutableList.builderWithExpectedSize(fieldPaths.length);
    for (FieldPath path : fieldPaths) {
      FieldReference fieldReference =
          FieldReference.newBuilder().setFieldPath(path.getEncodedPath()).build();
      fieldProjections.add(fieldReference);
    }

    Builder newOptions = options.toBuilder().setFieldProjections(fieldProjections.build());
    return new Query(rpcContext, newOptions.build());
  }

  /**
   * Creates and returns a new Query that starts after the provided document (exclusive). The
   * starting position is relative to the order of the query. The document must contain all of the
   * fields provided in the orderBy of this query.
   *
   * @param snapshot The snapshot of the document to start after.
   * @return The created Query.
   */
  @Nonnull
  public Query startAfter(@Nonnull DocumentSnapshot snapshot) {
    ImmutableList<FieldOrder> fieldOrders = createImplicitOrderBy();
    Cursor cursor = createCursor(fieldOrders, snapshot, false);

    Builder newOptions = options.toBuilder();
    newOptions.setFieldOrders(fieldOrders);
    newOptions.setStartCursor(cursor);
    return new Query(rpcContext, newOptions.build());
  }

  /**
   * Creates and returns a new Query that starts after the provided fields relative to the order of
   * the query. The order of the field values must match the order of the order by clauses of the
   * query.
   *
   * @param fieldValues The field values to start this query after, in order of the query's order
   *     by.
   * @return The created Query.
   */
  public Query startAfter(Object... fieldValues) {
    // TODO(b/296435819): Remove this warning message.
    warningOnSingleDocumentReference(fieldValues);

    ImmutableList<FieldOrder> fieldOrders =
        fieldValues.length == 1 && fieldValues[0] instanceof DocumentReference
            ? createImplicitOrderBy()
            : options.getFieldOrders();
    Cursor cursor = createCursor(fieldOrders, fieldValues, false);

    Builder newOptions = options.toBuilder();
    newOptions.setFieldOrders(fieldOrders);
    newOptions.setStartCursor(cursor);
    return new Query(rpcContext, newOptions.build());
  }

  /**
   * Creates and returns a new Query that ends before the provided document (exclusive). The end
   * position is relative to the order of the query. The document must contain all of the fields
   * provided in the orderBy of this query.
   *
   * @param snapshot The snapshot of the document to end before.
   * @return The created Query.
   */
  @Nonnull
  public Query endBefore(@Nonnull DocumentSnapshot snapshot) {
    ImmutableList<FieldOrder> fieldOrders = createImplicitOrderBy();
    Cursor cursor = createCursor(fieldOrders, snapshot, true);

    Builder newOptions = options.toBuilder();
    newOptions.setFieldOrders(fieldOrders);
    newOptions.setEndCursor(cursor);
    return new Query(rpcContext, newOptions.build());
  }

  /**
   * Creates and returns a new Query that ends before the provided fields relative to the order of
   * the query. The order of the field values must match the order of the order by clauses of the
   * query.
   *
   * @param fieldValues The field values to end this query before, in order of the query's order by.
   * @return The created Query.
   */
  @Nonnull
  public Query endBefore(Object... fieldValues) {
    // TODO(b/296435819): Remove this warning message.
    warningOnSingleDocumentReference(fieldValues);

    ImmutableList<FieldOrder> fieldOrders =
        fieldValues.length == 1 && fieldValues[0] instanceof DocumentReference
            ? createImplicitOrderBy()
            : options.getFieldOrders();
    Cursor cursor = createCursor(fieldOrders, fieldValues, true);

    Builder newOptions = options.toBuilder();
    newOptions.setFieldOrders(fieldOrders);
    newOptions.setEndCursor(cursor);
    return new Query(rpcContext, newOptions.build());
  }

  /**
   * Creates and returns a new Query that ends at the provided fields relative to the order of the
   * query. The order of the field values must match the order of the order by clauses of the query.
   *
   * @param fieldValues The field values to end this query at, in order of the query's order by.
   * @return The created Query.
   */
  @Nonnull
  public Query endAt(Object... fieldValues) {
    // TODO(b/296435819): Remove this warning message.
    warningOnSingleDocumentReference(fieldValues);

    ImmutableList<FieldOrder> fieldOrders =
        fieldValues.length == 1 && fieldValues[0] instanceof DocumentReference
            ? createImplicitOrderBy()
            : options.getFieldOrders();
    Cursor cursor = createCursor(fieldOrders, fieldValues, false);

    Builder newOptions = options.toBuilder();
    newOptions.setFieldOrders(fieldOrders);
    newOptions.setEndCursor(cursor);
    return new Query(rpcContext, newOptions.build());
  }

  private void warningOnSingleDocumentReference(Object... fieldValues) {
    if (options.getFieldOrders().isEmpty()
        && fieldValues.length == 1
        && fieldValues[0] instanceof DocumentReference) {
      LOGGER.warning(
          "Warning: Passing DocumentReference into a cursor without orderBy clause is not an intended "
              + "behavior. Please use DocumentSnapshot or add an explicit orderBy on document key field.");
    }
  }

  /**
   * Creates and returns a new Query that ends at the provided document (inclusive). The end
   * position is relative to the order of the query. The document must contain all of the fields
   * provided in the orderBy of this query.
   *
   * @param snapshot The snapshot of the document to end at.
   * @return The created Query.
   */
  @Nonnull
  public Query endAt(@Nonnull DocumentSnapshot snapshot) {
    ImmutableList<FieldOrder> fieldOrders = createImplicitOrderBy();
    Cursor cursor = createCursor(fieldOrders, snapshot, false);

    Builder newOptions = options.toBuilder();
    newOptions.setFieldOrders(fieldOrders);
    newOptions.setEndCursor(cursor);
    return new Query(rpcContext, newOptions.build());
  }

  /** Build the final Firestore query. */
  StructuredQuery.Builder buildQuery() {
    StructuredQuery.Builder structuredQuery = buildWithoutClientTranslation();
    if (options.getLimitType().equals(LimitType.Last)) {
      structuredQuery.clearOrderBy();
      structuredQuery.clearStartAt();
      structuredQuery.clearEndAt();

      // Apply client translation for limitToLast.
      if (!options.getFieldOrders().isEmpty()) {
        for (FieldOrder order : options.getFieldOrders()) {
          // Flip the orderBy directions since we want the last results
          order =
              new FieldOrder(
                  order.fieldReference,
                  order.direction.equals(Direction.ASCENDING)
                      ? Direction.DESCENDING
                      : Direction.ASCENDING);
          structuredQuery.addOrderBy(order.toProto());
        }
      }

      if (options.getStartCursor() != null) {
        // Swap the cursors to match the flipped query ordering.
        Cursor cursor =
            options
                .getStartCursor()
                .toBuilder()
                .setBefore(!options.getStartCursor().getBefore())
                .build();
        structuredQuery.setEndAt(cursor);
      }

      if (options.getEndCursor() != null) {
        // Swap the cursors to match the flipped query ordering.
        Cursor cursor =
            options
                .getEndCursor()
                .toBuilder()
                .setBefore(!options.getEndCursor().getBefore())
                .build();
        structuredQuery.setStartAt(cursor);
      }
    }

    return structuredQuery;
  }

  /**
   * Builds a {@link BundledQuery} that is able to be saved in a bundle file.
   *
   * <p>This will not perform any limitToLast order flip, as {@link BundledQuery} has first class
   * representation via {@link BundledQuery.LimitType}.
   */
  BundledQuery toBundledQuery() {
    StructuredQuery.Builder structuredQuery = buildWithoutClientTranslation();

    return BundledQuery.newBuilder()
        .setStructuredQuery(structuredQuery)
        .setParent(options.getParentPath().toString())
        .setLimitType(
            options.getLimitType().equals(LimitType.Last)
                ? BundledQuery.LimitType.LAST
                : BundledQuery.LimitType.FIRST)
        .build();
  }

  private StructuredQuery.Builder buildWithoutClientTranslation() {
    StructuredQuery.Builder structuredQuery = StructuredQuery.newBuilder();
    CollectionSelector.Builder collectionSelector = CollectionSelector.newBuilder();

    // Kindless queries select all descendant documents, so we don't add the collectionId field.
    if (!options.isKindless()) {
      collectionSelector.setCollectionId(options.getCollectionId());
    }

    collectionSelector.setAllDescendants(options.getAllDescendants());
    structuredQuery.addFrom(collectionSelector);

    // There's an implicit AND operation between the top-level query filters.
    if (!options.getFilters().isEmpty()) {
      FilterInternal filter =
          new CompositeFilterInternal(options.getFilters(), CompositeFilter.Operator.AND);
      structuredQuery.setWhere(filter.toProto());
    }

    if (!options.getFieldOrders().isEmpty()) {
      for (FieldOrder order : options.getFieldOrders()) {
        structuredQuery.addOrderBy(order.toProto());
      }
    } else if (LimitType.Last.equals(options.getLimitType())) {
      throw new IllegalStateException(
          "limitToLast() queries require specifying at least one orderBy() clause.");
    }

    if (!options.getFieldProjections().isEmpty()) {
      structuredQuery.getSelectBuilder().addAllFields(options.getFieldProjections());
    }

    if (options.getLimit() != null) {
      structuredQuery.setLimit(Int32Value.newBuilder().setValue(options.getLimit()));
    }

    if (options.getOffset() != null) {
      structuredQuery.setOffset(options.getOffset());
    }

    if (options.getStartCursor() != null) {
      structuredQuery.setStartAt(options.getStartCursor());
    }

    if (options.getEndCursor() != null) {
      structuredQuery.setEndAt(options.getEndCursor());
    }

    return structuredQuery;
  }

  /**
   * Executes the query and streams the results as a StreamObserver of DocumentSnapshots.
   *
   * @param responseObserver The observer to be notified when results arrive.
   */
  public void stream(@Nonnull final ApiStreamObserver<DocumentSnapshot> responseObserver) {
    Preconditions.checkState(
        !LimitType.Last.equals(Query.this.options.getLimitType()),
        "Query results for queries that include limitToLast() constraints cannot be streamed. "
            + "Use Query.get() instead.");

    internalStream(
        new ApiStreamObserver<RunQueryResponse>() {
          @Override
          public void onNext(RunQueryResponse runQueryResponse) {
            if (runQueryResponse.hasDocument()) {
              Document document = runQueryResponse.getDocument();
              QueryDocumentSnapshot documentSnapshot =
                  QueryDocumentSnapshot.fromDocument(
                      rpcContext, Timestamp.fromProto(runQueryResponse.getReadTime()), document);
              responseObserver.onNext(documentSnapshot);
            }
          }

          @Override
          public void onError(Throwable throwable) {
            responseObserver.onError(throwable);
          }

          @Override
          public void onCompleted() {
            responseObserver.onCompleted();
          }
        },
        /* startTimeNanos= */ rpcContext.getClock().nanoTime(),
        /* transactionId= */ null,
        /* readTime= */ null,
<<<<<<< HEAD
        /* isRetryRequestWithCursor= */ false);
=======
        /* explainOptions= */ null);
  }

  /**
   * Executes the query, streams the results as a StreamObserver of DocumentSnapshots, and returns
   * an ApiFuture that will be resolved with the associated {@link ExplainMetrics}.
   *
   * @param options The options that configure the explain request.
   * @param documentObserver The observer to be notified every time a new document arrives.
   */
  @Nonnull
  public ApiFuture<ExplainMetrics> explainStream(
      @Nonnull ExplainOptions options,
      @Nonnull ApiStreamObserver<DocumentSnapshot> documentObserver) {
    Preconditions.checkState(
        !LimitType.Last.equals(Query.this.options.getLimitType()),
        "Query results for queries that include limitToLast() constraints cannot be streamed. "
            + "Use Query.explain() instead.");

    final SettableApiFuture<ExplainMetrics> metricsFuture = SettableApiFuture.create();
    internalStream(
        new ApiStreamObserver<RunQueryResponse>() {
          @Override
          public void onNext(RunQueryResponse runQueryResponse) {
            if (runQueryResponse.hasDocument()) {
              Document document = runQueryResponse.getDocument();
              QueryDocumentSnapshot documentSnapshot =
                  QueryDocumentSnapshot.fromDocument(
                      rpcContext, Timestamp.fromProto(runQueryResponse.getReadTime()), document);
              documentObserver.onNext(documentSnapshot);
            }

            if (runQueryResponse.hasExplainMetrics()) {
              metricsFuture.set(new ExplainMetrics(runQueryResponse.getExplainMetrics()));
            }
          }

          @Override
          public void onError(Throwable throwable) {
            metricsFuture.setException(throwable);
            documentObserver.onError(throwable);
          }

          @Override
          public void onCompleted() {
            documentObserver.onCompleted();
            if (!metricsFuture.isDone()) {
              // This means the gRPC stream completed without any metrics.
              metricsFuture.setException(
                  new RuntimeException("Did not receive any explain results."));
            }
          }
        },
        /* startTimeNanos= */ rpcContext.getClock().nanoTime(),
        /* transactionId= */ null,
        /* readTime= */ null,
        /* explainOptions= */ options);

    return metricsFuture;
>>>>>>> 5bcbf88b
  }

  /**
   * Returns the {@link RunQueryRequest} that this Query instance represents. The request contains
   * the serialized form of all Query constraints.
   *
   * <p>Runtime metadata (as required for `limitToLast()` queries) is not serialized and as such,
   * the serialized request will return the results in the original backend order.
   *
   * @return the serialized RunQueryRequest
   */
  public RunQueryRequest toProto() {
    RunQueryRequest.Builder request = RunQueryRequest.newBuilder();
    request.setStructuredQuery(buildQuery()).setParent(options.getParentPath().toString());
    return request.build();
  }

  /**
   * Returns a Query instance that can be used to execute the provided {@link RunQueryRequest}.
   *
   * <p>Only RunQueryRequests that pertain to the same project as the Firestore instance can be
   * deserialized.
   *
   * <p>Runtime metadata (as required for `limitToLast()` queries) is not restored and as such, the
   * results for limitToLast() queries will be returned in the original backend order.
   *
   * @param firestore a Firestore instance to apply the query to
   * @param proto the serialized RunQueryRequest
   * @return a Query instance that can be used to execute the RunQueryRequest
   */
  public static Query fromProto(Firestore firestore, RunQueryRequest proto) {
    Preconditions.checkState(
        FirestoreRpcContext.class.isAssignableFrom(firestore.getClass()),
        "The firestore instance passed to this method must also implement FirestoreRpcContext.");
    return fromProto((FirestoreRpcContext<?>) firestore, proto);
  }

  private static Query fromProto(FirestoreRpcContext<?> rpcContext, RunQueryRequest proto) {
    QueryOptions.Builder queryOptions = QueryOptions.builder();
    StructuredQuery structuredQuery = proto.getStructuredQuery();

    ResourcePath parentPath = ResourcePath.create(proto.getParent());
    if (!rpcContext.getDatabaseName().equals(parentPath.getDatabaseName().toString())) {
      throw new IllegalArgumentException(
          String.format(
              "Cannot deserialize query from different Firestore project (\"%s\" vs \"%s\")",
              rpcContext.getDatabaseName(), parentPath.getDatabaseName()));
    }
    queryOptions.setParentPath(parentPath);

    Preconditions.checkArgument(
        structuredQuery.getFromCount() == 1,
        "Can only deserialize query with exactly one collection selector.");
    queryOptions.setCollectionId(structuredQuery.getFrom(0).getCollectionId());
    queryOptions.setAllDescendants(structuredQuery.getFrom(0).getAllDescendants());

    if (structuredQuery.hasWhere()) {
      FilterInternal filter = FilterInternal.fromProto(structuredQuery.getWhere());

      // There's an implicit AND operation between the top-level query filters.
      if (filter instanceof CompositeFilterInternal
          && ((CompositeFilterInternal) filter).isConjunction()) {
        queryOptions.setFilters(
            new ImmutableList.Builder<FilterInternal>().addAll(filter.getFilters()).build());
      } else {
        queryOptions.setFilters(ImmutableList.of(filter));
      }
    }

    ImmutableList.Builder<FieldOrder> fieldOrders =
        ImmutableList.builderWithExpectedSize(structuredQuery.getOrderByCount());
    for (Order order : structuredQuery.getOrderByList()) {
      fieldOrders.add(
          new FieldOrder(order.getField(), Direction.valueOf(order.getDirection().name())));
    }
    queryOptions.setFieldOrders(fieldOrders.build());

    if (structuredQuery.hasLimit()) {
      queryOptions.setLimit(structuredQuery.getLimit().getValue());
    }

    if (structuredQuery.getOffset() != 0) {
      queryOptions.setOffset(structuredQuery.getOffset());
    }

    if (structuredQuery.hasSelect()) {
      queryOptions.setFieldProjections(
          ImmutableList.copyOf(structuredQuery.getSelect().getFieldsList()));
    }

    if (structuredQuery.hasStartAt()) {
      queryOptions.setStartCursor(structuredQuery.getStartAt());
    }

    if (structuredQuery.hasEndAt()) {
      queryOptions.setEndCursor(structuredQuery.getEndAt());
    }

    return new Query(rpcContext, queryOptions.build());
  }

  private Value encodeValue(FieldReference fieldReference, Object value) {
    return encodeValue(FieldPath.fromDotSeparatedString(fieldReference.getFieldPath()), value);
  }

  private Value encodeValue(FieldPath fieldPath, Object value) {
    Object sanitizedObject = CustomClassMapper.serialize(value);
    Value encodedValue =
        UserDataConverter.encodeValue(fieldPath, sanitizedObject, UserDataConverter.ARGUMENT);
    if (encodedValue == null) {
      throw FirestoreException.forInvalidArgument(
          "Cannot use Firestore sentinels in FieldFilter or cursors");
    }
    return encodedValue;
  }

  private void internalStream(
      final ApiStreamObserver<RunQueryResponse> runQueryResponseObserver,
      final long startTimeNanos,
      @Nullable final ByteString transactionId,
      @Nullable final Timestamp readTime,
<<<<<<< HEAD
      final boolean isRetryRequestWithCursor) {
    TraceUtil traceUtil = getFirestore().getOptions().getTraceUtil();
    // To reduce the size of traces, we only register one event for every 100 responses
    // that we receive from the server.
    final int NUM_RESPONSES_PER_TRACE_EVENT = 100;

=======
      @Nullable final ExplainOptions explainOptions) {
>>>>>>> 5bcbf88b
    RunQueryRequest.Builder request = RunQueryRequest.newBuilder();
    request.setStructuredQuery(buildQuery()).setParent(options.getParentPath().toString());

    if (explainOptions != null) {
      request.setExplainOptions(explainOptions.toProto());
    }

    if (transactionId != null) {
      request.setTransaction(transactionId);
    }
    if (readTime != null) {
      request.setReadTime(readTime.toProto());
    }

    TraceUtil.Span currentSpan = traceUtil.currentSpan();
    currentSpan.addEvent(
        TraceUtil.SPAN_NAME_RUN_QUERY,
        new ImmutableMap.Builder<String, Object>()
            .put("isTransactional", transactionId != null)
            .put("isRetryRequestWithCursor", isRetryRequestWithCursor)
            .build());

    final AtomicReference<QueryDocumentSnapshot> lastReceivedDocument = new AtomicReference<>();

    ResponseObserver<RunQueryResponse> observer =
        new ResponseObserver<RunQueryResponse>() {
<<<<<<< HEAD
          Timestamp readTime;
          boolean firstResponse = false;
          int numDocuments = 0;
=======
          boolean firstResponse;
          int numDocuments;
>>>>>>> 5bcbf88b

          // The stream's `onComplete()` could be called more than once,
          // this flag makes sure only the first one is actually processed.
          boolean hasCompleted = false;

          @Override
          public void onStart(StreamController streamController) {}

          @Override
          public void onResponse(RunQueryResponse response) {
            if (!firstResponse) {
              firstResponse = true;
              currentSpan.addEvent(TraceUtil.SPAN_NAME_RUN_QUERY + ": First Response");
            }

            runQueryResponseObserver.onNext(response);

            if (response.hasDocument()) {
              numDocuments++;
              if (numDocuments % NUM_RESPONSES_PER_TRACE_EVENT == 0) {
                currentSpan.addEvent(
                    TraceUtil.SPAN_NAME_RUN_QUERY + ": Received " + numDocuments + " documents");
              }
              Document document = response.getDocument();
              QueryDocumentSnapshot documentSnapshot =
                  QueryDocumentSnapshot.fromDocument(
                      rpcContext, Timestamp.fromProto(response.getReadTime()), document);
              lastReceivedDocument.set(documentSnapshot);
            }

            if (response.getDone()) {
              currentSpan.addEvent(
                  TraceUtil.SPAN_NAME_RUN_QUERY + ": Received RunQueryResponse.Done");
              onComplete();
            }
          }

          @Override
          public void onError(Throwable throwable) {
            QueryDocumentSnapshot cursor = lastReceivedDocument.get();
            if (shouldRetry(cursor, throwable)) {
              currentSpan.addEvent(
                  TraceUtil.SPAN_NAME_RUN_QUERY + ": Retryable Error",
                  Collections.singletonMap("error.message", throwable.getMessage()));

              Query.this
                  .startAfter(cursor)
                  .internalStream(
                      runQueryResponseObserver,
                      startTimeNanos,
                      /* transactionId= */ null,
                      options.getRequireConsistency() ? cursor.getReadTime() : null,
<<<<<<< HEAD
                      /* isRetryRequestWithCursor= */ true);

            } else {
              currentSpan.addEvent(
                  TraceUtil.SPAN_NAME_RUN_QUERY + ": Error",
                  Collections.singletonMap("error.message", throwable.getMessage()));
              documentObserver.onError(throwable);
=======
                      explainOptions);

            } else {
              Tracing.getTracer().getCurrentSpan().addAnnotation("Firestore.Query: Error");
              runQueryResponseObserver.onError(throwable);
>>>>>>> 5bcbf88b
            }
          }

          @Override
          public void onComplete() {
            if (hasCompleted) return;
            hasCompleted = true;
<<<<<<< HEAD
            currentSpan.addEvent(
                TraceUtil.SPAN_NAME_RUN_QUERY + ": Completed",
                Collections.singletonMap("numDocuments", numDocuments));
            documentObserver.onCompleted(readTime);
=======

            Tracing.getTracer()
                .getCurrentSpan()
                .addAnnotation(
                    "Firestore.Query: Completed",
                    ImmutableMap.of(
                        "numDocuments", AttributeValue.longAttributeValue(numDocuments)));
            runQueryResponseObserver.onCompleted();
>>>>>>> 5bcbf88b
          }

          boolean shouldRetry(DocumentSnapshot lastDocument, Throwable t) {
            if (lastDocument == null) {
              // Only retry if we have received a single result. Retries for RPCs with initial
              // failure are handled by Google Gax, which also implements backoff.
              return false;
            }

            // Do not retry EXPLAIN requests because it'd be executing
            // multiple queries. This means stats would have to be aggregated,
            // and that may not even make sense for many statistics.
            if (explainOptions != null) {
              return false;
            }

            Set<StatusCode.Code> retryableCodes =
                FirestoreSettings.newBuilder().runQuerySettings().getRetryableCodes();
            return shouldRetryQuery(t, transactionId, startTimeNanos, retryableCodes);
          }
        };

    rpcContext.streamRequest(request.build(), observer, rpcContext.getClient().runQueryCallable());
  }

  /**
   * Executes the query and returns the results as QuerySnapshot.
   *
   * @return An ApiFuture that will be resolved with the results of the Query.
   */
  @Nonnull
  public ApiFuture<QuerySnapshot> get() {
    return get(null, null);
  }

  /**
   * Plans and optionally executes this query. Returns an ApiFuture that will be resolved with the
   * planner information, statistics from the query execution (if any), and the query results (if
   * any).
   *
   * @return An ApiFuture that will be resolved with the planner information, statistics from the
   *     query execution (if any), and the query results (if any).
   */
  @Nonnull
  public ApiFuture<ExplainResults<QuerySnapshot>> explain(ExplainOptions options) {
    final SettableApiFuture<ExplainResults<QuerySnapshot>> result = SettableApiFuture.create();

    internalStream(
        new ApiStreamObserver<RunQueryResponse>() {
          @Nullable List<QueryDocumentSnapshot> documentSnapshots = null;
          Timestamp readTime;
          ExplainMetrics metrics;

          @Override
          public void onNext(RunQueryResponse runQueryResponse) {
            if (runQueryResponse.hasDocument()) {
              if (documentSnapshots == null) {
                documentSnapshots = new ArrayList<>();
              }

              Document document = runQueryResponse.getDocument();
              QueryDocumentSnapshot documentSnapshot =
                  QueryDocumentSnapshot.fromDocument(
                      rpcContext, Timestamp.fromProto(runQueryResponse.getReadTime()), document);
              documentSnapshots.add(documentSnapshot);
            }

            if (readTime == null) {
              readTime = Timestamp.fromProto(runQueryResponse.getReadTime());
            }

            if (runQueryResponse.hasExplainMetrics()) {
              metrics = new ExplainMetrics(runQueryResponse.getExplainMetrics());
              if (documentSnapshots == null && metrics.getExecutionStats() != null) {
                // This indicates that the query was executed, but no documents
                // had matched the query. Create an empty list.
                documentSnapshots = Collections.emptyList();
              }
            }
          }

          @Override
          public void onError(Throwable throwable) {
            result.setException(throwable);
          }

          @Override
          public void onCompleted() {
            @Nullable QuerySnapshot snapshot = null;
            if (documentSnapshots != null) {
              // The results for limitToLast queries need to be flipped since we reversed the
              // ordering constraints before sending the query to the backend.
              List<QueryDocumentSnapshot> resultView =
                  LimitType.Last.equals(Query.this.options.getLimitType())
                      ? reverse(documentSnapshots)
                      : documentSnapshots;
              snapshot = QuerySnapshot.withDocuments(Query.this, readTime, resultView);
            }
            result.set(new ExplainResults<>(metrics, snapshot));
          }
        },
        /* startTimeNanos= */ rpcContext.getClock().nanoTime(),
        /* transactionId= */ null,
        /* readTime= */ null,
        /* explainOptions= */ options);

    return result;
  }

  /**
   * Starts listening to this query.
   *
   * @param listener The event listener that will be called with the snapshots.
   * @return A registration object that can be used to remove the listener.
   */
  @Nonnull
  public ListenerRegistration addSnapshotListener(@Nonnull EventListener<QuerySnapshot> listener) {
    return addSnapshotListener(rpcContext.getClient().getExecutor(), listener);
  }

  /**
   * Starts listening to this query.
   *
   * @param executor The executor to use to call the listener.
   * @param listener The event listener that will be called with the snapshots.
   * @return A registration object that can be used to remove the listener.
   */
  @Nonnull
  public ListenerRegistration addSnapshotListener(
      @Nonnull Executor executor, @Nonnull EventListener<QuerySnapshot> listener) {
    return Watch.forQuery(this).runWatch(executor, listener);
  }

<<<<<<< HEAD
  ApiFuture<QuerySnapshot> get(@Nullable ByteString transactionId) {
    TraceUtil.Span span =
        getFirestore()
            .getOptions()
            .getTraceUtil()
            .startSpan(
                transactionId == null
                    ? TraceUtil.SPAN_NAME_QUERY_GET
                    : TraceUtil.SPAN_NAME_TRANSACTION_GET_QUERY);
    try (Scope ignored = span.makeCurrent()) {
      final SettableApiFuture<QuerySnapshot> result = SettableApiFuture.create();
      internalStream(
          new QuerySnapshotObserver() {
            final List<QueryDocumentSnapshot> documentSnapshots = new ArrayList<>();

            @Override
            public void onNext(QueryDocumentSnapshot documentSnapshot) {
              documentSnapshots.add(documentSnapshot);
            }

            @Override
            public void onError(Throwable throwable) {
              result.setException(throwable);
            }
=======
  ApiFuture<QuerySnapshot> get(
      @Nullable ByteString transactionId, @Nullable Timestamp requestReadTime) {
    final SettableApiFuture<QuerySnapshot> result = SettableApiFuture.create();

    internalStream(
        new ApiStreamObserver<RunQueryResponse>() {
          final List<QueryDocumentSnapshot> documentSnapshots = new ArrayList<>();
          Timestamp responseReadTime;

          @Override
          public void onNext(RunQueryResponse runQueryResponse) {
            if (runQueryResponse.hasDocument()) {
              Document document = runQueryResponse.getDocument();
              QueryDocumentSnapshot documentSnapshot =
                  QueryDocumentSnapshot.fromDocument(
                      rpcContext, Timestamp.fromProto(runQueryResponse.getReadTime()), document);
              documentSnapshots.add(documentSnapshot);
            }
            if (responseReadTime == null) {
              responseReadTime = Timestamp.fromProto(runQueryResponse.getReadTime());
            }
          }

          @Override
          public void onError(Throwable throwable) {
            result.setException(throwable);
          }

          @Override
          public void onCompleted() {
            // The results for limitToLast queries need to be flipped since we reversed the
            // ordering constraints before sending the query to the backend.
            List<QueryDocumentSnapshot> resultView =
                LimitType.Last.equals(Query.this.options.getLimitType())
                    ? reverse(documentSnapshots)
                    : documentSnapshots;
            QuerySnapshot querySnapshot =
                QuerySnapshot.withDocuments(Query.this, responseReadTime, resultView);
            result.set(querySnapshot);
          }
        },
        /* startTimeNanos= */ rpcContext.getClock().nanoTime(),
        transactionId,
        /* readTime= */ requestReadTime,
        /* explainOptions= */ null);
>>>>>>> 5bcbf88b

            @Override
            public void onCompleted() {
              // The results for limitToLast queries need to be flipped since we reversed the
              // ordering constraints before sending the query to the backend.
              List<QueryDocumentSnapshot> resultView =
                  LimitType.Last.equals(Query.this.options.getLimitType())
                      ? reverse(documentSnapshots)
                      : documentSnapshots;
              QuerySnapshot querySnapshot =
                  QuerySnapshot.withDocuments(Query.this, this.getReadTime(), resultView);
              result.set(querySnapshot);
            }
          },
          /* startTimeNanos= */ rpcContext.getClock().nanoTime(),
          transactionId,
          /* readTime= */ null,
          /* isRetryRequestWithCursor= */ false);

      span.endAtFuture(result);
      return result;
    } catch (Exception error) {
      span.end(error);
      throw error;
    }
  }

  Comparator<QueryDocumentSnapshot> comparator() {
    Iterator<FieldOrder> iterator = options.getFieldOrders().iterator();
    if (!iterator.hasNext()) {
      return DOCUMENT_ID_COMPARATOR;
    }
    FieldOrder fieldOrder = iterator.next();
    Comparator<QueryDocumentSnapshot> comparator = fieldOrder;
    while (iterator.hasNext()) {
      fieldOrder = iterator.next();
      comparator = comparator.thenComparing(fieldOrder);
    }
    // Add implicit sorting by name, using the last specified direction.
    Direction lastDirection = fieldOrder.direction;
    return comparator.thenComparing(lastDirection.documentIdComparator);
  }

  private static int compareDocumentId(QueryDocumentSnapshot doc1, QueryDocumentSnapshot doc2) {
    return doc1.getReference().getResourcePath().compareTo(doc2.getReference().getResourcePath());
  }

  /**
   * Helper method to append an element to an existing ImmutableList. Returns the newly created
   * list.
   */
  private <T> ImmutableList<T> append(ImmutableList<T> existingList, T newElement) {
    ImmutableList.Builder<T> builder =
        ImmutableList.builderWithExpectedSize(existingList.size() + 1);
    builder.addAll(existingList);
    builder.add(newElement);
    return builder.build();
  }

  /** Verifies whether the given exception is retryable based on the RunQuery configuration. */
  private boolean isRetryableError(Throwable throwable, Set<StatusCode.Code> retryableCodes) {
    if (!(throwable instanceof FirestoreException)) {
      return false;
    }
    Status status = ((FirestoreException) throwable).getStatus();
    for (StatusCode.Code code : retryableCodes) {
      if (code.equals(StatusCode.Code.valueOf(status.getCode().name()))) {
        return true;
      }
    }
    return false;
  }

  /** Returns whether a query that failed in the given scenario should be retried. */
  boolean shouldRetryQuery(
      Throwable throwable,
      @Nullable ByteString transactionId,
      long startTimeNanos,
      Set<StatusCode.Code> retryableCodes) {
    if (transactionId != null) {
      // Transactional queries are retried via the transaction runner.
      return false;
    }

    if (!isRetryableError(throwable, retryableCodes)) {
      return false;
    }

    if (rpcContext.getTotalRequestTimeout().isZero()) {
      return true;
    }

    Duration duration = Duration.ofNanos(rpcContext.getClock().nanoTime() - startTimeNanos);
    return duration.compareTo(rpcContext.getTotalRequestTimeout()) < 0;
  }

  /**
   * Returns a query that counts the documents in the result set of this query.
   *
   * <p>The returned query, when executed, counts the documents in the result set of this query
   * <em>without actually downloading the documents</em>.
   *
   * <p>Using the returned query to count the documents is efficient because only the final count,
   * not the documents' data, is downloaded. The returned query can count the documents in cases
   * where the result set is prohibitively large to download entirely (thousands of documents).
   *
   * @return a query that counts the documents in the result set of this query.
   */
  @Nonnull
  public AggregateQuery count() {
    return new AggregateQuery(this, Collections.singletonList(AggregateField.count()));
  }

  /**
   * Calculates the specified aggregations over the documents in the result set of the given query
   * <em>without actually downloading the documents</em>.
   *
   * <p>Using the returned query to perform aggregations is efficient because only the final
   * aggregation values, not the documents' data, is downloaded. The returned query can perform
   * aggregations of the documents in cases where the result set is prohibitively large to download
   * entirely (thousands of documents).
   *
   * @return an {@link AggregateQuery} that performs aggregations on the documents in the result set
   *     of this query.
   */
  @Nonnull
  public AggregateQuery aggregate(
      @Nonnull AggregateField aggregateField1, @Nonnull AggregateField... aggregateFields) {
    List<AggregateField> aggregateFieldList = new ArrayList<>();
    aggregateFieldList.add(aggregateField1);
    aggregateFieldList.addAll(Arrays.asList(aggregateFields));
    return new AggregateQuery(this, aggregateFieldList);
  }

  /**
   * Returns true if this Query is equal to the provided object.
   *
   * @param obj The object to compare against.
   * @return Whether this Query is equal to the provided object.
   */
  @Override
  public boolean equals(Object obj) {
    if (this == obj) {
      return true;
    }
    if (obj == null || !(obj instanceof Query)) {
      return false;
    }
    Query query = (Query) obj;
    return Objects.equals(rpcContext, query.rpcContext) && Objects.equals(options, query.options);
  }

  @Override
  public int hashCode() {
    return Objects.hash(rpcContext, options);
  }
}<|MERGE_RESOLUTION|>--- conflicted
+++ resolved
@@ -1526,10 +1526,8 @@
         /* startTimeNanos= */ rpcContext.getClock().nanoTime(),
         /* transactionId= */ null,
         /* readTime= */ null,
-<<<<<<< HEAD
+        /* explainOptions= */ null,
         /* isRetryRequestWithCursor= */ false);
-=======
-        /* explainOptions= */ null);
   }
 
   /**
@@ -1585,10 +1583,10 @@
         /* startTimeNanos= */ rpcContext.getClock().nanoTime(),
         /* transactionId= */ null,
         /* readTime= */ null,
-        /* explainOptions= */ options);
+        /* explainOptions= */ options,
+        /* isRetryRequestWithCursor= */ false);
 
     return metricsFuture;
->>>>>>> 5bcbf88b
   }
 
   /**
@@ -1710,16 +1708,13 @@
       final long startTimeNanos,
       @Nullable final ByteString transactionId,
       @Nullable final Timestamp readTime,
-<<<<<<< HEAD
+      @Nullable final ExplainOptions explainOptions,
       final boolean isRetryRequestWithCursor) {
     TraceUtil traceUtil = getFirestore().getOptions().getTraceUtil();
     // To reduce the size of traces, we only register one event for every 100 responses
     // that we receive from the server.
     final int NUM_RESPONSES_PER_TRACE_EVENT = 100;
 
-=======
-      @Nullable final ExplainOptions explainOptions) {
->>>>>>> 5bcbf88b
     RunQueryRequest.Builder request = RunQueryRequest.newBuilder();
     request.setStructuredQuery(buildQuery()).setParent(options.getParentPath().toString());
 
@@ -1746,14 +1741,9 @@
 
     ResponseObserver<RunQueryResponse> observer =
         new ResponseObserver<RunQueryResponse>() {
-<<<<<<< HEAD
           Timestamp readTime;
           boolean firstResponse = false;
           int numDocuments = 0;
-=======
-          boolean firstResponse;
-          int numDocuments;
->>>>>>> 5bcbf88b
 
           // The stream's `onComplete()` could be called more than once,
           // this flag makes sure only the first one is actually processed.
@@ -1806,21 +1796,13 @@
                       startTimeNanos,
                       /* transactionId= */ null,
                       options.getRequireConsistency() ? cursor.getReadTime() : null,
-<<<<<<< HEAD
+                      explainOptions,
                       /* isRetryRequestWithCursor= */ true);
-
             } else {
               currentSpan.addEvent(
                   TraceUtil.SPAN_NAME_RUN_QUERY + ": Error",
                   Collections.singletonMap("error.message", throwable.getMessage()));
-              documentObserver.onError(throwable);
-=======
-                      explainOptions);
-
-            } else {
-              Tracing.getTracer().getCurrentSpan().addAnnotation("Firestore.Query: Error");
               runQueryResponseObserver.onError(throwable);
->>>>>>> 5bcbf88b
             }
           }
 
@@ -1828,21 +1810,10 @@
           public void onComplete() {
             if (hasCompleted) return;
             hasCompleted = true;
-<<<<<<< HEAD
             currentSpan.addEvent(
                 TraceUtil.SPAN_NAME_RUN_QUERY + ": Completed",
                 Collections.singletonMap("numDocuments", numDocuments));
-            documentObserver.onCompleted(readTime);
-=======
-
-            Tracing.getTracer()
-                .getCurrentSpan()
-                .addAnnotation(
-                    "Firestore.Query: Completed",
-                    ImmutableMap.of(
-                        "numDocuments", AttributeValue.longAttributeValue(numDocuments)));
             runQueryResponseObserver.onCompleted();
->>>>>>> 5bcbf88b
           }
 
           boolean shouldRetry(DocumentSnapshot lastDocument, Throwable t) {
@@ -1888,68 +1859,77 @@
    */
   @Nonnull
   public ApiFuture<ExplainResults<QuerySnapshot>> explain(ExplainOptions options) {
-    final SettableApiFuture<ExplainResults<QuerySnapshot>> result = SettableApiFuture.create();
-
-    internalStream(
-        new ApiStreamObserver<RunQueryResponse>() {
-          @Nullable List<QueryDocumentSnapshot> documentSnapshots = null;
-          Timestamp readTime;
-          ExplainMetrics metrics;
-
-          @Override
-          public void onNext(RunQueryResponse runQueryResponse) {
-            if (runQueryResponse.hasDocument()) {
-              if (documentSnapshots == null) {
-                documentSnapshots = new ArrayList<>();
+    TraceUtil.Span span =
+        getFirestore().getOptions().getTraceUtil().startSpan(TraceUtil.SPAN_NAME_QUERY_GET);
+
+    try (Scope ignored = span.makeCurrent()) {
+      final SettableApiFuture<ExplainResults<QuerySnapshot>> result = SettableApiFuture.create();
+      internalStream(
+          new ApiStreamObserver<RunQueryResponse>() {
+            @Nullable List<QueryDocumentSnapshot> documentSnapshots = null;
+            Timestamp readTime;
+            ExplainMetrics metrics;
+
+            @Override
+            public void onNext(RunQueryResponse runQueryResponse) {
+              if (runQueryResponse.hasDocument()) {
+                if (documentSnapshots == null) {
+                  documentSnapshots = new ArrayList<>();
+                }
+
+                Document document = runQueryResponse.getDocument();
+                QueryDocumentSnapshot documentSnapshot =
+                    QueryDocumentSnapshot.fromDocument(
+                        rpcContext, Timestamp.fromProto(runQueryResponse.getReadTime()), document);
+                documentSnapshots.add(documentSnapshot);
               }
 
-              Document document = runQueryResponse.getDocument();
-              QueryDocumentSnapshot documentSnapshot =
-                  QueryDocumentSnapshot.fromDocument(
-                      rpcContext, Timestamp.fromProto(runQueryResponse.getReadTime()), document);
-              documentSnapshots.add(documentSnapshot);
-            }
-
-            if (readTime == null) {
-              readTime = Timestamp.fromProto(runQueryResponse.getReadTime());
-            }
-
-            if (runQueryResponse.hasExplainMetrics()) {
-              metrics = new ExplainMetrics(runQueryResponse.getExplainMetrics());
-              if (documentSnapshots == null && metrics.getExecutionStats() != null) {
-                // This indicates that the query was executed, but no documents
-                // had matched the query. Create an empty list.
-                documentSnapshots = Collections.emptyList();
+              if (readTime == null) {
+                readTime = Timestamp.fromProto(runQueryResponse.getReadTime());
+              }
+
+              if (runQueryResponse.hasExplainMetrics()) {
+                metrics = new ExplainMetrics(runQueryResponse.getExplainMetrics());
+                if (documentSnapshots == null && metrics.getExecutionStats() != null) {
+                  // This indicates that the query was executed, but no documents
+                  // had matched the query. Create an empty list.
+                  documentSnapshots = Collections.emptyList();
+                }
               }
             }
-          }
-
-          @Override
-          public void onError(Throwable throwable) {
-            result.setException(throwable);
-          }
-
-          @Override
-          public void onCompleted() {
-            @Nullable QuerySnapshot snapshot = null;
-            if (documentSnapshots != null) {
-              // The results for limitToLast queries need to be flipped since we reversed the
-              // ordering constraints before sending the query to the backend.
-              List<QueryDocumentSnapshot> resultView =
-                  LimitType.Last.equals(Query.this.options.getLimitType())
-                      ? reverse(documentSnapshots)
-                      : documentSnapshots;
-              snapshot = QuerySnapshot.withDocuments(Query.this, readTime, resultView);
+
+            @Override
+            public void onError(Throwable throwable) {
+              result.setException(throwable);
             }
-            result.set(new ExplainResults<>(metrics, snapshot));
-          }
-        },
-        /* startTimeNanos= */ rpcContext.getClock().nanoTime(),
-        /* transactionId= */ null,
-        /* readTime= */ null,
-        /* explainOptions= */ options);
-
-    return result;
+
+            @Override
+            public void onCompleted() {
+              @Nullable QuerySnapshot snapshot = null;
+              if (documentSnapshots != null) {
+                // The results for limitToLast queries need to be flipped since we reversed the
+                // ordering constraints before sending the query to the backend.
+                List<QueryDocumentSnapshot> resultView =
+                    LimitType.Last.equals(Query.this.options.getLimitType())
+                        ? reverse(documentSnapshots)
+                        : documentSnapshots;
+                snapshot = QuerySnapshot.withDocuments(Query.this, readTime, resultView);
+              }
+              result.set(new ExplainResults<>(metrics, snapshot));
+            }
+          },
+          /* startTimeNanos= */ rpcContext.getClock().nanoTime(),
+          /* transactionId= */ null,
+          /* readTime= */ null,
+          /* explainOptions= */ options,
+          /* isRetryRequestWithCursor= */ false);
+
+      span.endAtFuture(result);
+      return result;
+    } catch (Exception error) {
+      span.end(error);
+      throw error;
+    }
   }
 
   /**
@@ -1976,8 +1956,8 @@
     return Watch.forQuery(this).runWatch(executor, listener);
   }
 
-<<<<<<< HEAD
-  ApiFuture<QuerySnapshot> get(@Nullable ByteString transactionId) {
+  ApiFuture<QuerySnapshot> get(
+      @Nullable ByteString transactionId, @Nullable Timestamp requestReadTime) {
     TraceUtil.Span span =
         getFirestore()
             .getOptions()
@@ -1989,65 +1969,28 @@
     try (Scope ignored = span.makeCurrent()) {
       final SettableApiFuture<QuerySnapshot> result = SettableApiFuture.create();
       internalStream(
-          new QuerySnapshotObserver() {
+          new ApiStreamObserver<RunQueryResponse>() {
             final List<QueryDocumentSnapshot> documentSnapshots = new ArrayList<>();
+            Timestamp responseReadTime;
 
             @Override
-            public void onNext(QueryDocumentSnapshot documentSnapshot) {
-              documentSnapshots.add(documentSnapshot);
+            public void onNext(RunQueryResponse runQueryResponse) {
+              if (runQueryResponse.hasDocument()) {
+                Document document = runQueryResponse.getDocument();
+                QueryDocumentSnapshot documentSnapshot =
+                    QueryDocumentSnapshot.fromDocument(
+                        rpcContext, Timestamp.fromProto(runQueryResponse.getReadTime()), document);
+                documentSnapshots.add(documentSnapshot);
+              }
+              if (responseReadTime == null) {
+                responseReadTime = Timestamp.fromProto(runQueryResponse.getReadTime());
+              }
             }
 
             @Override
             public void onError(Throwable throwable) {
               result.setException(throwable);
             }
-=======
-  ApiFuture<QuerySnapshot> get(
-      @Nullable ByteString transactionId, @Nullable Timestamp requestReadTime) {
-    final SettableApiFuture<QuerySnapshot> result = SettableApiFuture.create();
-
-    internalStream(
-        new ApiStreamObserver<RunQueryResponse>() {
-          final List<QueryDocumentSnapshot> documentSnapshots = new ArrayList<>();
-          Timestamp responseReadTime;
-
-          @Override
-          public void onNext(RunQueryResponse runQueryResponse) {
-            if (runQueryResponse.hasDocument()) {
-              Document document = runQueryResponse.getDocument();
-              QueryDocumentSnapshot documentSnapshot =
-                  QueryDocumentSnapshot.fromDocument(
-                      rpcContext, Timestamp.fromProto(runQueryResponse.getReadTime()), document);
-              documentSnapshots.add(documentSnapshot);
-            }
-            if (responseReadTime == null) {
-              responseReadTime = Timestamp.fromProto(runQueryResponse.getReadTime());
-            }
-          }
-
-          @Override
-          public void onError(Throwable throwable) {
-            result.setException(throwable);
-          }
-
-          @Override
-          public void onCompleted() {
-            // The results for limitToLast queries need to be flipped since we reversed the
-            // ordering constraints before sending the query to the backend.
-            List<QueryDocumentSnapshot> resultView =
-                LimitType.Last.equals(Query.this.options.getLimitType())
-                    ? reverse(documentSnapshots)
-                    : documentSnapshots;
-            QuerySnapshot querySnapshot =
-                QuerySnapshot.withDocuments(Query.this, responseReadTime, resultView);
-            result.set(querySnapshot);
-          }
-        },
-        /* startTimeNanos= */ rpcContext.getClock().nanoTime(),
-        transactionId,
-        /* readTime= */ requestReadTime,
-        /* explainOptions= */ null);
->>>>>>> 5bcbf88b
 
             @Override
             public void onCompleted() {
@@ -2058,13 +2001,14 @@
                       ? reverse(documentSnapshots)
                       : documentSnapshots;
               QuerySnapshot querySnapshot =
-                  QuerySnapshot.withDocuments(Query.this, this.getReadTime(), resultView);
+                  QuerySnapshot.withDocuments(Query.this, responseReadTime, resultView);
               result.set(querySnapshot);
             }
           },
           /* startTimeNanos= */ rpcContext.getClock().nanoTime(),
           transactionId,
-          /* readTime= */ null,
+          /* readTime= */ requestReadTime,
+          /* explainOptions= */ null,
           /* isRetryRequestWithCursor= */ false);
 
       span.endAtFuture(result);
