/*
 * Copyright 2017 Google LLC
 *
 * Licensed under the Apache License, Version 2.0 (the "License");
 * you may not use this file except in compliance with the License.
 * You may obtain a copy of the License at
 *
 *       http://www.apache.org/licenses/LICENSE-2.0
 *
 * Unless required by applicable law or agreed to in writing, software
 * distributed under the License is distributed on an "AS IS" BASIS,
 * WITHOUT WARRANTIES OR CONDITIONS OF ANY KIND, either express or implied.
 * See the License for the specific language governing permissions and
 * limitations under the License.
 */

package com.google.cloud.firestore;

<<<<<<< HEAD
import static com.google.cloud.firestore.PipelineUtils.toPipelineBooleanExpr;
import static com.google.cloud.firestore.pipeline.expressions.Expression.and;
import static com.google.cloud.firestore.pipeline.expressions.Expression.or;
import static com.google.cloud.firestore.telemetry.TraceUtil.*;
import static com.google.common.collect.Lists.reverse;
=======
>>>>>>> 2cab2e02
import static com.google.firestore.v1.StructuredQuery.FieldFilter.Operator.ARRAY_CONTAINS;
import static com.google.firestore.v1.StructuredQuery.FieldFilter.Operator.ARRAY_CONTAINS_ANY;
import static com.google.firestore.v1.StructuredQuery.FieldFilter.Operator.EQUAL;
import static com.google.firestore.v1.StructuredQuery.FieldFilter.Operator.GREATER_THAN;
import static com.google.firestore.v1.StructuredQuery.FieldFilter.Operator.GREATER_THAN_OR_EQUAL;
import static com.google.firestore.v1.StructuredQuery.FieldFilter.Operator.IN;
import static com.google.firestore.v1.StructuredQuery.FieldFilter.Operator.LESS_THAN;
import static com.google.firestore.v1.StructuredQuery.FieldFilter.Operator.LESS_THAN_OR_EQUAL;
import static com.google.firestore.v1.StructuredQuery.FieldFilter.Operator.NOT_EQUAL;
import static com.google.firestore.v1.StructuredQuery.FieldFilter.Operator.NOT_IN;

import com.google.api.core.ApiFuture;
import com.google.api.core.InternalExtensionOnly;
import com.google.api.core.SettableApiFuture;
import com.google.api.gax.rpc.ApiStreamObserver;
import com.google.auto.value.AutoValue;
import com.google.cloud.Timestamp;
import com.google.cloud.firestore.Query.QueryOptions.Builder;
<<<<<<< HEAD
import com.google.cloud.firestore.pipeline.expressions.BooleanExpression;
import com.google.cloud.firestore.pipeline.expressions.Expression;
import com.google.cloud.firestore.pipeline.expressions.Field;
import com.google.cloud.firestore.pipeline.expressions.Ordering;
import com.google.cloud.firestore.pipeline.expressions.Selectable;
import com.google.cloud.firestore.telemetry.TraceUtil;
import com.google.cloud.firestore.telemetry.TraceUtil.Scope;
import com.google.cloud.firestore.v1.FirestoreSettings;
=======
import com.google.cloud.firestore.encoding.CustomClassMapper;
import com.google.cloud.firestore.telemetry.MetricsUtil.MetricsContext;
import com.google.cloud.firestore.telemetry.TelemetryConstants;
>>>>>>> 2cab2e02
import com.google.common.base.Preconditions;
import com.google.common.collect.ImmutableList;
import com.google.firestore.bundle.BundledQuery;
import com.google.firestore.v1.Cursor;
import com.google.firestore.v1.Document;
import com.google.firestore.v1.RunQueryRequest;
import com.google.firestore.v1.RunQueryResponse;
import com.google.firestore.v1.StructuredQuery;
import com.google.firestore.v1.StructuredQuery.CollectionSelector;
import com.google.firestore.v1.StructuredQuery.CompositeFilter;
import com.google.firestore.v1.StructuredQuery.FieldFilter.Operator;
import com.google.firestore.v1.StructuredQuery.FieldReference;
import com.google.firestore.v1.StructuredQuery.Filter;
import com.google.firestore.v1.StructuredQuery.Order;
import com.google.firestore.v1.StructuredQuery.UnaryFilter;
import com.google.firestore.v1.Value;
import com.google.protobuf.ByteString;
import com.google.protobuf.Int32Value;
import java.util.ArrayList;
import java.util.Arrays;
import java.util.Collections;
import java.util.Comparator;
import java.util.HashSet;
import java.util.Iterator;
import java.util.List;
import java.util.Objects;
import java.util.SortedSet;
import java.util.TreeSet;
import java.util.concurrent.Executor;
import java.util.logging.Logger;
import javax.annotation.Nonnull;
import javax.annotation.Nullable;

/**
 * A Query which you can read or listen to. You can also construct refined Query objects by adding
 * filters and ordering.
 */
@InternalExtensionOnly
public class Query extends StreamableQuery<QuerySnapshot> {

  static final Comparator<QueryDocumentSnapshot> DOCUMENT_ID_COMPARATOR =
      QueryDocumentSnapshot::compareDocumentId;
  private static final Logger LOGGER = Logger.getLogger(Query.class.getName());

  /** The direction of a sort. */
  public enum Direction {
    ASCENDING(StructuredQuery.Direction.ASCENDING, DOCUMENT_ID_COMPARATOR),
    DESCENDING(StructuredQuery.Direction.DESCENDING, DOCUMENT_ID_COMPARATOR.reversed());

    private final StructuredQuery.Direction direction;
    private final Comparator<QueryDocumentSnapshot> documentIdComparator;

    Direction(
        StructuredQuery.Direction direction,
        Comparator<QueryDocumentSnapshot> documentIdComparator) {
      this.direction = direction;
      this.documentIdComparator = documentIdComparator;
    }

    StructuredQuery.Direction getDirection() {
      return direction;
    }
  }

  abstract static class FilterInternal {
    /** Returns a list of all field filters that are contained within this filter */
    abstract List<FieldFilterInternal> getFlattenedFilters();

    /** Returns a list of all filters that are contained within this filter */
    abstract List<FilterInternal> getFilters();

    /** Returns the field of the first filter that's an inequality, or null if none. */
    @Nullable
    abstract FieldReference getFirstInequalityField();

    /** Returns the proto representation of this filter */
    abstract Filter toProto();

    static FilterInternal fromProto(StructuredQuery.Filter filter) {
      if (filter.hasUnaryFilter()) {
        return new UnaryFilterInternal(
            filter.getUnaryFilter().getField(), filter.getUnaryFilter().getOp());
      }

      if (filter.hasFieldFilter()) {
        return new ComparisonFilterInternal(
            filter.getFieldFilter().getField(),
            filter.getFieldFilter().getOp(),
            filter.getFieldFilter().getValue());
      }

      // `filter` must be a composite filter.
      Preconditions.checkArgument(filter.hasCompositeFilter(), "Unknown filter type.");
      CompositeFilter compositeFilter = filter.getCompositeFilter();
      // A composite filter with only 1 sub-filter should be reduced to its sub-filter.
      if (compositeFilter.getFiltersCount() == 1) {
        return FilterInternal.fromProto(compositeFilter.getFiltersList().get(0));
      }
      List<FilterInternal> filters = new ArrayList<>();
      for (StructuredQuery.Filter subfilter : compositeFilter.getFiltersList()) {
        filters.add(FilterInternal.fromProto(subfilter));
      }
      return new CompositeFilterInternal(filters, compositeFilter.getOp());
    }
  }

  static class CompositeFilterInternal extends FilterInternal {
    private final List<FilterInternal> filters;
    private final StructuredQuery.CompositeFilter.Operator operator;

    // Memoized list of all field filters that can be found by traversing the tree of filters
    // contained in this composite filter.
    private List<FieldFilterInternal> memoizedFlattenedFilters;

    public CompositeFilterInternal(
        List<FilterInternal> filters, StructuredQuery.CompositeFilter.Operator operator) {
      this.filters = filters;
      this.operator = operator;
    }

    @Override
    public List<FilterInternal> getFilters() {
      return filters;
    }

    @Nonnull
    CompositeFilter.Operator getOperator() {
      return this.operator;
    }

    @Nullable
    @Override
    public FieldReference getFirstInequalityField() {
      for (FieldFilterInternal fieldFilter : getFlattenedFilters()) {
        if (fieldFilter.isInequalityFilter()) {
          return fieldFilter.fieldReference;
        }
      }
      return null;
    }

    public boolean isConjunction() {
      return operator == CompositeFilter.Operator.AND;
    }

    @Override
    public List<FieldFilterInternal> getFlattenedFilters() {
      if (memoizedFlattenedFilters != null) {
        return memoizedFlattenedFilters;
      }
      memoizedFlattenedFilters = new ArrayList<>();
      for (FilterInternal subfilter : filters) {
        memoizedFlattenedFilters.addAll(subfilter.getFlattenedFilters());
      }
      return memoizedFlattenedFilters;
    }

    @Override
    Filter toProto() {
      // A composite filter that contains one sub-filter is equivalent to the sub-filter.
      if (filters.size() == 1) {
        return filters.get(0).toProto();
      }

      Filter.Builder protoFilter = Filter.newBuilder();
      StructuredQuery.CompositeFilter.Builder compositeFilter =
          StructuredQuery.CompositeFilter.newBuilder();
      compositeFilter.setOp(operator);
      for (FilterInternal filter : filters) {
        compositeFilter.addFilters(filter.toProto());
      }
      protoFilter.setCompositeFilter(compositeFilter.build());
      return protoFilter.build();
    }
  }

  abstract static class FieldFilterInternal extends FilterInternal {
    protected final FieldReference fieldReference;

    FieldFilterInternal(FieldReference fieldReference) {
      this.fieldReference = fieldReference;
    }

    abstract boolean isInequalityFilter();

    public List<FilterInternal> getFilters() {
      return Collections.singletonList(this);
    }

    @Override
    public List<FieldFilterInternal> getFlattenedFilters() {
      return Collections.singletonList(this);
    }
  }

  static class UnaryFilterInternal extends FieldFilterInternal {

    private final StructuredQuery.UnaryFilter.Operator operator;

    UnaryFilterInternal(
        FieldReference fieldReference, StructuredQuery.UnaryFilter.Operator operator) {
      super(fieldReference);
      this.operator = operator;
    }

    @Override
    boolean isInequalityFilter() {
      return false;
    }

    @Nullable
    @Override
    public FieldReference getFirstInequalityField() {
      return null;
    }

    Filter toProto() {
      Filter.Builder result = Filter.newBuilder();
      result.getUnaryFilterBuilder().setField(fieldReference).setOp(operator);
      return result.build();
    }

    @Nonnull
    UnaryFilter.Operator getOperator() {
      return this.operator;
    }

    @Override
    public boolean equals(Object o) {
      if (this == o) {
        return true;
      }
      if (!(o instanceof UnaryFilterInternal)) {
        return false;
      }
      UnaryFilterInternal other = (UnaryFilterInternal) o;
      return Objects.equals(fieldReference, other.fieldReference)
          && Objects.equals(operator, other.operator);
    }
  }

  static class ComparisonFilterInternal extends FieldFilterInternal {
    final StructuredQuery.FieldFilter.Operator operator;
    final Value value;

    ComparisonFilterInternal(
        FieldReference fieldReference, StructuredQuery.FieldFilter.Operator operator, Value value) {
      super(fieldReference);
      this.value = value;
      this.operator = operator;
    }

    @Override
    boolean isInequalityFilter() {
      return operator.equals(GREATER_THAN)
          || operator.equals(GREATER_THAN_OR_EQUAL)
          || operator.equals(LESS_THAN)
          || operator.equals(LESS_THAN_OR_EQUAL)
          || operator.equals(NOT_EQUAL)
          || operator.equals(NOT_IN);
    }

    @Nullable
    @Override
    public FieldReference getFirstInequalityField() {
      if (isInequalityFilter()) {
        return fieldReference;
      }
      return null;
    }

    Filter toProto() {
      Filter.Builder result = Filter.newBuilder();
      result.getFieldFilterBuilder().setField(fieldReference).setValue(value).setOp(operator);
      return result.build();
    }

    @Override
    public boolean equals(Object o) {
      if (this == o) {
        return true;
      }
      if (!(o instanceof ComparisonFilterInternal)) {
        return false;
      }
      ComparisonFilterInternal other = (ComparisonFilterInternal) o;
      return Objects.equals(fieldReference, other.fieldReference)
          && Objects.equals(operator, other.operator)
          && Objects.equals(value, other.value);
    }
  }

  static final class FieldOrder implements Comparator<QueryDocumentSnapshot> {
    private final FieldReference fieldReference;
    private final Direction direction;

    FieldOrder(FieldReference fieldReference, Direction direction) {
      this.fieldReference = fieldReference;
      this.direction = direction;
    }

    FieldOrder(String field, Direction direction) {
      this.fieldReference = FieldPath.fromServerFormat(field).toProto();
      this.direction = direction;
    }

    Order toProto() {
      Order.Builder result = Order.newBuilder();
      result.setField(fieldReference);
      result.setDirection(direction.getDirection());
      return result.build();
    }

    public boolean equals(Object o) {
      if (this == o) {
        return true;
      }
      if (!(o instanceof FieldOrder)) {
        return false;
      }
      FieldOrder filter = (FieldOrder) o;
      if (direction != filter.direction) {
        return false;
      }
      return Objects.equals(fieldReference, filter.fieldReference);
    }

    public int compare(QueryDocumentSnapshot doc1, QueryDocumentSnapshot doc2) {
      String path = fieldReference.getFieldPath();
      if (FieldPath.isDocumentId(path)) {
        return direction.documentIdComparator.compare(doc1, doc2);
      }
      FieldPath fieldPath = FieldPath.fromDotSeparatedString(path);
      Preconditions.checkState(
          doc1.contains(fieldPath) && doc2.contains(fieldPath),
          "Can only compare fields that exist in the DocumentSnapshot."
              + " Please include the fields you are ordering on in your select() call.");
      Value v1 = doc1.extractField(fieldPath);
      Value v2 = doc2.extractField(fieldPath);

      int cmp = com.google.cloud.firestore.Order.INSTANCE.compare(v1, v2);
      return (direction == Direction.ASCENDING) ? cmp : -cmp;
    }
  }

  /** Denotes whether a provided limit is applied to the beginning or the end of the result set. */
  enum LimitType {
    First,
    Last
  }

  /** Options that define a Firestore Query. */
  @AutoValue
  abstract static class QueryOptions {

    abstract ResourcePath getParentPath();

    abstract String getCollectionId();

    abstract boolean getAllDescendants();

    abstract @Nullable Integer getLimit();

    abstract LimitType getLimitType();

    abstract @Nullable Integer getOffset();

    abstract @Nullable Cursor getStartCursor();

    abstract @Nullable Cursor getEndCursor();

    abstract ImmutableList<FilterInternal> getFilters();

    abstract ImmutableList<FieldOrder> getFieldOrders();

    abstract ImmutableList<FieldReference> getFieldProjections();

    // Whether to select all documents under `parentPath`. By default, only
    // collections that match `collectionId` are selected.
    abstract boolean isKindless();

    // Whether to require consistent documents when restarting the query. By
    // default, restarting the query uses the readTime offset of the original
    // query to provide consistent results.
    abstract boolean getRequireConsistency();

    static Builder builder() {
      return new AutoValue_Query_QueryOptions.Builder()
          .setAllDescendants(false)
          .setLimitType(LimitType.First)
          .setFieldOrders(ImmutableList.of())
          .setFilters(ImmutableList.of())
          .setFieldProjections(ImmutableList.of())
          .setKindless(false)
          .setRequireConsistency(true);
    }

    abstract Builder toBuilder();

    @AutoValue.Builder
    abstract static class Builder {
      abstract Builder setParentPath(ResourcePath value);

      abstract Builder setCollectionId(String value);

      abstract Builder setAllDescendants(boolean value);

      abstract Builder setLimit(Integer value);

      abstract Builder setLimitType(LimitType value);

      abstract Builder setOffset(Integer value);

      abstract Builder setStartCursor(@Nullable Cursor value);

      abstract Builder setEndCursor(@Nullable Cursor value);

      abstract Builder setFilters(ImmutableList<FilterInternal> value);

      abstract Builder setFieldOrders(ImmutableList<FieldOrder> value);

      abstract Builder setFieldProjections(ImmutableList<FieldReference> value);

      abstract Builder setKindless(boolean value);

      abstract Builder setRequireConsistency(boolean value);

      abstract QueryOptions build();
    }
  }

  /** Creates a query for documents in a single collection */
  Query(FirestoreRpcContext<?> rpcContext, ResourcePath path) {
    this(
        rpcContext,
        QueryOptions.builder()
            .setParentPath(path.getParent())
            .setCollectionId(path.getId())
            .build());
  }

  protected Query(FirestoreRpcContext<?> rpcContext, QueryOptions queryOptions) {
    super(rpcContext, queryOptions);
  }

  @Override
  QuerySnapshot createSnaphot(Timestamp readTime, final List<QueryDocumentSnapshot> documents) {
    return QuerySnapshot.withDocuments(this, readTime, documents);
  }

  /** Checks whether the provided object is NULL or NaN. */
  private static boolean isUnaryComparison(@Nullable Object value) {
    return value == null || value.equals(Double.NaN) || value.equals(Float.NaN);
  }

  /** Returns the sorted set of inequality filter fields used in this query. */
  private SortedSet<FieldPath> getInequalityFilterFields() {
    SortedSet<FieldPath> result = new TreeSet<>();

    for (FilterInternal filter : options.getFilters()) {
      for (FieldFilterInternal subFilter : filter.getFlattenedFilters()) {
        if (subFilter.isInequalityFilter()) {
          result.add(FieldPath.fromServerFormat(subFilter.fieldReference.getFieldPath()));
        }
      }
    }

    return result;
  }

  /** Computes the backend ordering semantics for DocumentSnapshot cursors. */
  ImmutableList<FieldOrder> createImplicitOrderBy() {
    // Any explicit order by fields should be added as is.
    List<FieldOrder> result = new ArrayList<>(options.getFieldOrders());

    HashSet<String> fieldsNormalized = new HashSet<>();
    for (FieldOrder order : result) {
      fieldsNormalized.add(order.fieldReference.getFieldPath());
    }

    /** The order of the implicit ordering always matches the last explicit order by. */
    Direction lastDirection =
        result.isEmpty() ? Direction.ASCENDING : result.get(result.size() - 1).direction;

    /**
     * Any inequality fields not explicitly ordered should be implicitly ordered in a
     * lexicographical order. When there are multiple inequality filters on the same field, the
     * field should be added only once.
     *
     * <p>Note: `SortedSet<FieldPath>` sorts the key field before other fields. However, we want the
     * key field to be sorted last.
     */
    SortedSet<FieldPath> inequalityFields = getInequalityFilterFields();
    for (FieldPath field : inequalityFields) {
      if (!fieldsNormalized.contains(field.toString())
          && !FieldPath.isDocumentId(field.toString())) {
        result.add(new FieldOrder(field.toProto(), lastDirection));
      }
    }

    // Add the document key field to the last if it is not explicitly ordered.
    if (!fieldsNormalized.contains(FieldPath.documentId().toString())) {
      result.add(new FieldOrder(FieldPath.documentId().toProto(), lastDirection));
    }

    return ImmutableList.<FieldOrder>builder().addAll(result).build();
  }

  private Cursor createCursor(
      ImmutableList<FieldOrder> order, DocumentSnapshot documentSnapshot, boolean before) {
    List<Object> fieldValues = new ArrayList<>();

    for (FieldOrder fieldOrder : order) {
      String path = fieldOrder.fieldReference.getFieldPath();
      if (FieldPath.isDocumentId(path)) {
        fieldValues.add(documentSnapshot.getReference());
      } else {
        FieldPath fieldPath = FieldPath.fromServerFormat(path);
        Preconditions.checkArgument(
            documentSnapshot.contains(fieldPath),
            "Field '%s' is missing in the provided DocumentSnapshot. Please provide a document "
                + "that contains values for all specified orderBy() and where() constraints.",
            fieldPath);
        fieldValues.add(documentSnapshot.get(fieldPath));
      }
    }

    return createCursor(order, fieldValues.toArray(), before);
  }

  private Cursor createCursor(List<FieldOrder> order, Object[] fieldValues, boolean before) {
    Cursor.Builder result = Cursor.newBuilder();

    Preconditions.checkState(
        fieldValues.length != 0, "At least one cursor value must be specified.");

    Preconditions.checkState(
        fieldValues.length <= order.size(),
        "Too many cursor values specified. The specified values must match the "
            + "orderBy() constraints of the query.");

    Iterator<FieldOrder> fieldOrderIterator = order.iterator();

    for (Object fieldValue : fieldValues) {
      Object sanitizedValue;

      FieldReference fieldReference = fieldOrderIterator.next().fieldReference;

      if (FieldPath.isDocumentId(fieldReference.getFieldPath())) {
        sanitizedValue = convertReference(fieldValue);
      } else {
        sanitizedValue = CustomClassMapper.serialize(fieldValue);
      }

      Value encodedValue = encodeValue(fieldReference, sanitizedValue);

      if (encodedValue == null) {
        throw FirestoreException.forInvalidArgument(
            "Cannot use FieldValue.delete() or FieldValue.serverTimestamp() in a query boundary");
      }
      result.addValues(encodedValue);
    }

    result.setBefore(before);

    return result.build();
  }

  /**
   * Validates that a value used with FieldValue.documentId() is either a string or a
   * DocumentReference that is part of the query`s result set. Throws a validation error or returns
   * a DocumentReference that can directly be used in the Query.
   */
  private Object convertReference(Object fieldValue) {
    ResourcePath basePath =
        options.getAllDescendants()
            ? options.getParentPath()
            : options.getParentPath().append(options.getCollectionId());

    DocumentReference reference;
    if (fieldValue instanceof String) {
      reference = new DocumentReference(rpcContext, basePath.append((String) fieldValue));
    } else if (fieldValue instanceof DocumentReference) {
      reference = (DocumentReference) fieldValue;
    } else {
      throw new IllegalArgumentException(
          String.format(
              "The corresponding value for FieldPath.documentId() must be a String or a "
                  + "DocumentReference, but was: %s.",
              fieldValue.toString()));
    }

    if (!basePath.isPrefixOf(reference.getResourcePath())) {
      throw new IllegalArgumentException(
          String.format(
              "'%s' is not part of the query result set and cannot be used as a query boundary.",
              reference.getPath()));
    }

    if (!options.getAllDescendants() && !reference.getParent().getResourcePath().equals(basePath)) {
      throw new IllegalArgumentException(
          String.format(
              "Only a direct child can be used as a query boundary. Found: '%s'",
              reference.getPath()));
    }

    return reference;
  }

  /**
   * Creates and returns a new Query with the additional filter that documents must contain the
   * specified field and the value should be equal to the specified value.
   *
   * @param field The name of the field to compare.
   * @param value The value for comparison.
   * @return The created Query.
   */
  @Nonnull
  public Query whereEqualTo(@Nonnull String field, @Nullable Object value) {
    return whereEqualTo(FieldPath.fromDotSeparatedString(field), value);
  }

  /**
   * Creates and returns a new Query with the additional filter that documents must contain the
   * specified field and the value should be equal to the specified value.
   *
   * @param fieldPath The path of the field to compare.
   * @param value The value for comparison.
   * @return The created Query.
   */
  @Nonnull
  public Query whereEqualTo(@Nonnull FieldPath fieldPath, @Nullable Object value) {
    return where(new com.google.cloud.firestore.Filter.UnaryFilter(fieldPath, EQUAL, value));
  }

  /**
   * Creates and returns a new Query with the additional filter that documents must contain the
   * specified field and its value does not equal the specified value.
   *
   * @param field The name of the field to compare.
   * @param value The value for comparison.
   * @return The created Query.
   */
  @Nonnull
  public Query whereNotEqualTo(@Nonnull String field, @Nullable Object value) {
    return whereNotEqualTo(FieldPath.fromDotSeparatedString(field), value);
  }

  /**
   * Creates and returns a new Query with the additional filter that documents must contain the
   * specified field and the value does not equal the specified value.
   *
   * @param fieldPath The path of the field to compare.
   * @param value The value for comparison.
   * @return The created Query.
   */
  @Nonnull
  public Query whereNotEqualTo(@Nonnull FieldPath fieldPath, @Nullable Object value) {
    return where(new com.google.cloud.firestore.Filter.UnaryFilter(fieldPath, NOT_EQUAL, value));
  }

  /**
   * Creates and returns a new Query with the additional filter that documents must contain the
   * specified field and the value should be less than the specified value.
   *
   * @param field The name of the field to compare.
   * @param value The value for comparison.
   * @return The created Query.
   */
  @Nonnull
  public Query whereLessThan(@Nonnull String field, @Nonnull Object value) {
    return whereLessThan(FieldPath.fromDotSeparatedString(field), value);
  }

  /**
   * Creates and returns a new Query with the additional filter that documents must contain the
   * specified field and the value should be less than the specified value.
   *
   * @param fieldPath The path of the field to compare.
   * @param value The value for comparison.
   * @return The created Query.
   */
  @Nonnull
  public Query whereLessThan(@Nonnull FieldPath fieldPath, @Nonnull Object value) {
    return where(new com.google.cloud.firestore.Filter.UnaryFilter(fieldPath, LESS_THAN, value));
  }

  /**
   * Creates and returns a new Query with the additional filter that documents must contain the
   * specified field and the value should be less or equal to the specified value.
   *
   * @param field The name of the field to compare.
   * @param value The value for comparison.
   * @return The created Query.
   */
  @Nonnull
  public Query whereLessThanOrEqualTo(@Nonnull String field, @Nonnull Object value) {
    return whereLessThanOrEqualTo(FieldPath.fromDotSeparatedString(field), value);
  }

  /**
   * Creates and returns a new Query with the additional filter that documents must contain the
   * specified field and the value should be less or equal to the specified value.
   *
   * @param fieldPath The path of the field to compare.
   * @param value The value for comparison.
   * @return The created Query.
   */
  @Nonnull
  public Query whereLessThanOrEqualTo(@Nonnull FieldPath fieldPath, @Nonnull Object value) {
    return where(
        new com.google.cloud.firestore.Filter.UnaryFilter(fieldPath, LESS_THAN_OR_EQUAL, value));
  }

  /**
   * Creates and returns a new Query with the additional filter that documents must contain the
   * specified field and the value should be greater than the specified value.
   *
   * @param field The name of the field to compare.
   * @param value The value for comparison.
   * @return The created Query.
   */
  @Nonnull
  public Query whereGreaterThan(@Nonnull String field, @Nonnull Object value) {
    return whereGreaterThan(FieldPath.fromDotSeparatedString(field), value);
  }

  /**
   * Creates and returns a new Query with the additional filter that documents must contain the
   * specified field and the value should be greater than the specified value.
   *
   * @param fieldPath The path of the field to compare.
   * @param value The value for comparison.
   * @return The created Query.
   */
  @Nonnull
  public Query whereGreaterThan(@Nonnull FieldPath fieldPath, @Nonnull Object value) {
    return where(new com.google.cloud.firestore.Filter.UnaryFilter(fieldPath, GREATER_THAN, value));
  }

  /**
   * Creates and returns a new Query with the additional filter that documents must contain the
   * specified field and the value should be greater than or equal to the specified value.
   *
   * @param field The name of the field to compare.
   * @param value The value for comparison.
   * @return The created Query.
   */
  @Nonnull
  public Query whereGreaterThanOrEqualTo(@Nonnull String field, @Nonnull Object value) {
    return whereGreaterThanOrEqualTo(FieldPath.fromDotSeparatedString(field), value);
  }

  /**
   * Creates and returns a new Query with the additional filter that documents must contain the
   * specified field and the value should be greater than or equal to the specified value.
   *
   * @param fieldPath The path of the field to compare.
   * @param value The value for comparison.
   * @return The created Query.
   */
  @Nonnull
  public Query whereGreaterThanOrEqualTo(@Nonnull FieldPath fieldPath, @Nonnull Object value) {
    return where(
        new com.google.cloud.firestore.Filter.UnaryFilter(fieldPath, GREATER_THAN_OR_EQUAL, value));
  }

  /**
   * Creates and returns a new Query with the additional filter that documents must contain the
   * specified field, the value must be an array, and that the array must contain the provided
   * value.
   *
   * <p>A Query can have only one whereArrayContains() filter and it cannot be combined with
   * whereArrayContainsAny().
   *
   * @param field The name of the field containing an array to search
   * @param value The value that must be contained in the array
   * @return The created Query.
   */
  @Nonnull
  public Query whereArrayContains(@Nonnull String field, @Nonnull Object value) {
    return whereArrayContains(FieldPath.fromDotSeparatedString(field), value);
  }

  /**
   * Creates and returns a new Query with the additional filter that documents must contain the
   * specified field, the value must be an array, and that the array must contain the provided
   * value.
   *
   * <p>A Query can have only one whereArrayContains() filter and it cannot be combined with
   * whereArrayContainsAny().
   *
   * @param fieldPath The path of the field containing an array to search
   * @param value The value that must be contained in the array
   * @return The created Query.
   */
  @Nonnull
  public Query whereArrayContains(@Nonnull FieldPath fieldPath, @Nonnull Object value) {
    return where(
        new com.google.cloud.firestore.Filter.UnaryFilter(fieldPath, ARRAY_CONTAINS, value));
  }

  /**
   * Creates and returns a new Query with the additional filter that documents must contain the
   * specified field, the value must be an array, and that the array must contain at least one value
   * from the provided list.
   *
   * <p>A Query can have only one whereArrayContainsAny() filter and it cannot be combined with
   * whereArrayContains() or whereIn().
   *
   * @param field The name of the field containing an array to search.
   * @param values A list that contains the values to match.
   * @return The created Query.
   */
  @Nonnull
  public Query whereArrayContainsAny(
      @Nonnull String field, @Nonnull List<? extends Object> values) {
    return whereArrayContainsAny(FieldPath.fromDotSeparatedString(field), values);
  }

  /**
   * Creates and returns a new Query with the additional filter that documents must contain the
   * specified field, the value must be an array, and that the array must contain at least one value
   * from the provided list.
   *
   * <p>A Query can have only one whereArrayContainsAny() filter and it cannot be combined with
   * whereArrayContains() or whereIn().
   *
   * @param fieldPath The path of the field containing an array to search.
   * @param values A list that contains the values to match.
   * @return The created Query.
   */
  @Nonnull
  public Query whereArrayContainsAny(
      @Nonnull FieldPath fieldPath, @Nonnull List<? extends Object> values) {
    return where(
        new com.google.cloud.firestore.Filter.UnaryFilter(fieldPath, ARRAY_CONTAINS_ANY, values));
  }

  /**
   * Creates and returns a new Query with the additional filter that documents must contain the
   * specified field and the value must equal one of the values from the provided list.
   *
   * <p>A Query can have only one whereIn() filter, and it cannot be combined with
   * whereArrayContainsAny().
   *
   * @param field The name of the field to search.
   * @param values A list that contains the values to match.
   * @return The created Query.
   */
  @Nonnull
  public Query whereIn(@Nonnull String field, @Nonnull List<? extends Object> values) {
    return whereIn(FieldPath.fromDotSeparatedString(field), values);
  }

  /**
   * Creates and returns a new Query with the additional filter that documents must contain the
   * specified field and the value must equal one of the values from the provided list.
   *
   * <p>A Query can have only one whereIn() filter, and it cannot be combined with
   * whereArrayContainsAny().
   *
   * @param fieldPath The path of the field to search.
   * @param values A list that contains the values to match.
   * @return The created Query.
   */
  @Nonnull
  public Query whereIn(@Nonnull FieldPath fieldPath, @Nonnull List<? extends Object> values) {
    return where(new com.google.cloud.firestore.Filter.UnaryFilter(fieldPath, IN, values));
  }

  /**
   * Creates and returns a new Query with the additional filter that documents must contain the
   * specified field and the value does not equal any of the values from the provided list.
   *
   * <p>A Query can have only one whereNotIn() filter and it cannot be combined with
   * whereArrayContains(), whereArrayContainsAny(), whereIn(), or whereNotEqualTo().
   *
   * @param field The name of the field to search.
   * @param values The list that contains the values to match.
   * @return The created Query.
   */
  @Nonnull
  public Query whereNotIn(@Nonnull String field, @Nonnull List<? extends Object> values) {
    return whereNotIn(FieldPath.fromDotSeparatedString(field), values);
  }

  /**
   * Creates and returns a new Query with the additional filter that documents must contain the
   * specified field and the value does not equal any of the values from the provided list.
   *
   * <p>A Query can have only one whereNotIn() filter, and it cannot be combined with
   * whereArrayContains(), whereArrayContainsAny(), whereIn(), or whereNotEqualTo().
   *
   * @param fieldPath The path of the field to search.
   * @param values The list that contains the values to match.
   * @return The created Query.
   */
  @Nonnull
  public Query whereNotIn(@Nonnull FieldPath fieldPath, @Nonnull List<? extends Object> values) {
    return where(new com.google.cloud.firestore.Filter.UnaryFilter(fieldPath, NOT_IN, values));
  }

  /**
   * Creates and returns a new Query with the additional filter.
   *
   * @param filter The new filter to apply to the existing query.
   * @return The newly created Query.
   */
  public Query where(com.google.cloud.firestore.Filter filter) {
    Preconditions.checkState(
        options.getStartCursor() == null && options.getEndCursor() == null,
        "Cannot call a where() clause after defining a boundary with startAt(), "
            + "startAfter(), endBefore() or endAt().");
    FilterInternal parsedFilter = parseFilter(filter);
    if (parsedFilter.getFilters().isEmpty()) {
      // Return the existing query if not adding any more filters (for example an empty composite
      // filter).
      return this;
    }
    Builder newOptions = options.toBuilder();
    newOptions.setFilters(append(options.getFilters(), parsedFilter));
    return new Query(rpcContext, newOptions.build());
  }

  FilterInternal parseFilter(com.google.cloud.firestore.Filter filter) {
    if (filter instanceof com.google.cloud.firestore.Filter.UnaryFilter) {
      return parseFieldFilter((com.google.cloud.firestore.Filter.UnaryFilter) filter);
    }
    return parseCompositeFilter((com.google.cloud.firestore.Filter.CompositeFilter) filter);
  }

  private FieldFilterInternal parseFieldFilter(
      com.google.cloud.firestore.Filter.UnaryFilter fieldFilterData) {
    Object value = fieldFilterData.getValue();
    Operator operator = fieldFilterData.getOperator();
    FieldPath fieldPath = fieldFilterData.getField();

    if (isUnaryComparison(value)) {
      if (operator.equals(EQUAL) || operator.equals(NOT_EQUAL)) {
        StructuredQuery.UnaryFilter.Operator unaryOp =
            operator.equals(EQUAL)
                ? (value == null
                    ? StructuredQuery.UnaryFilter.Operator.IS_NULL
                    : StructuredQuery.UnaryFilter.Operator.IS_NAN)
                : (value == null
                    ? StructuredQuery.UnaryFilter.Operator.IS_NOT_NULL
                    : StructuredQuery.UnaryFilter.Operator.IS_NOT_NAN);
        return new UnaryFilterInternal(fieldPath.toProto(), unaryOp);
      } else {
        throw new IllegalArgumentException(
            String.format(
                "Cannot use '%s' in field comparison. Use an equality filter instead.", value));
      }
    } else {
      if (fieldPath.equals(FieldPath.DOCUMENT_ID)) {
        if (operator.equals(ARRAY_CONTAINS) || operator.equals(ARRAY_CONTAINS_ANY)) {
          throw new IllegalArgumentException(
              String.format(
                  "Invalid query. You cannot perform '%s' queries on FieldPath.documentId().",
                  operator.toString()));
        } else if (operator.equals(IN) || operator.equals(NOT_IN)) {
          if (!(value instanceof List) || ((List<?>) value).isEmpty()) {
            throw new IllegalArgumentException(
                String.format(
                    "Invalid Query. A non-empty array is required for '%s' filters.",
                    operator.toString()));
          }
          List<Object> referenceList = new ArrayList<>();
          for (Object arrayValue : (List<Object>) value) {
            Object convertedValue = this.convertReference(arrayValue);
            referenceList.add(convertedValue);
          }
          value = referenceList;
        } else {
          value = this.convertReference(value);
        }
      }
      return new ComparisonFilterInternal(
          fieldPath.toProto(), operator, encodeValue(fieldPath, value));
    }
  }

  private FilterInternal parseCompositeFilter(
      com.google.cloud.firestore.Filter.CompositeFilter compositeFilterData) {
    List<FilterInternal> parsedFilters = new ArrayList<>();
    for (com.google.cloud.firestore.Filter filter : compositeFilterData.getFilters()) {
      FilterInternal parsedFilter = parseFilter(filter);
      if (!parsedFilter.getFilters().isEmpty()) {
        parsedFilters.add(parsedFilter);
      }
    }

    // For composite filters containing 1 filter, return the only filter.
    // For example: AND(FieldFilter1) == FieldFilter1
    if (parsedFilters.size() == 1) {
      return parsedFilters.get(0);
    }
    return new CompositeFilterInternal(parsedFilters, compositeFilterData.getOperator());
  }

  /**
   * Creates and returns a new Query that's additionally sorted by the specified field.
   *
   * @param field The field to sort by.
   * @return The created Query.
   */
  @Nonnull
  public Query orderBy(@Nonnull String field) {
    return orderBy(FieldPath.fromDotSeparatedString(field), Direction.ASCENDING);
  }

  /**
   * Creates and returns a new Query that's additionally sorted by the specified field.
   *
   * @param fieldPath The field to sort by.
   * @return The created Query.
   */
  @Nonnull
  public Query orderBy(@Nonnull FieldPath fieldPath) {
    return orderBy(fieldPath, Direction.ASCENDING);
  }

  /**
   * Creates and returns a new Query that's additionally sorted by the specified field, optionally
   * in descending order instead of ascending.
   *
   * @param field The field to sort by.
   * @param direction The direction to sort.
   * @return The created Query.
   */
  @Nonnull
  public Query orderBy(@Nonnull String field, @Nonnull Direction direction) {
    return orderBy(FieldPath.fromDotSeparatedString(field), direction);
  }

  /**
   * Creates and returns a new Query that's additionally sorted by the specified field, optionally
   * in descending order instead of ascending.
   *
   * @param fieldPath The field to sort by.
   * @param direction The direction to sort.
   * @return The created Query.
   */
  @Nonnull
  public Query orderBy(@Nonnull FieldPath fieldPath, @Nonnull Direction direction) {
    Preconditions.checkState(
        options.getStartCursor() == null && options.getEndCursor() == null,
        "Cannot specify an orderBy() constraint after calling startAt(), "
            + "startAfter(), endBefore() or endAt().");

    Builder newOptions = options.toBuilder();
    FieldOrder newFieldOrder = new FieldOrder(fieldPath.toProto(), direction);
    newOptions.setFieldOrders(append(options.getFieldOrders(), newFieldOrder));

    return new Query(rpcContext, newOptions.build());
  }

  /**
   * Creates and returns a new Query that only returns the first matching documents.
   *
   * @param limit The maximum number of items to return.
   * @return The created Query.
   */
  @Nonnull
  public Query limit(int limit) {
    return new Query(
        rpcContext, options.toBuilder().setLimit(limit).setLimitType(LimitType.First).build());
  }

  /**
   * Creates and returns a new Query that only returns the last matching documents.
   *
   * <p>You must specify at least one orderBy clause for limitToLast queries. Otherwise, an {@link
   * java.lang.IllegalStateException} is thrown during execution.
   *
   * <p>Results for limitToLast() queries are only available once all documents are received. Hence,
   * limitToLast() queries cannot be streamed via the {@link #stream(ApiStreamObserver)} API.
   *
   * @param limit the maximum number of items to return
   * @return the created Query
   */
  @Nonnull
  public Query limitToLast(int limit) {
    return new Query(
        rpcContext, options.toBuilder().setLimit(limit).setLimitType(LimitType.Last).build());
  }

  /**
   * Creates and returns a new Query that skips the first n results.
   *
   * @param offset The number of items to skip.
   * @return The created Query.
   */
  @Nonnull
  public Query offset(int offset) {
    return new Query(rpcContext, options.toBuilder().setOffset(offset).build());
  }

  /**
   * Creates and returns a new Query that starts at the provided document (inclusive). The starting
   * position is relative to the order of the query. The document must contain all of the fields
   * provided in the orderBy of this query.
   *
   * @param snapshot The snapshot of the document to start at.
   * @return The created Query.
   */
  @Nonnull
  public Query startAt(@Nonnull DocumentSnapshot snapshot) {
    ImmutableList<FieldOrder> fieldOrders = createImplicitOrderBy();
    Cursor cursor = createCursor(fieldOrders, snapshot, true);

    Builder newOptions = options.toBuilder();
    newOptions.setFieldOrders(fieldOrders);
    newOptions.setStartCursor(cursor);
    return new Query(rpcContext, newOptions.build());
  }

  /**
   * Creates and returns a new Query that starts at the provided fields relative to the order of the
   * query. The order of the field values must match the order of the order by clauses of the query.
   *
   * @param fieldValues The field values to start this query at, in order of the query's order by.
   * @return The created Query.
   */
  @Nonnull
  public Query startAt(Object... fieldValues) {
    // TODO(b/296435819): Remove this warning message.
    warningOnSingleDocumentReference(fieldValues);

    ImmutableList<FieldOrder> fieldOrders =
        fieldValues.length == 1 && fieldValues[0] instanceof DocumentReference
            ? createImplicitOrderBy()
            : options.getFieldOrders();
    Cursor cursor = createCursor(fieldOrders, fieldValues, true);

    Builder newOptions = options.toBuilder();
    newOptions.setFieldOrders(fieldOrders);
    newOptions.setStartCursor(cursor);
    return new Query(rpcContext, newOptions.build());
  }

  /**
   * Creates and returns a new Query instance that applies a field mask to the result and returns
   * the specified subset of fields. You can specify a list of field paths to return, or use an
   * empty list to only return the references of matching documents.
   *
   * @param fields The fields to include.
   * @return The created Query.
   */
  @Nonnull
  public Query select(String... fields) {
    FieldPath[] fieldPaths = new FieldPath[fields.length];

    for (int i = 0; i < fields.length; ++i) {
      fieldPaths[i] = FieldPath.fromDotSeparatedString(fields[i]);
    }

    return select(fieldPaths);
  }

  /**
   * Creates and returns a new Query instance that applies a field mask to the result and returns
   * the specified subset of fields. You can specify a list of field paths to return, or use an
   * empty list to only return the references of matching documents.
   *
   * @param fieldPaths The field paths to include.
   * @return The created Query.
   */
  @Nonnull
  public Query select(FieldPath... fieldPaths) {
    if (fieldPaths.length == 0) {
      fieldPaths = new FieldPath[] {FieldPath.DOCUMENT_ID};
    }

    ImmutableList.Builder<FieldReference> fieldProjections =
        ImmutableList.builderWithExpectedSize(fieldPaths.length);
    for (FieldPath path : fieldPaths) {
      FieldReference fieldReference =
          FieldReference.newBuilder().setFieldPath(path.getEncodedPath()).build();
      fieldProjections.add(fieldReference);
    }

    Builder newOptions = options.toBuilder().setFieldProjections(fieldProjections.build());
    return new Query(rpcContext, newOptions.build());
  }

  @Override
  boolean isRetryableWithCursor() {
    return true;
  }

  /**
   * Creates and returns a new Query that starts after the provided document (exclusive). The
   * starting position is relative to the order of the query. The document must contain all of the
   * fields provided in the orderBy of this query.
   *
   * @param snapshot The snapshot of the document to start after.
   * @return The created Query.
   */
  @Nonnull
  @Override
  public Query startAfter(@Nonnull DocumentSnapshot snapshot) {
    ImmutableList<FieldOrder> fieldOrders = createImplicitOrderBy();
    Cursor cursor = createCursor(fieldOrders, snapshot, false);

    Builder newOptions = options.toBuilder();
    newOptions.setFieldOrders(fieldOrders);
    newOptions.setStartCursor(cursor);
    return new Query(rpcContext, newOptions.build());
  }

  /**
   * Creates and returns a new Query that starts after the provided fields relative to the order of
   * the query. The order of the field values must match the order of the order by clauses of the
   * query.
   *
   * @param fieldValues The field values to start this query after, in order of the query's order
   *     by.
   * @return The created Query.
   */
  public Query startAfter(Object... fieldValues) {
    // TODO(b/296435819): Remove this warning message.
    warningOnSingleDocumentReference(fieldValues);

    ImmutableList<FieldOrder> fieldOrders =
        fieldValues.length == 1 && fieldValues[0] instanceof DocumentReference
            ? createImplicitOrderBy()
            : options.getFieldOrders();
    Cursor cursor = createCursor(fieldOrders, fieldValues, false);

    Builder newOptions = options.toBuilder();
    newOptions.setFieldOrders(fieldOrders);
    newOptions.setStartCursor(cursor);
    return new Query(rpcContext, newOptions.build());
  }

  /**
   * Creates and returns a new Query that ends before the provided document (exclusive). The end
   * position is relative to the order of the query. The document must contain all of the fields
   * provided in the orderBy of this query.
   *
   * @param snapshot The snapshot of the document to end before.
   * @return The created Query.
   */
  @Nonnull
  public Query endBefore(@Nonnull DocumentSnapshot snapshot) {
    ImmutableList<FieldOrder> fieldOrders = createImplicitOrderBy();
    Cursor cursor = createCursor(fieldOrders, snapshot, true);

    Builder newOptions = options.toBuilder();
    newOptions.setFieldOrders(fieldOrders);
    newOptions.setEndCursor(cursor);
    return new Query(rpcContext, newOptions.build());
  }

  /**
   * Creates and returns a new Query that ends before the provided fields relative to the order of
   * the query. The order of the field values must match the order of the order by clauses of the
   * query.
   *
   * @param fieldValues The field values to end this query before, in order of the query's order by.
   * @return The created Query.
   */
  @Nonnull
  public Query endBefore(Object... fieldValues) {
    // TODO(b/296435819): Remove this warning message.
    warningOnSingleDocumentReference(fieldValues);

    ImmutableList<FieldOrder> fieldOrders =
        fieldValues.length == 1 && fieldValues[0] instanceof DocumentReference
            ? createImplicitOrderBy()
            : options.getFieldOrders();
    Cursor cursor = createCursor(fieldOrders, fieldValues, true);

    Builder newOptions = options.toBuilder();
    newOptions.setFieldOrders(fieldOrders);
    newOptions.setEndCursor(cursor);
    return new Query(rpcContext, newOptions.build());
  }

  /**
   * Creates and returns a new Query that ends at the provided fields relative to the order of the
   * query. The order of the field values must match the order of the order by clauses of the query.
   *
   * @param fieldValues The field values to end this query at, in order of the query's order by.
   * @return The created Query.
   */
  @Nonnull
  public Query endAt(Object... fieldValues) {
    // TODO(b/296435819): Remove this warning message.
    warningOnSingleDocumentReference(fieldValues);

    ImmutableList<FieldOrder> fieldOrders =
        fieldValues.length == 1 && fieldValues[0] instanceof DocumentReference
            ? createImplicitOrderBy()
            : options.getFieldOrders();
    Cursor cursor = createCursor(fieldOrders, fieldValues, false);

    Builder newOptions = options.toBuilder();
    newOptions.setFieldOrders(fieldOrders);
    newOptions.setEndCursor(cursor);
    return new Query(rpcContext, newOptions.build());
  }

  private void warningOnSingleDocumentReference(Object... fieldValues) {
    if (options.getFieldOrders().isEmpty()
        && fieldValues.length == 1
        && fieldValues[0] instanceof DocumentReference) {
      LOGGER.warning(
          "Warning: Passing DocumentReference into a cursor without orderBy clause is not an"
              + " intended behavior. Please use DocumentSnapshot or add an explicit orderBy on"
              + " document key field.");
    }
  }

  /**
   * Creates and returns a new Query that ends at the provided document (inclusive). The end
   * position is relative to the order of the query. The document must contain all of the fields
   * provided in the orderBy of this query.
   *
   * @param snapshot The snapshot of the document to end at.
   * @return The created Query.
   */
  @Nonnull
  public Query endAt(@Nonnull DocumentSnapshot snapshot) {
    ImmutableList<FieldOrder> fieldOrders = createImplicitOrderBy();
    Cursor cursor = createCursor(fieldOrders, snapshot, false);

    Builder newOptions = options.toBuilder();
    newOptions.setFieldOrders(fieldOrders);
    newOptions.setEndCursor(cursor);
    return new Query(rpcContext, newOptions.build());
  }

  /** Build the final Firestore query. */
  StructuredQuery.Builder buildQuery() {
    StructuredQuery.Builder structuredQuery = buildWithoutClientTranslation();
    if (options.getLimitType().equals(LimitType.Last)) {
      structuredQuery.clearOrderBy();
      structuredQuery.clearStartAt();
      structuredQuery.clearEndAt();

      // Apply client translation for limitToLast.
      if (!options.getFieldOrders().isEmpty()) {
        for (FieldOrder order : options.getFieldOrders()) {
          // Flip the orderBy directions since we want the last results
          order =
              new FieldOrder(
                  order.fieldReference,
                  order.direction.equals(Direction.ASCENDING)
                      ? Direction.DESCENDING
                      : Direction.ASCENDING);
          structuredQuery.addOrderBy(order.toProto());
        }
      }

      if (options.getStartCursor() != null) {
        // Swap the cursors to match the flipped query ordering.
        Cursor cursor =
            options.getStartCursor().toBuilder()
                .setBefore(!options.getStartCursor().getBefore())
                .build();
        structuredQuery.setEndAt(cursor);
      }

      if (options.getEndCursor() != null) {
        // Swap the cursors to match the flipped query ordering.
        Cursor cursor =
            options.getEndCursor().toBuilder()
                .setBefore(!options.getEndCursor().getBefore())
                .build();
        structuredQuery.setStartAt(cursor);
      }
    }

    return structuredQuery;
  }

  /**
   * Builds a {@link BundledQuery} that is able to be saved in a bundle file.
   *
   * <p>This will not perform any limitToLast order flip, as {@link BundledQuery} has first class
   * representation via {@link BundledQuery.LimitType}.
   */
  BundledQuery toBundledQuery() {
    StructuredQuery.Builder structuredQuery = buildWithoutClientTranslation();

    return BundledQuery.newBuilder()
        .setStructuredQuery(structuredQuery)
        .setParent(options.getParentPath().toString())
        .setLimitType(
            options.getLimitType().equals(LimitType.Last)
                ? BundledQuery.LimitType.LAST
                : BundledQuery.LimitType.FIRST)
        .build();
  }

  private StructuredQuery.Builder buildWithoutClientTranslation() {
    StructuredQuery.Builder structuredQuery = StructuredQuery.newBuilder();
    CollectionSelector.Builder collectionSelector = CollectionSelector.newBuilder();

    // Kindless queries select all descendant documents, so we don't add the collectionId field.
    if (!options.isKindless()) {
      collectionSelector.setCollectionId(options.getCollectionId());
    }

    collectionSelector.setAllDescendants(options.getAllDescendants());
    structuredQuery.addFrom(collectionSelector);

    // There's an implicit AND operation between the top-level query filters.
    if (!options.getFilters().isEmpty()) {
      FilterInternal filter =
          new CompositeFilterInternal(options.getFilters(), CompositeFilter.Operator.AND);
      structuredQuery.setWhere(filter.toProto());
    }

    if (!options.getFieldOrders().isEmpty()) {
      for (FieldOrder order : options.getFieldOrders()) {
        structuredQuery.addOrderBy(order.toProto());
      }
    } else if (LimitType.Last.equals(options.getLimitType())) {
      throw new IllegalStateException(
          "limitToLast() queries require specifying at least one orderBy() clause.");
    }

    if (!options.getFieldProjections().isEmpty()) {
      structuredQuery.getSelectBuilder().addAllFields(options.getFieldProjections());
    }

    if (options.getLimit() != null) {
      structuredQuery.setLimit(Int32Value.newBuilder().setValue(options.getLimit()));
    }

    if (options.getOffset() != null) {
      structuredQuery.setOffset(options.getOffset());
    }

    if (options.getStartCursor() != null) {
      structuredQuery.setStartAt(options.getStartCursor());
    }

    if (options.getEndCursor() != null) {
      structuredQuery.setEndAt(options.getEndCursor());
    }

    return structuredQuery;
  }

  /**
   * Executes the query and streams the results as a StreamObserver of DocumentSnapshots.
   *
   * @param responseObserver The observer to be notified when results arrive.
   */
  public void stream(@Nonnull final ApiStreamObserver<DocumentSnapshot> responseObserver) {
    Preconditions.checkState(
        !LimitType.Last.equals(Query.this.options.getLimitType()),
        "Query results for queries that include limitToLast() constraints cannot be streamed. "
            + "Use Query.get() instead.");

    MetricsContext metricsContext =
        createMetricsContext(TelemetryConstants.METHOD_NAME_RUN_QUERY_GET);

    ApiStreamObserver<RunQueryResponse> observer =
        new ApiStreamObserver<RunQueryResponse>() {
          @Override
          public void onNext(RunQueryResponse runQueryResponse) {
            if (runQueryResponse.hasDocument()) {
              Document document = runQueryResponse.getDocument();
              QueryDocumentSnapshot documentSnapshot =
                  QueryDocumentSnapshot.fromDocument(
                      rpcContext, Timestamp.fromProto(runQueryResponse.getReadTime()), document);
              responseObserver.onNext(documentSnapshot);
            }
          }

          @Override
          public void onError(Throwable throwable) {
            responseObserver.onError(throwable);
          }

          @Override
          public void onCompleted() {
            responseObserver.onCompleted();
          }
        };

    internalStream(
        new MonitoredStreamResponseObserver(observer, metricsContext),
        /* startTimeNanos= */ rpcContext.getClock().nanoTime(),
        /* transactionId= */ null,
        /* readTime= */ null,
        /* explainOptions= */ null,
        /* isRetryRequestWithCursor= */ false);
  }

  /**
   * Executes the query, streams the results as a StreamObserver of DocumentSnapshots, and returns
   * an ApiFuture that will be resolved with the associated {@link ExplainMetrics}.
   *
   * @param options The options that configure the explain request.
   * @param documentObserver The observer to be notified every time a new document arrives.
   */
  @Nonnull
  public ApiFuture<ExplainMetrics> explainStream(
      @Nonnull ExplainOptions options,
      @Nonnull ApiStreamObserver<DocumentSnapshot> documentObserver) {
    Preconditions.checkState(
        !LimitType.Last.equals(Query.this.options.getLimitType()),
        "Query results for queries that include limitToLast() constraints cannot be streamed. "
            + "Use Query.explain() instead.");

    MetricsContext metricsContext =
        createMetricsContext(TelemetryConstants.METHOD_NAME_RUN_QUERY_EXPLAIN);

    final SettableApiFuture<ExplainMetrics> metricsFuture = SettableApiFuture.create();

    ApiStreamObserver<RunQueryResponse> observer =
        new ApiStreamObserver<RunQueryResponse>() {
          @Override
          public void onNext(RunQueryResponse runQueryResponse) {
            if (runQueryResponse.hasDocument()) {
              Document document = runQueryResponse.getDocument();
              QueryDocumentSnapshot documentSnapshot =
                  QueryDocumentSnapshot.fromDocument(
                      rpcContext, Timestamp.fromProto(runQueryResponse.getReadTime()), document);
              documentObserver.onNext(documentSnapshot);
            }

            if (runQueryResponse.hasExplainMetrics()) {
              metricsFuture.set(new ExplainMetrics(runQueryResponse.getExplainMetrics()));
            }
          }

          @Override
          public void onError(Throwable throwable) {
            metricsFuture.setException(throwable);
            documentObserver.onError(throwable);
          }

          @Override
          public void onCompleted() {
            documentObserver.onCompleted();
            if (!metricsFuture.isDone()) {
              // This means the gRPC stream completed without any metrics.
              metricsFuture.setException(
                  new RuntimeException("Did not receive any explain results."));
            }
          }
        };

    internalStream(
        new MonitoredStreamResponseObserver(observer, metricsContext),
        /* startTimeNanos= */ rpcContext.getClock().nanoTime(),
        /* transactionId= */ null,
        /* readTime= */ null,
        /* explainOptions= */ options,
        /* isRetryRequestWithCursor= */ false);

    return metricsFuture;
  }

  /**
   * Returns the {@link RunQueryRequest} that this Query instance represents. The request contains
   * the serialized form of all Query constraints.
   *
   * <p>Runtime metadata (as required for `limitToLast()` queries) is not serialized and as such,
   * the serialized request will return the results in the original backend order.
   *
   * @return the serialized RunQueryRequest
   */
  public RunQueryRequest toProto() {
    return toRunQueryRequestBuilder(null, null, null).build();
  }

  @Override
  protected RunQueryRequest.Builder toRunQueryRequestBuilder(
      @Nullable final ByteString transactionId,
      @Nullable final Timestamp readTime,
      @Nullable ExplainOptions explainOptions) {

    // Builder for RunQueryRequest
    RunQueryRequest.Builder request = RunQueryRequest.newBuilder();
    request.setStructuredQuery(buildQuery());
    request.setParent(options.getParentPath().toString());
    if (explainOptions != null) {
      request.setExplainOptions(explainOptions.toProto());
    }
    if (transactionId != null) {
      request.setTransaction(transactionId);
    }
    if (readTime != null) {
      request.setReadTime(readTime.toProto());
    }

    return request;
  }

  /**
   * Returns a Query instance that can be used to execute the provided {@link RunQueryRequest}.
   *
   * <p>Only RunQueryRequests that pertain to the same project as the Firestore instance can be
   * deserialized.
   *
   * <p>Runtime metadata (as required for `limitToLast()` queries) is not restored and as such, the
   * results for limitToLast() queries will be returned in the original backend order.
   *
   * @param firestore a Firestore instance to apply the query to
   * @param proto the serialized RunQueryRequest
   * @return a Query instance that can be used to execute the RunQueryRequest
   */
  public static Query fromProto(Firestore firestore, RunQueryRequest proto) {
    Preconditions.checkState(
        FirestoreRpcContext.class.isAssignableFrom(firestore.getClass()),
        "The firestore instance passed to this method must also implement FirestoreRpcContext.");
    return fromProto((FirestoreRpcContext<?>) firestore, proto);
  }

  private static Query fromProto(FirestoreRpcContext<?> rpcContext, RunQueryRequest proto) {
    QueryOptions.Builder queryOptions = QueryOptions.builder();
    StructuredQuery structuredQuery = proto.getStructuredQuery();

    ResourcePath parentPath = ResourcePath.create(proto.getParent());
    if (!rpcContext.getDatabaseName().equals(parentPath.getDatabaseName().toString())) {
      throw new IllegalArgumentException(
          String.format(
              "Cannot deserialize query from different Firestore project (\"%s\" vs \"%s\")",
              rpcContext.getDatabaseName(), parentPath.getDatabaseName()));
    }
    queryOptions.setParentPath(parentPath);

    Preconditions.checkArgument(
        structuredQuery.getFromCount() == 1,
        "Can only deserialize query with exactly one collection selector.");
    queryOptions.setCollectionId(structuredQuery.getFrom(0).getCollectionId());
    queryOptions.setAllDescendants(structuredQuery.getFrom(0).getAllDescendants());

    if (structuredQuery.hasWhere()) {
      FilterInternal filter = FilterInternal.fromProto(structuredQuery.getWhere());

      // There's an implicit AND operation between the top-level query filters.
      if (filter instanceof CompositeFilterInternal
          && ((CompositeFilterInternal) filter).isConjunction()) {
        queryOptions.setFilters(
            new ImmutableList.Builder<FilterInternal>().addAll(filter.getFilters()).build());
      } else {
        queryOptions.setFilters(ImmutableList.of(filter));
      }
    }

    ImmutableList.Builder<FieldOrder> fieldOrders =
        ImmutableList.builderWithExpectedSize(structuredQuery.getOrderByCount());
    for (Order order : structuredQuery.getOrderByList()) {
      fieldOrders.add(
          new FieldOrder(order.getField(), Direction.valueOf(order.getDirection().name())));
    }
    queryOptions.setFieldOrders(fieldOrders.build());

    if (structuredQuery.hasLimit()) {
      queryOptions.setLimit(structuredQuery.getLimit().getValue());
    }

    if (structuredQuery.getOffset() != 0) {
      queryOptions.setOffset(structuredQuery.getOffset());
    }

    if (structuredQuery.hasSelect()) {
      queryOptions.setFieldProjections(
          ImmutableList.copyOf(structuredQuery.getSelect().getFieldsList()));
    }

    if (structuredQuery.hasStartAt()) {
      queryOptions.setStartCursor(structuredQuery.getStartAt());
    }

    if (structuredQuery.hasEndAt()) {
      queryOptions.setEndCursor(structuredQuery.getEndAt());
    }

    return new Query(rpcContext, queryOptions.build());
  }

  private Value encodeValue(FieldReference fieldReference, Object value) {
    return encodeValue(FieldPath.fromDotSeparatedString(fieldReference.getFieldPath()), value);
  }

  private Value encodeValue(FieldPath fieldPath, Object value) {
    Object sanitizedObject = CustomClassMapper.serialize(value);
    Value encodedValue =
        UserDataConverter.encodeValue(fieldPath, sanitizedObject, UserDataConverter.ARGUMENT);
    if (encodedValue == null) {
      throw FirestoreException.forInvalidArgument(
          "Cannot use Firestore sentinels in FieldFilter or cursors");
    }
    return encodedValue;
  }

  /**
   * Executes the query and returns the results as QuerySnapshot.
   *
   * @return An ApiFuture that will be resolved with the results of the Query.
   */
  @Override
  @Nonnull
  public ApiFuture<QuerySnapshot> get() {
    return get(null, null);
  }

  /**
   * Plans and optionally executes this query. Returns an ApiFuture that will be resolved with the
   * planner information, statistics from the query execution (if any), and the query results (if
   * any).
   *
   * @return An ApiFuture that will be resolved with the planner information, statistics from the
   *     query execution (if any), and the query results (if any).
   */
  @Override
  @Nonnull
  public ApiFuture<ExplainResults<QuerySnapshot>> explain(ExplainOptions options) {
    return super.explain(options);
  }

  /**
   * Starts listening to this query.
   *
   * @param listener The event listener that will be called with the snapshots.
   * @return A registration object that can be used to remove the listener.
   */
  @Nonnull
  public ListenerRegistration addSnapshotListener(@Nonnull EventListener<QuerySnapshot> listener) {
    return addSnapshotListener(rpcContext.getClient().getExecutor(), listener);
  }

  /**
   * Starts listening to this query.
   *
   * @param executor The executor to use to call the listener.
   * @param listener The event listener that will be called with the snapshots.
   * @return A registration object that can be used to remove the listener.
   */
  @Nonnull
  public ListenerRegistration addSnapshotListener(
      @Nonnull Executor executor, @Nonnull EventListener<QuerySnapshot> listener) {
    return Watch.forQuery(this).runWatch(executor, listener);
  }

  Comparator<QueryDocumentSnapshot> comparator() {
    Iterator<FieldOrder> iterator = options.getFieldOrders().iterator();
    if (!iterator.hasNext()) {
      return DOCUMENT_ID_COMPARATOR;
    }
    FieldOrder fieldOrder = iterator.next();
    Comparator<QueryDocumentSnapshot> comparator = fieldOrder;
    while (iterator.hasNext()) {
      fieldOrder = iterator.next();
      comparator = comparator.thenComparing(fieldOrder);
    }
    // Add implicit sorting by name, using the last specified direction.
    Direction lastDirection = fieldOrder.direction;
    return comparator.thenComparing(lastDirection.documentIdComparator);
  }

  /**
   * Helper method to append an element to an existing ImmutableList. Returns the newly created
   * list.
   */
  private <T> ImmutableList<T> append(ImmutableList<T> existingList, T newElement) {
    ImmutableList.Builder<T> builder =
        ImmutableList.builderWithExpectedSize(existingList.size() + 1);
    builder.addAll(existingList);
    builder.add(newElement);
    return builder.build();
  }

  /**
   * Returns a query that counts the documents in the result set of this query.
   *
   * <p>The returned query, when executed, counts the documents in the result set of this query
   * <em>without actually downloading the documents</em>.
   *
   * <p>Using the returned query to count the documents is efficient because only the final count,
   * not the documents' data, is downloaded. The returned query can count the documents in cases
   * where the result set is prohibitively large to download entirely (thousands of documents).
   *
   * @return a query that counts the documents in the result set of this query.
   */
  @Nonnull
  public AggregateQuery count() {
    return new AggregateQuery(this, Collections.singletonList(AggregateField.count()));
  }

  /**
   * Calculates the specified aggregations over the documents in the result set of the given query
   * <em>without actually downloading the documents</em>.
   *
   * <p>Using the returned query to perform aggregations is efficient because only the final
   * aggregation values, not the documents' data, is downloaded. The returned query can perform
   * aggregations of the documents in cases where the result set is prohibitively large to download
   * entirely (thousands of documents).
   *
   * @return an {@link AggregateQuery} that performs aggregations on the documents in the result set
   *     of this query.
   */
  @Nonnull
  public AggregateQuery aggregate(
      @Nonnull AggregateField aggregateField1, @Nonnull AggregateField... aggregateFields) {
    List<AggregateField> aggregateFieldList = new ArrayList<>();
    aggregateFieldList.add(aggregateField1);
    aggregateFieldList.addAll(Arrays.asList(aggregateFields));
    return new AggregateQuery(this, aggregateFieldList);
  }

  Pipeline pipeline() {
    // From
    Pipeline ppl =
        this.options.getAllDescendants()
            ? new PipelineSource(this.rpcContext).collectionGroup(this.options.getCollectionId())
            : new PipelineSource(this.rpcContext)
                .collection(
                    this.options.getParentPath().append(this.options.getCollectionId()).getPath());

    // Filters
    for (FilterInternal f : this.options.getFilters()) {
      ppl = ppl.where(toPipelineBooleanExpr(f));
    }

    // Projections
    if (this.options.getFieldProjections() != null
        && !this.options.getFieldProjections().isEmpty()) {
      ppl =
          ppl.select(
              this.options.getFieldProjections().stream()
                  .map(fieldReference -> Field.ofServerPath(fieldReference.getFieldPath()))
                  .toArray(Selectable[]::new));
    }

    // Orders
    List<FieldOrder> normalizedOrderBy = createImplicitOrderBy();
    int size = normalizedOrderBy.size();
    List<Field> fields = new ArrayList<>(size);
    List<Ordering> orderings = new ArrayList<>(size);
    for (FieldOrder order : normalizedOrderBy) {
      Field field = Field.ofServerPath(order.fieldReference.getFieldPath());
      fields.add(field);
      if (order.direction == Direction.ASCENDING) {
        orderings.add(field.ascending());
      } else {
        orderings.add(field.descending());
      }
    }

    if (fields.size() == 1) {
      ppl = ppl.where(fields.get(0).exists());
    } else {
      ppl =
          ppl.where(
              and(
                  fields.get(0).exists(),
                  fields.subList(1, fields.size()).stream()
                      .map((Field field) -> field.exists())
                      .toArray(BooleanExpression[]::new)));
    }

    // Cursors, Limit, Offset
    if (this.options.getStartCursor() != null) {
      ppl = ppl.where(whereConditionsFromCursor(options.getStartCursor(), orderings, true));
    }

    if (this.options.getEndCursor() != null) {
      ppl = ppl.where(whereConditionsFromCursor(options.getEndCursor(), orderings, false));
    }

    if (options.getLimit() != null) {
      // TODO: Handle situation where user enters limit larger than integer.
      if (options.getLimitType() == LimitType.First) {
        ppl = ppl.sort(orderings.toArray(new Ordering[0]));
        ppl = ppl.limit(options.getLimit());
      } else {
        if (options.getFieldOrders().isEmpty()) {
          throw new IllegalStateException(
              "limitToLast() queries require specifying at least one orderBy() clause");
        }

        List<Ordering> reversedOrderings = new ArrayList<>();
        for (Ordering ordering : orderings) {
          reversedOrderings.add(reverseOrdering(ordering));
        }
        ppl = ppl.sort(reversedOrderings.toArray(new Ordering[0]));
        ppl = ppl.limit(options.getLimit());
        ppl = ppl.sort(orderings.toArray(new Ordering[0]));
      }
    } else {
      ppl = ppl.sort(orderings.toArray(new Ordering[0]));
    }

    return ppl;
  }

  private static Ordering reverseOrdering(Ordering ordering) {
    if (ordering.getDir() == Ordering.Direction.ASCENDING) {
      return ordering.getExpr().descending();
    } else {
      return ordering.getExpr().ascending();
    }
  }

  private static BooleanExpression getCursorExclusiveCondition(
      boolean isStart, Ordering ordering, Value value) {
    if (isStart && ordering.getDir() == Ordering.Direction.ASCENDING
        || !isStart && ordering.getDir() == Ordering.Direction.DESCENDING) {
      return ordering.getExpr().greaterThan(value);
    } else {
      return ordering.getExpr().lessThan(value);
    }
  }

  private static BooleanExpression whereConditionsFromCursor(
      Cursor bound, List<Ordering> orderings, boolean isStart) {
    List<Value> boundPosition = bound.getValuesList();
    int size = boundPosition.size();
    if (size > orderings.size()) {
      throw new IllegalArgumentException("Bound positions must not exceed order fields.");
    }

    int last = size - 1;
    BooleanExpression condition =
        getCursorExclusiveCondition(isStart, orderings.get(last), boundPosition.get(last));
    if (isBoundInclusive(bound, isStart)) {
      condition =
          or(condition, Expression.equal(orderings.get(last).getExpr(), boundPosition.get(last)));
    }
    for (int i = size - 2; i >= 0; i--) {
      final Ordering ordering = orderings.get(i);
      final Value value = boundPosition.get(i);
      condition =
          or(
              getCursorExclusiveCondition(isStart, ordering, value),
              and(ordering.getExpr().equal(value), condition));
    }
    return condition;
  }

  private static boolean isBoundInclusive(Cursor bound, boolean isStart) {
    if (isStart) {
      return bound.getBefore();
    } else {
      return !bound.getBefore();
    }
  }

  /**
   * Returns a VectorQuery that can perform vector distance (similarity) search with given
   * parameters.
   *
   * <p>The returned query, when executed, performs a distance (similarity) search on the specified
   * `vectorField` against the given `queryVector` and returns the top documents that are closest to
   * the `queryVector`.
   *
   * <p>Only documents whose `vectorField` field is a {@link VectorValue} of the same dimension as
   * `queryVector` participate in the query, all other documents are ignored.
   *
   * <p>{@code VectorQuery vectorQuery = col.findNearest("embedding", new double[] {41, 42}, 10,
   * VectorQuery.DistanceMeasure.EUCLIDEAN); QuerySnapshot querySnapshot = await
   * vectorQuery.get().get(); DocumentSnapshot mostSimilarDocument =
   * querySnapshot.getDocuments().get(0);}
   *
   * @param vectorField A string specifying the vector field to search on.
   * @param queryVector A representation of the vector used to measure the distance from
   *     `vectorField` values in the documents.
   * @param limit The upper bound of documents to return, must be a positive integer with a maximum
   *     value of 1000.
   * @param distanceMeasure What type of distance is calculated when performing the query. See
   *     {@link VectorQuery.DistanceMeasure}.
   * @return an {@link VectorQuery} that performs vector distance (similarity) search with the given
   *     parameters.
   */
  public VectorQuery findNearest(
      String vectorField,
      double[] queryVector,
      int limit,
      VectorQuery.DistanceMeasure distanceMeasure) {
    return findNearest(
        FieldPath.fromDotSeparatedString(vectorField),
        FieldValue.vector(queryVector),
        limit,
        distanceMeasure,
        VectorQueryOptions.getDefaultInstance());
  }

  /**
   * Returns a VectorQuery that can perform vector distance (similarity) search with given
   * parameters.
   *
   * <p>The returned query, when executed, performs a distance (similarity) search on the specified
   * `vectorField` against the given `queryVector` and returns the top documents that are closest to
   * the `queryVector`.
   *
   * <p>Only documents whose `vectorField` field is a {@link VectorValue} of the same dimension as
   * `queryVector` participate in the query, all other documents are ignored.
   *
   * <p>{@code VectorQuery vectorQuery = col.findNearest( "embedding", new double[] {41, 42}, 10,
   * VectorQuery.DistanceMeasure.EUCLIDEAN,
   * FindNearestOptions.newBuilder().setDistanceThreshold(0.11).setDistanceResultField("foo").build());
   * QuerySnapshot querySnapshot = await vectorQuery.get().get(); DocumentSnapshot
   * mostSimilarDocument = querySnapshot.getDocuments().get(0);}
   *
   * @param vectorField A string specifying the vector field to search on.
   * @param queryVector A representation of the vector used to measure the distance from
   *     `vectorField` values in the documents.
   * @param limit The upper bound of documents to return, must be a positive integer with a maximum
   *     value of 1000.
   * @param distanceMeasure What type of distance is calculated when performing the query. See
   *     {@link VectorQuery.DistanceMeasure}.
   * @param vectorQueryOptions Optional arguments for VectorQueries, see {@link VectorQueryOptions}.
   * @return an {@link VectorQuery} that performs vector distance (similarity) search with the given
   *     parameters.
   */
  public VectorQuery findNearest(
      String vectorField,
      double[] queryVector,
      int limit,
      VectorQuery.DistanceMeasure distanceMeasure,
      VectorQueryOptions vectorQueryOptions) {
    return findNearest(
        FieldPath.fromDotSeparatedString(vectorField),
        FieldValue.vector(queryVector),
        limit,
        distanceMeasure,
        vectorQueryOptions);
  }

  /**
   * Returns a VectorQuery that can perform vector distance (similarity) search with given
   * parameters.
   *
   * <p>The returned query, when executed, performs a distance (similarity) search on the specified
   * `vectorField` against the given `queryVector` and returns the top documents that are closest to
   * the `queryVector`.
   *
   * <p>Only documents whose `vectorField` field is a {@link VectorValue} of the same dimension as
   * `queryVector` participate in the query, all other documents are ignored.
   *
   * <p>{@code VectorValue queryVector = FieldValue.vector(new double[] {41, 42}); VectorQuery
   * vectorQuery = col.findNearest( FieldPath.of("embedding"), queryVector, 10,
   * VectorQuery.DistanceMeasure.EUCLIDEAN); QuerySnapshot querySnapshot = await
   * vectorQuery.get().get(); DocumentSnapshot mostSimilarDocument =
   * querySnapshot.getDocuments().get(0);}
   *
   * @param vectorField A {@link FieldPath} specifying the vector field to search on.
   * @param queryVector The {@link VectorValue} used to measure the distance from `vectorField`
   *     values in the documents.
   * @param limit The upper bound of documents to return, must be a positive integer with a maximum
   *     value of 1000.
   * @param distanceMeasure What type of distance is calculated when performing the query. See
   *     {@link VectorQuery.DistanceMeasure}.
   * @return an {@link VectorQuery} that performs vector distance (similarity) search with the given
   *     parameters.
   */
  public VectorQuery findNearest(
      FieldPath vectorField,
      VectorValue queryVector,
      int limit,
      VectorQuery.DistanceMeasure distanceMeasure) {
    return findNearest(
        vectorField, queryVector, limit, distanceMeasure, VectorQueryOptions.getDefaultInstance());
  }

  /**
   * Returns a VectorQuery that can perform vector distance (similarity) search with given
   * parameters.
   *
   * <p>The returned query, when executed, performs a distance (similarity) search on the specified
   * `vectorField` against the given `queryVector` and returns the top documents that are closest to
   * the `queryVector`.
   *
   * <p>Only documents whose `vectorField` field is a {@link VectorValue} of the same dimension as
   * `queryVector` participate in the query, all other documents are ignored.
   *
   * <p>{@code VectorQuery vectorQuery = col.findNearest( FieldPath.of("embedding"), queryVector,
   * 10, VectorQuery.DistanceMeasure.EUCLIDEAN,
   * FindNearestOptions.newBuilder().setDistanceThreshold(0.11).setDistanceResultField("foo").build());
   * QuerySnapshot querySnapshot = await vectorQuery.get().get(); DocumentSnapshot
   * mostSimilarDocument = querySnapshot.getDocuments().get(0);}
   *
   * @param vectorField A {@link FieldPath} specifying the vector field to search on.
   * @param queryVector The {@link VectorValue} used to measure the distance from `vectorField`
   *     values in the documents.
   * @param limit The upper bound of documents to return, must be a positive integer with a maximum
   *     value of 1000.
   * @param distanceMeasure What type of distance is calculated when performing the query. See
   *     {@link VectorQuery.DistanceMeasure}.
   * @param vectorQueryOptions Optional arguments for VectorQueries, see {@link VectorQueryOptions}.
   * @return an {@link VectorQuery} that performs vector distance (similarity) search with the given
   *     parameters.
   */
  public VectorQuery findNearest(
      FieldPath vectorField,
      VectorValue queryVector,
      int limit,
      VectorQuery.DistanceMeasure distanceMeasure,
      VectorQueryOptions vectorQueryOptions) {
    if (limit <= 0) {
      throw FirestoreException.forInvalidArgument(
          "Not a valid positive `limit` number. `limit` must be larger than 0.");
    }

    if (queryVector.size() == 0) {
      throw FirestoreException.forInvalidArgument(
          "Not a valid vector size. `queryVector` size must be larger than 0.");
    }

    return new VectorQuery(
        this, vectorField, queryVector, limit, distanceMeasure, vectorQueryOptions);
  }

  /**
   * Returns true if this Query is equal to the provided object.
   *
   * @param obj The object to compare against.
   * @return Whether this Query is equal to the provided object.
   */
  @Override
  public boolean equals(Object obj) {
    if (this == obj) {
      return true;
    }
    if (obj == null || !(obj instanceof Query)) {
      return false;
    }
    Query query = (Query) obj;
    return Objects.equals(rpcContext, query.rpcContext) && Objects.equals(options, query.options);
  }

  @Override
  public int hashCode() {
    return Objects.hash(rpcContext, options);
  }
}<|MERGE_RESOLUTION|>--- conflicted
+++ resolved
@@ -16,14 +16,10 @@
 
 package com.google.cloud.firestore;
 
-<<<<<<< HEAD
 import static com.google.cloud.firestore.PipelineUtils.toPipelineBooleanExpr;
 import static com.google.cloud.firestore.pipeline.expressions.Expression.and;
 import static com.google.cloud.firestore.pipeline.expressions.Expression.or;
 import static com.google.cloud.firestore.telemetry.TraceUtil.*;
-import static com.google.common.collect.Lists.reverse;
-=======
->>>>>>> 2cab2e02
 import static com.google.firestore.v1.StructuredQuery.FieldFilter.Operator.ARRAY_CONTAINS;
 import static com.google.firestore.v1.StructuredQuery.FieldFilter.Operator.ARRAY_CONTAINS_ANY;
 import static com.google.firestore.v1.StructuredQuery.FieldFilter.Operator.EQUAL;
@@ -42,20 +38,14 @@
 import com.google.auto.value.AutoValue;
 import com.google.cloud.Timestamp;
 import com.google.cloud.firestore.Query.QueryOptions.Builder;
-<<<<<<< HEAD
+import com.google.cloud.firestore.encoding.CustomClassMapper;
 import com.google.cloud.firestore.pipeline.expressions.BooleanExpression;
 import com.google.cloud.firestore.pipeline.expressions.Expression;
 import com.google.cloud.firestore.pipeline.expressions.Field;
 import com.google.cloud.firestore.pipeline.expressions.Ordering;
 import com.google.cloud.firestore.pipeline.expressions.Selectable;
-import com.google.cloud.firestore.telemetry.TraceUtil;
-import com.google.cloud.firestore.telemetry.TraceUtil.Scope;
-import com.google.cloud.firestore.v1.FirestoreSettings;
-=======
-import com.google.cloud.firestore.encoding.CustomClassMapper;
 import com.google.cloud.firestore.telemetry.MetricsUtil.MetricsContext;
 import com.google.cloud.firestore.telemetry.TelemetryConstants;
->>>>>>> 2cab2e02
 import com.google.common.base.Preconditions;
 import com.google.common.collect.ImmutableList;
 import com.google.firestore.bundle.BundledQuery;
@@ -1868,6 +1858,171 @@
     return new AggregateQuery(this, aggregateFieldList);
   }
 
+  /**
+   * Returns a VectorQuery that can perform vector distance (similarity) search with given
+   * parameters.
+   *
+   * <p>The returned query, when executed, performs a distance (similarity) search on the specified
+   * `vectorField` against the given `queryVector` and returns the top documents that are closest to
+   * the `queryVector`.
+   *
+   * <p>Only documents whose `vectorField` field is a {@link VectorValue} of the same dimension as
+   * `queryVector` participate in the query, all other documents are ignored.
+   *
+   * <p>{@code VectorQuery vectorQuery = col.findNearest("embedding", new double[] {41, 42}, 10,
+   * VectorQuery.DistanceMeasure.EUCLIDEAN); QuerySnapshot querySnapshot = await
+   * vectorQuery.get().get(); DocumentSnapshot mostSimilarDocument =
+   * querySnapshot.getDocuments().get(0);}
+   *
+   * @param vectorField A string specifying the vector field to search on.
+   * @param queryVector A representation of the vector used to measure the distance from
+   *     `vectorField` values in the documents.
+   * @param limit The upper bound of documents to return, must be a positive integer with a maximum
+   *     value of 1000.
+   * @param distanceMeasure What type of distance is calculated when performing the query. See
+   *     {@link VectorQuery.DistanceMeasure}.
+   * @return an {@link VectorQuery} that performs vector distance (similarity) search with the given
+   *     parameters.
+   */
+  public VectorQuery findNearest(
+      String vectorField,
+      double[] queryVector,
+      int limit,
+      VectorQuery.DistanceMeasure distanceMeasure) {
+    return findNearest(
+        FieldPath.fromDotSeparatedString(vectorField),
+        FieldValue.vector(queryVector),
+        limit,
+        distanceMeasure,
+        VectorQueryOptions.getDefaultInstance());
+  }
+
+  /**
+   * Returns a VectorQuery that can perform vector distance (similarity) search with given
+   * parameters.
+   *
+   * <p>The returned query, when executed, performs a distance (similarity) search on the specified
+   * `vectorField` against the given `queryVector` and returns the top documents that are closest to
+   * the `queryVector`.
+   *
+   * <p>Only documents whose `vectorField` field is a {@link VectorValue} of the same dimension as
+   * `queryVector` participate in the query, all other documents are ignored.
+   *
+   * <p>{@code VectorQuery vectorQuery = col.findNearest( "embedding", new double[] {41, 42}, 10,
+   * VectorQuery.DistanceMeasure.EUCLIDEAN,
+   * FindNearestOptions.newBuilder().setDistanceThreshold(0.11).setDistanceResultField("foo").build());
+   * QuerySnapshot querySnapshot = await vectorQuery.get().get(); DocumentSnapshot
+   * mostSimilarDocument = querySnapshot.getDocuments().get(0);}
+   *
+   * @param vectorField A string specifying the vector field to search on.
+   * @param queryVector A representation of the vector used to measure the distance from
+   *     `vectorField` values in the documents.
+   * @param limit The upper bound of documents to return, must be a positive integer with a maximum
+   *     value of 1000.
+   * @param distanceMeasure What type of distance is calculated when performing the query. See
+   *     {@link VectorQuery.DistanceMeasure}.
+   * @param vectorQueryOptions Optional arguments for VectorQueries, see {@link VectorQueryOptions}.
+   * @return an {@link VectorQuery} that performs vector distance (similarity) search with the given
+   *     parameters.
+   */
+  public VectorQuery findNearest(
+      String vectorField,
+      double[] queryVector,
+      int limit,
+      VectorQuery.DistanceMeasure distanceMeasure,
+      VectorQueryOptions vectorQueryOptions) {
+    return findNearest(
+        FieldPath.fromDotSeparatedString(vectorField),
+        FieldValue.vector(queryVector),
+        limit,
+        distanceMeasure,
+        vectorQueryOptions);
+  }
+
+  /**
+   * Returns a VectorQuery that can perform vector distance (similarity) search with given
+   * parameters.
+   *
+   * <p>The returned query, when executed, performs a distance (similarity) search on the specified
+   * `vectorField` against the given `queryVector` and returns the top documents that are closest to
+   * the `queryVector`.
+   *
+   * <p>Only documents whose `vectorField` field is a {@link VectorValue} of the same dimension as
+   * `queryVector` participate in the query, all other documents are ignored.
+   *
+   * <p>{@code VectorValue queryVector = FieldValue.vector(new double[] {41, 42}); VectorQuery
+   * vectorQuery = col.findNearest( FieldPath.of("embedding"), queryVector, 10,
+   * VectorQuery.DistanceMeasure.EUCLIDEAN); QuerySnapshot querySnapshot = await
+   * vectorQuery.get().get(); DocumentSnapshot mostSimilarDocument =
+   * querySnapshot.getDocuments().get(0);}
+   *
+   * @param vectorField A {@link FieldPath} specifying the vector field to search on.
+   * @param queryVector The {@link VectorValue} used to measure the distance from `vectorField`
+   *     values in the documents.
+   * @param limit The upper bound of documents to return, must be a positive integer with a maximum
+   *     value of 1000.
+   * @param distanceMeasure What type of distance is calculated when performing the query. See
+   *     {@link VectorQuery.DistanceMeasure}.
+   * @return an {@link VectorQuery} that performs vector distance (similarity) search with the given
+   *     parameters.
+   */
+  public VectorQuery findNearest(
+      FieldPath vectorField,
+      VectorValue queryVector,
+      int limit,
+      VectorQuery.DistanceMeasure distanceMeasure) {
+    return findNearest(
+        vectorField, queryVector, limit, distanceMeasure, VectorQueryOptions.getDefaultInstance());
+  }
+
+  /**
+   * Returns a VectorQuery that can perform vector distance (similarity) search with given
+   * parameters.
+   *
+   * <p>The returned query, when executed, performs a distance (similarity) search on the specified
+   * `vectorField` against the given `queryVector` and returns the top documents that are closest to
+   * the `queryVector`.
+   *
+   * <p>Only documents whose `vectorField` field is a {@link VectorValue} of the same dimension as
+   * `queryVector` participate in the query, all other documents are ignored.
+   *
+   * <p>{@code VectorQuery vectorQuery = col.findNearest( FieldPath.of("embedding"), queryVector,
+   * 10, VectorQuery.DistanceMeasure.EUCLIDEAN,
+   * FindNearestOptions.newBuilder().setDistanceThreshold(0.11).setDistanceResultField("foo").build());
+   * QuerySnapshot querySnapshot = await vectorQuery.get().get(); DocumentSnapshot
+   * mostSimilarDocument = querySnapshot.getDocuments().get(0);}
+   *
+   * @param vectorField A {@link FieldPath} specifying the vector field to search on.
+   * @param queryVector The {@link VectorValue} used to measure the distance from `vectorField`
+   *     values in the documents.
+   * @param limit The upper bound of documents to return, must be a positive integer with a maximum
+   *     value of 1000.
+   * @param distanceMeasure What type of distance is calculated when performing the query. See
+   *     {@link VectorQuery.DistanceMeasure}.
+   * @param vectorQueryOptions Optional arguments for VectorQueries, see {@link VectorQueryOptions}.
+   * @return an {@link VectorQuery} that performs vector distance (similarity) search with the given
+   *     parameters.
+   */
+  public VectorQuery findNearest(
+      FieldPath vectorField,
+      VectorValue queryVector,
+      int limit,
+      VectorQuery.DistanceMeasure distanceMeasure,
+      VectorQueryOptions vectorQueryOptions) {
+    if (limit <= 0) {
+      throw FirestoreException.forInvalidArgument(
+          "Not a valid positive `limit` number. `limit` must be larger than 0.");
+    }
+
+    if (queryVector.size() == 0) {
+      throw FirestoreException.forInvalidArgument(
+          "Not a valid vector size. `queryVector` size must be larger than 0.");
+    }
+
+    return new VectorQuery(
+        this, vectorField, queryVector, limit, distanceMeasure, vectorQueryOptions);
+  }
+
   Pipeline pipeline() {
     // From
     Pipeline ppl =
@@ -2007,171 +2162,6 @@
   }
 
   /**
-   * Returns a VectorQuery that can perform vector distance (similarity) search with given
-   * parameters.
-   *
-   * <p>The returned query, when executed, performs a distance (similarity) search on the specified
-   * `vectorField` against the given `queryVector` and returns the top documents that are closest to
-   * the `queryVector`.
-   *
-   * <p>Only documents whose `vectorField` field is a {@link VectorValue} of the same dimension as
-   * `queryVector` participate in the query, all other documents are ignored.
-   *
-   * <p>{@code VectorQuery vectorQuery = col.findNearest("embedding", new double[] {41, 42}, 10,
-   * VectorQuery.DistanceMeasure.EUCLIDEAN); QuerySnapshot querySnapshot = await
-   * vectorQuery.get().get(); DocumentSnapshot mostSimilarDocument =
-   * querySnapshot.getDocuments().get(0);}
-   *
-   * @param vectorField A string specifying the vector field to search on.
-   * @param queryVector A representation of the vector used to measure the distance from
-   *     `vectorField` values in the documents.
-   * @param limit The upper bound of documents to return, must be a positive integer with a maximum
-   *     value of 1000.
-   * @param distanceMeasure What type of distance is calculated when performing the query. See
-   *     {@link VectorQuery.DistanceMeasure}.
-   * @return an {@link VectorQuery} that performs vector distance (similarity) search with the given
-   *     parameters.
-   */
-  public VectorQuery findNearest(
-      String vectorField,
-      double[] queryVector,
-      int limit,
-      VectorQuery.DistanceMeasure distanceMeasure) {
-    return findNearest(
-        FieldPath.fromDotSeparatedString(vectorField),
-        FieldValue.vector(queryVector),
-        limit,
-        distanceMeasure,
-        VectorQueryOptions.getDefaultInstance());
-  }
-
-  /**
-   * Returns a VectorQuery that can perform vector distance (similarity) search with given
-   * parameters.
-   *
-   * <p>The returned query, when executed, performs a distance (similarity) search on the specified
-   * `vectorField` against the given `queryVector` and returns the top documents that are closest to
-   * the `queryVector`.
-   *
-   * <p>Only documents whose `vectorField` field is a {@link VectorValue} of the same dimension as
-   * `queryVector` participate in the query, all other documents are ignored.
-   *
-   * <p>{@code VectorQuery vectorQuery = col.findNearest( "embedding", new double[] {41, 42}, 10,
-   * VectorQuery.DistanceMeasure.EUCLIDEAN,
-   * FindNearestOptions.newBuilder().setDistanceThreshold(0.11).setDistanceResultField("foo").build());
-   * QuerySnapshot querySnapshot = await vectorQuery.get().get(); DocumentSnapshot
-   * mostSimilarDocument = querySnapshot.getDocuments().get(0);}
-   *
-   * @param vectorField A string specifying the vector field to search on.
-   * @param queryVector A representation of the vector used to measure the distance from
-   *     `vectorField` values in the documents.
-   * @param limit The upper bound of documents to return, must be a positive integer with a maximum
-   *     value of 1000.
-   * @param distanceMeasure What type of distance is calculated when performing the query. See
-   *     {@link VectorQuery.DistanceMeasure}.
-   * @param vectorQueryOptions Optional arguments for VectorQueries, see {@link VectorQueryOptions}.
-   * @return an {@link VectorQuery} that performs vector distance (similarity) search with the given
-   *     parameters.
-   */
-  public VectorQuery findNearest(
-      String vectorField,
-      double[] queryVector,
-      int limit,
-      VectorQuery.DistanceMeasure distanceMeasure,
-      VectorQueryOptions vectorQueryOptions) {
-    return findNearest(
-        FieldPath.fromDotSeparatedString(vectorField),
-        FieldValue.vector(queryVector),
-        limit,
-        distanceMeasure,
-        vectorQueryOptions);
-  }
-
-  /**
-   * Returns a VectorQuery that can perform vector distance (similarity) search with given
-   * parameters.
-   *
-   * <p>The returned query, when executed, performs a distance (similarity) search on the specified
-   * `vectorField` against the given `queryVector` and returns the top documents that are closest to
-   * the `queryVector`.
-   *
-   * <p>Only documents whose `vectorField` field is a {@link VectorValue} of the same dimension as
-   * `queryVector` participate in the query, all other documents are ignored.
-   *
-   * <p>{@code VectorValue queryVector = FieldValue.vector(new double[] {41, 42}); VectorQuery
-   * vectorQuery = col.findNearest( FieldPath.of("embedding"), queryVector, 10,
-   * VectorQuery.DistanceMeasure.EUCLIDEAN); QuerySnapshot querySnapshot = await
-   * vectorQuery.get().get(); DocumentSnapshot mostSimilarDocument =
-   * querySnapshot.getDocuments().get(0);}
-   *
-   * @param vectorField A {@link FieldPath} specifying the vector field to search on.
-   * @param queryVector The {@link VectorValue} used to measure the distance from `vectorField`
-   *     values in the documents.
-   * @param limit The upper bound of documents to return, must be a positive integer with a maximum
-   *     value of 1000.
-   * @param distanceMeasure What type of distance is calculated when performing the query. See
-   *     {@link VectorQuery.DistanceMeasure}.
-   * @return an {@link VectorQuery} that performs vector distance (similarity) search with the given
-   *     parameters.
-   */
-  public VectorQuery findNearest(
-      FieldPath vectorField,
-      VectorValue queryVector,
-      int limit,
-      VectorQuery.DistanceMeasure distanceMeasure) {
-    return findNearest(
-        vectorField, queryVector, limit, distanceMeasure, VectorQueryOptions.getDefaultInstance());
-  }
-
-  /**
-   * Returns a VectorQuery that can perform vector distance (similarity) search with given
-   * parameters.
-   *
-   * <p>The returned query, when executed, performs a distance (similarity) search on the specified
-   * `vectorField` against the given `queryVector` and returns the top documents that are closest to
-   * the `queryVector`.
-   *
-   * <p>Only documents whose `vectorField` field is a {@link VectorValue} of the same dimension as
-   * `queryVector` participate in the query, all other documents are ignored.
-   *
-   * <p>{@code VectorQuery vectorQuery = col.findNearest( FieldPath.of("embedding"), queryVector,
-   * 10, VectorQuery.DistanceMeasure.EUCLIDEAN,
-   * FindNearestOptions.newBuilder().setDistanceThreshold(0.11).setDistanceResultField("foo").build());
-   * QuerySnapshot querySnapshot = await vectorQuery.get().get(); DocumentSnapshot
-   * mostSimilarDocument = querySnapshot.getDocuments().get(0);}
-   *
-   * @param vectorField A {@link FieldPath} specifying the vector field to search on.
-   * @param queryVector The {@link VectorValue} used to measure the distance from `vectorField`
-   *     values in the documents.
-   * @param limit The upper bound of documents to return, must be a positive integer with a maximum
-   *     value of 1000.
-   * @param distanceMeasure What type of distance is calculated when performing the query. See
-   *     {@link VectorQuery.DistanceMeasure}.
-   * @param vectorQueryOptions Optional arguments for VectorQueries, see {@link VectorQueryOptions}.
-   * @return an {@link VectorQuery} that performs vector distance (similarity) search with the given
-   *     parameters.
-   */
-  public VectorQuery findNearest(
-      FieldPath vectorField,
-      VectorValue queryVector,
-      int limit,
-      VectorQuery.DistanceMeasure distanceMeasure,
-      VectorQueryOptions vectorQueryOptions) {
-    if (limit <= 0) {
-      throw FirestoreException.forInvalidArgument(
-          "Not a valid positive `limit` number. `limit` must be larger than 0.");
-    }
-
-    if (queryVector.size() == 0) {
-      throw FirestoreException.forInvalidArgument(
-          "Not a valid vector size. `queryVector` size must be larger than 0.");
-    }
-
-    return new VectorQuery(
-        this, vectorField, queryVector, limit, distanceMeasure, vectorQueryOptions);
-  }
-
-  /**
    * Returns true if this Query is equal to the provided object.
    *
    * @param obj The object to compare against.
