/*
 * Copyright 2017 Google LLC
 *
 * Licensed under the Apache License, Version 2.0 (the "License");
 * you may not use this file except in compliance with the License.
 * You may obtain a copy of the License at
 *
 *       http://www.apache.org/licenses/LICENSE-2.0
 *
 * Unless required by applicable law or agreed to in writing, software
 * distributed under the License is distributed on an "AS IS" BASIS,
 * WITHOUT WARRANTIES OR CONDITIONS OF ANY KIND, either express or implied.
 * See the License for the specific language governing permissions and
 * limitations under the License.
 */

package com.google.cloud.firestore;

import static com.google.common.collect.Lists.reverse;
import static com.google.firestore.v1.StructuredQuery.FieldFilter.Operator.ARRAY_CONTAINS;
import static com.google.firestore.v1.StructuredQuery.FieldFilter.Operator.ARRAY_CONTAINS_ANY;
import static com.google.firestore.v1.StructuredQuery.FieldFilter.Operator.EQUAL;
import static com.google.firestore.v1.StructuredQuery.FieldFilter.Operator.GREATER_THAN;
import static com.google.firestore.v1.StructuredQuery.FieldFilter.Operator.GREATER_THAN_OR_EQUAL;
import static com.google.firestore.v1.StructuredQuery.FieldFilter.Operator.IN;
import static com.google.firestore.v1.StructuredQuery.FieldFilter.Operator.LESS_THAN;
import static com.google.firestore.v1.StructuredQuery.FieldFilter.Operator.LESS_THAN_OR_EQUAL;
import static com.google.firestore.v1.StructuredQuery.FieldFilter.Operator.NOT_EQUAL;
import static com.google.firestore.v1.StructuredQuery.FieldFilter.Operator.NOT_IN;

import com.google.api.core.ApiFuture;
import com.google.api.core.InternalExtensionOnly;
import com.google.api.core.SettableApiFuture;
import com.google.api.gax.rpc.ApiStreamObserver;
import com.google.api.gax.rpc.ResponseObserver;
import com.google.api.gax.rpc.StatusCode;
import com.google.api.gax.rpc.StreamController;
import com.google.auto.value.AutoValue;
import com.google.cloud.Timestamp;
import com.google.cloud.firestore.Query.QueryOptions.Builder;
import com.google.cloud.firestore.v1.FirestoreSettings;
import com.google.common.base.Preconditions;
import com.google.common.collect.ImmutableList;
import com.google.common.collect.ImmutableMap;
import com.google.firestore.bundle.BundledQuery;
import com.google.firestore.v1.Cursor;
import com.google.firestore.v1.Document;
import com.google.firestore.v1.QueryMode;
import com.google.firestore.v1.RunQueryRequest;
import com.google.firestore.v1.RunQueryResponse;
import com.google.firestore.v1.StructuredQuery;
import com.google.firestore.v1.StructuredQuery.CollectionSelector;
import com.google.firestore.v1.StructuredQuery.CompositeFilter;
import com.google.firestore.v1.StructuredQuery.FieldFilter.Operator;
import com.google.firestore.v1.StructuredQuery.FieldReference;
import com.google.firestore.v1.StructuredQuery.Filter;
import com.google.firestore.v1.StructuredQuery.Order;
import com.google.firestore.v1.Value;
import com.google.protobuf.ByteString;
import com.google.protobuf.Int32Value;
import io.grpc.Status;
import io.opencensus.trace.AttributeValue;
import io.opencensus.trace.Tracing;
import java.util.ArrayList;
import java.util.Arrays;
import java.util.Collections;
import java.util.Comparator;
import java.util.HashSet;
import java.util.Iterator;
import java.util.List;
import java.util.Objects;
import java.util.Set;
import java.util.SortedSet;
import java.util.TreeSet;
import java.util.concurrent.Executor;
import java.util.concurrent.atomic.AtomicReference;
import java.util.logging.Logger;
import javax.annotation.Nonnull;
import javax.annotation.Nullable;
import org.threeten.bp.Duration;

/**
 * A Query which you can read or listen to. You can also construct refined Query objects by adding
 * filters and ordering.
 */
@InternalExtensionOnly
public class Query {

  static final Comparator<QueryDocumentSnapshot> DOCUMENT_ID_COMPARATOR = Query::compareDocumentId;
  final FirestoreRpcContext<?> rpcContext;
  final QueryOptions options;

  private static final Logger LOGGER = Logger.getLogger(Query.class.getName());

  /** The direction of a sort. */
  public enum Direction {
    ASCENDING(StructuredQuery.Direction.ASCENDING, DOCUMENT_ID_COMPARATOR),
    DESCENDING(StructuredQuery.Direction.DESCENDING, DOCUMENT_ID_COMPARATOR.reversed());

    private final StructuredQuery.Direction direction;
    private final Comparator<QueryDocumentSnapshot> documentIdComparator;

    Direction(
        StructuredQuery.Direction direction,
        Comparator<QueryDocumentSnapshot> documentIdComparator) {
      this.direction = direction;
      this.documentIdComparator = documentIdComparator;
    }

    StructuredQuery.Direction getDirection() {
      return direction;
    }
  }

  abstract static class FilterInternal {
    /** Returns a list of all field filters that are contained within this filter */
    abstract List<FieldFilterInternal> getFlattenedFilters();

    /** Returns a list of all filters that are contained within this filter */
    abstract List<FilterInternal> getFilters();

    /** Returns the field of the first filter that's an inequality, or null if none. */
    @Nullable
    abstract FieldReference getFirstInequalityField();

    /** Returns the proto representation of this filter */
    abstract Filter toProto();

    static FilterInternal fromProto(StructuredQuery.Filter filter) {
      if (filter.hasUnaryFilter()) {
        return new UnaryFilterInternal(
            filter.getUnaryFilter().getField(), filter.getUnaryFilter().getOp());
      }

      if (filter.hasFieldFilter()) {
        return new ComparisonFilterInternal(
            filter.getFieldFilter().getField(),
            filter.getFieldFilter().getOp(),
            filter.getFieldFilter().getValue());
      }

      // `filter` must be a composite filter.
      Preconditions.checkArgument(filter.hasCompositeFilter(), "Unknown filter type.");
      CompositeFilter compositeFilter = filter.getCompositeFilter();
      // A composite filter with only 1 sub-filter should be reduced to its sub-filter.
      if (compositeFilter.getFiltersCount() == 1) {
        return FilterInternal.fromProto(compositeFilter.getFiltersList().get(0));
      }
      List<FilterInternal> filters = new ArrayList<>();
      for (StructuredQuery.Filter subfilter : compositeFilter.getFiltersList()) {
        filters.add(FilterInternal.fromProto(subfilter));
      }
      return new CompositeFilterInternal(filters, compositeFilter.getOp());
    }
  }

  static class CompositeFilterInternal extends FilterInternal {
    private final List<FilterInternal> filters;
    private final StructuredQuery.CompositeFilter.Operator operator;

    // Memoized list of all field filters that can be found by traversing the tree of filters
    // contained in this composite filter.
    private List<FieldFilterInternal> memoizedFlattenedFilters;

    public CompositeFilterInternal(
        List<FilterInternal> filters, StructuredQuery.CompositeFilter.Operator operator) {
      this.filters = filters;
      this.operator = operator;
    }

    @Override
    public List<FilterInternal> getFilters() {
      return filters;
    }

    @Nullable
    @Override
    public FieldReference getFirstInequalityField() {
      for (FieldFilterInternal fieldFilter : getFlattenedFilters()) {
        if (fieldFilter.isInequalityFilter()) {
          return fieldFilter.fieldReference;
        }
      }
      return null;
    }

    public boolean isConjunction() {
      return operator == CompositeFilter.Operator.AND;
    }

    @Override
    public List<FieldFilterInternal> getFlattenedFilters() {
      if (memoizedFlattenedFilters != null) {
        return memoizedFlattenedFilters;
      }
      memoizedFlattenedFilters = new ArrayList<>();
      for (FilterInternal subfilter : filters) {
        memoizedFlattenedFilters.addAll(subfilter.getFlattenedFilters());
      }
      return memoizedFlattenedFilters;
    }

    @Override
    Filter toProto() {
      // A composite filter that contains one sub-filter is equivalent to the sub-filter.
      if (filters.size() == 1) {
        return filters.get(0).toProto();
      }

      Filter.Builder protoFilter = Filter.newBuilder();
      StructuredQuery.CompositeFilter.Builder compositeFilter =
          StructuredQuery.CompositeFilter.newBuilder();
      compositeFilter.setOp(operator);
      for (FilterInternal filter : filters) {
        compositeFilter.addFilters(filter.toProto());
      }
      protoFilter.setCompositeFilter(compositeFilter.build());
      return protoFilter.build();
    }
  }

  abstract static class FieldFilterInternal extends FilterInternal {
    protected final FieldReference fieldReference;

    FieldFilterInternal(FieldReference fieldReference) {
      this.fieldReference = fieldReference;
    }

    abstract boolean isInequalityFilter();

    public List<FilterInternal> getFilters() {
      return Collections.singletonList(this);
    }

    @Override
    public List<FieldFilterInternal> getFlattenedFilters() {
      return Collections.singletonList(this);
    }
  }

  private static class UnaryFilterInternal extends FieldFilterInternal {

    private final StructuredQuery.UnaryFilter.Operator operator;

    UnaryFilterInternal(
        FieldReference fieldReference, StructuredQuery.UnaryFilter.Operator operator) {
      super(fieldReference);
      this.operator = operator;
    }

    @Override
    boolean isInequalityFilter() {
      return false;
    }

    @Nullable
    @Override
    public FieldReference getFirstInequalityField() {
      return null;
    }

    Filter toProto() {
      Filter.Builder result = Filter.newBuilder();
      result.getUnaryFilterBuilder().setField(fieldReference).setOp(operator);
      return result.build();
    }

    @Override
    public boolean equals(Object o) {
      if (this == o) {
        return true;
      }
      if (!(o instanceof UnaryFilterInternal)) {
        return false;
      }
      UnaryFilterInternal other = (UnaryFilterInternal) o;
      return Objects.equals(fieldReference, other.fieldReference)
          && Objects.equals(operator, other.operator);
    }
  }

  static class ComparisonFilterInternal extends FieldFilterInternal {
    final StructuredQuery.FieldFilter.Operator operator;
    final Value value;

    ComparisonFilterInternal(
        FieldReference fieldReference, StructuredQuery.FieldFilter.Operator operator, Value value) {
      super(fieldReference);
      this.value = value;
      this.operator = operator;
    }

    @Override
    boolean isInequalityFilter() {
      return operator.equals(GREATER_THAN)
          || operator.equals(GREATER_THAN_OR_EQUAL)
          || operator.equals(LESS_THAN)
          || operator.equals(LESS_THAN_OR_EQUAL)
          || operator.equals(NOT_EQUAL)
          || operator.equals(NOT_IN);
    }

    @Nullable
    @Override
    public FieldReference getFirstInequalityField() {
      if (isInequalityFilter()) {
        return fieldReference;
      }
      return null;
    }

    Filter toProto() {
      Filter.Builder result = Filter.newBuilder();
      result.getFieldFilterBuilder().setField(fieldReference).setValue(value).setOp(operator);
      return result.build();
    }

    @Override
    public boolean equals(Object o) {
      if (this == o) {
        return true;
      }
      if (!(o instanceof ComparisonFilterInternal)) {
        return false;
      }
      ComparisonFilterInternal other = (ComparisonFilterInternal) o;
      return Objects.equals(fieldReference, other.fieldReference)
          && Objects.equals(operator, other.operator)
          && Objects.equals(value, other.value);
    }
  }

  static final class FieldOrder implements Comparator<QueryDocumentSnapshot> {
    private final FieldReference fieldReference;
    private final Direction direction;

    FieldOrder(FieldReference fieldReference, Direction direction) {
      this.fieldReference = fieldReference;
      this.direction = direction;
    }

    FieldOrder(String field, Direction direction) {
      this.fieldReference = FieldPath.fromServerFormat(field).toProto();
      this.direction = direction;
    }

    Order toProto() {
      Order.Builder result = Order.newBuilder();
      result.setField(fieldReference);
      result.setDirection(direction.getDirection());
      return result.build();
    }

    public boolean equals(Object o) {
      if (this == o) {
        return true;
      }
      if (!(o instanceof FieldOrder)) {
        return false;
      }
      FieldOrder filter = (FieldOrder) o;
      if (direction != filter.direction) {
        return false;
      }
      return Objects.equals(fieldReference, filter.fieldReference);
    }

    public int compare(QueryDocumentSnapshot doc1, QueryDocumentSnapshot doc2) {
      String path = fieldReference.getFieldPath();
      if (FieldPath.isDocumentId(path)) {
        return direction.documentIdComparator.compare(doc1, doc2);
      }
      FieldPath fieldPath = FieldPath.fromDotSeparatedString(path);
      Preconditions.checkState(
          doc1.contains(fieldPath) && doc2.contains(fieldPath),
          "Can only compare fields that exist in the DocumentSnapshot."
              + " Please include the fields you are ordering on in your select() call.");
      Value v1 = doc1.extractField(fieldPath);
      Value v2 = doc2.extractField(fieldPath);

      int cmp = com.google.cloud.firestore.Order.INSTANCE.compare(v1, v2);
      return (direction == Direction.ASCENDING) ? cmp : -cmp;
    }
  }

  /** Denotes whether a provided limit is applied to the beginning or the end of the result set. */
  enum LimitType {
    First,
    Last
  }

  /** Options that define a Firestore Query. */
  @AutoValue
  abstract static class QueryOptions {

    abstract ResourcePath getParentPath();

    abstract String getCollectionId();

    abstract boolean getAllDescendants();

    abstract @Nullable Integer getLimit();

    abstract LimitType getLimitType();

    abstract @Nullable Integer getOffset();

    abstract @Nullable Cursor getStartCursor();

    abstract @Nullable Cursor getEndCursor();

    abstract ImmutableList<FilterInternal> getFilters();

    abstract ImmutableList<FieldOrder> getFieldOrders();

    abstract ImmutableList<FieldReference> getFieldProjections();

    // Whether to select all documents under `parentPath`. By default, only
    // collections that match `collectionId` are selected.
    abstract boolean isKindless();

    // Whether to require consistent documents when restarting the query. By
    // default, restarting the query uses the readTime offset of the original
    // query to provide consistent results.
    abstract boolean getRequireConsistency();

    static Builder builder() {
      return new AutoValue_Query_QueryOptions.Builder()
          .setAllDescendants(false)
          .setLimitType(LimitType.First)
          .setFieldOrders(ImmutableList.of())
          .setFilters(ImmutableList.of())
          .setFieldProjections(ImmutableList.of())
          .setKindless(false)
          .setRequireConsistency(true);
    }

    abstract Builder toBuilder();

    @AutoValue.Builder
    abstract static class Builder {
      abstract Builder setParentPath(ResourcePath value);

      abstract Builder setCollectionId(String value);

      abstract Builder setAllDescendants(boolean value);

      abstract Builder setLimit(Integer value);

      abstract Builder setLimitType(LimitType value);

      abstract Builder setOffset(Integer value);

      abstract Builder setStartCursor(@Nullable Cursor value);

      abstract Builder setEndCursor(@Nullable Cursor value);

      abstract Builder setFilters(ImmutableList<FilterInternal> value);

      abstract Builder setFieldOrders(ImmutableList<FieldOrder> value);

      abstract Builder setFieldProjections(ImmutableList<FieldReference> value);

      abstract Builder setKindless(boolean value);

      abstract Builder setRequireConsistency(boolean value);

      abstract QueryOptions build();
    }
  }

  /** Creates a query for documents in a single collection */
  Query(FirestoreRpcContext<?> rpcContext, ResourcePath path) {
    this(
        rpcContext,
        QueryOptions.builder()
            .setParentPath(path.getParent())
            .setCollectionId(path.getId())
            .build());
  }

  protected Query(FirestoreRpcContext<?> rpcContext, QueryOptions queryOptions) {
    this.rpcContext = rpcContext;
    this.options = queryOptions;
  }

  /**
   * Gets the Firestore instance associated with this query.
   *
   * @return The Firestore instance associated with this query.
   */
  @Nonnull
  public Firestore getFirestore() {
    return rpcContext.getFirestore();
  }

  /** Checks whether the provided object is NULL or NaN. */
  private static boolean isUnaryComparison(@Nullable Object value) {
    return value == null || value.equals(Double.NaN) || value.equals(Float.NaN);
  }

  /** Returns the sorted set of inequality filter fields used in this query. */
  private SortedSet<FieldPath> getInequalityFilterFields() {
    SortedSet<FieldPath> result = new TreeSet<>();

    for (FilterInternal filter : options.getFilters()) {
      for (FieldFilterInternal subFilter : filter.getFlattenedFilters()) {
        if (subFilter.isInequalityFilter()) {
          result.add(FieldPath.fromServerFormat(subFilter.fieldReference.getFieldPath()));
        }
      }
    }

    return result;
  }

  /** Computes the backend ordering semantics for DocumentSnapshot cursors. */
  ImmutableList<FieldOrder> createImplicitOrderBy() {
    // Any explicit order by fields should be added as is.
    List<FieldOrder> result = new ArrayList<>(options.getFieldOrders());

    HashSet<String> fieldsNormalized = new HashSet<>();
    for (FieldOrder order : result) {
      fieldsNormalized.add(order.fieldReference.getFieldPath());
    }

    /** The order of the implicit ordering always matches the last explicit order by. */
    Direction lastDirection =
        result.isEmpty() ? Direction.ASCENDING : result.get(result.size() - 1).direction;

    /**
     * Any inequality fields not explicitly ordered should be implicitly ordered in a
     * lexicographical order. When there are multiple inequality filters on the same field, the
     * field should be added only once.
     *
     * <p>Note: `SortedSet<FieldPath>` sorts the key field before other fields. However, we want the
     * key field to be sorted last.
     */
    SortedSet<FieldPath> inequalityFields = getInequalityFilterFields();
    for (FieldPath field : inequalityFields) {
      if (!fieldsNormalized.contains(field.toString())
          && !FieldPath.isDocumentId(field.toString())) {
        result.add(new FieldOrder(field.toProto(), lastDirection));
      }
    }

    // Add the document key field to the last if it is not explicitly ordered.
    if (!fieldsNormalized.contains(FieldPath.documentId().toString())) {
      result.add(new FieldOrder(FieldPath.documentId().toProto(), lastDirection));
    }

    return ImmutableList.<FieldOrder>builder().addAll(result).build();
  }

  private Cursor createCursor(
      ImmutableList<FieldOrder> order, DocumentSnapshot documentSnapshot, boolean before) {
    List<Object> fieldValues = new ArrayList<>();

    for (FieldOrder fieldOrder : order) {
      String path = fieldOrder.fieldReference.getFieldPath();
      if (FieldPath.isDocumentId(path)) {
        fieldValues.add(documentSnapshot.getReference());
      } else {
        FieldPath fieldPath = FieldPath.fromServerFormat(path);
        Preconditions.checkArgument(
            documentSnapshot.contains(fieldPath),
            "Field '%s' is missing in the provided DocumentSnapshot. Please provide a document "
                + "that contains values for all specified orderBy() and where() constraints.",
            fieldPath);
        fieldValues.add(documentSnapshot.get(fieldPath));
      }
    }

    return createCursor(order, fieldValues.toArray(), before);
  }

  private Cursor createCursor(List<FieldOrder> order, Object[] fieldValues, boolean before) {
    Cursor.Builder result = Cursor.newBuilder();

    Preconditions.checkState(
        fieldValues.length != 0, "At least one cursor value must be specified.");

    Preconditions.checkState(
        fieldValues.length <= order.size(),
        "Too many cursor values specified. The specified values must match the "
            + "orderBy() constraints of the query.");

    Iterator<FieldOrder> fieldOrderIterator = order.iterator();

    for (Object fieldValue : fieldValues) {
      Object sanitizedValue;

      FieldReference fieldReference = fieldOrderIterator.next().fieldReference;

      if (FieldPath.isDocumentId(fieldReference.getFieldPath())) {
        sanitizedValue = convertReference(fieldValue);
      } else {
        sanitizedValue = CustomClassMapper.serialize(fieldValue);
      }

      Value encodedValue = encodeValue(fieldReference, sanitizedValue);

      if (encodedValue == null) {
        throw FirestoreException.forInvalidArgument(
            "Cannot use FieldValue.delete() or FieldValue.serverTimestamp() in a query boundary");
      }
      result.addValues(encodedValue);
    }

    result.setBefore(before);

    return result.build();
  }

  /**
   * Validates that a value used with FieldValue.documentId() is either a string or a
   * DocumentReference that is part of the query`s result set. Throws a validation error or returns
   * a DocumentReference that can directly be used in the Query.
   */
  private Object convertReference(Object fieldValue) {
    ResourcePath basePath =
        options.getAllDescendants()
            ? options.getParentPath()
            : options.getParentPath().append(options.getCollectionId());

    DocumentReference reference;
    if (fieldValue instanceof String) {
      reference = new DocumentReference(rpcContext, basePath.append((String) fieldValue));
    } else if (fieldValue instanceof DocumentReference) {
      reference = (DocumentReference) fieldValue;
    } else {
      throw new IllegalArgumentException(
          String.format(
              "The corresponding value for FieldPath.documentId() must be a String or a "
                  + "DocumentReference, but was: %s.",
              fieldValue.toString()));
    }

    if (!basePath.isPrefixOf(reference.getResourcePath())) {
      throw new IllegalArgumentException(
          String.format(
              "'%s' is not part of the query result set and cannot be used as a query boundary.",
              reference.getPath()));
    }

    if (!options.getAllDescendants() && !reference.getParent().getResourcePath().equals(basePath)) {
      throw new IllegalArgumentException(
          String.format(
              "Only a direct child can be used as a query boundary. Found: '%s'",
              reference.getPath()));
    }

    return reference;
  }

  /**
   * Creates and returns a new Query with the additional filter that documents must contain the
   * specified field and the value should be equal to the specified value.
   *
   * @param field The name of the field to compare.
   * @param value The value for comparison.
   * @return The created Query.
   */
  @Nonnull
  public Query whereEqualTo(@Nonnull String field, @Nullable Object value) {
    return whereEqualTo(FieldPath.fromDotSeparatedString(field), value);
  }

  /**
   * Creates and returns a new Query with the additional filter that documents must contain the
   * specified field and the value should be equal to the specified value.
   *
   * @param fieldPath The path of the field to compare.
   * @param value The value for comparison.
   * @return The created Query.
   */
  @Nonnull
  public Query whereEqualTo(@Nonnull FieldPath fieldPath, @Nullable Object value) {
    return where(new com.google.cloud.firestore.Filter.UnaryFilter(fieldPath, EQUAL, value));
  }

  /**
   * Creates and returns a new Query with the additional filter that documents must contain the
   * specified field and its value does not equal the specified value.
   *
   * @param field The name of the field to compare.
   * @param value The value for comparison.
   * @return The created Query.
   */
  @Nonnull
  public Query whereNotEqualTo(@Nonnull String field, @Nullable Object value) {
    return whereNotEqualTo(FieldPath.fromDotSeparatedString(field), value);
  }

  /**
   * Creates and returns a new Query with the additional filter that documents must contain the
   * specified field and the value does not equal the specified value.
   *
   * @param fieldPath The path of the field to compare.
   * @param value The value for comparison.
   * @return The created Query.
   */
  @Nonnull
  public Query whereNotEqualTo(@Nonnull FieldPath fieldPath, @Nullable Object value) {
    return where(new com.google.cloud.firestore.Filter.UnaryFilter(fieldPath, NOT_EQUAL, value));
  }

  /**
   * Creates and returns a new Query with the additional filter that documents must contain the
   * specified field and the value should be less than the specified value.
   *
   * @param field The name of the field to compare.
   * @param value The value for comparison.
   * @return The created Query.
   */
  @Nonnull
  public Query whereLessThan(@Nonnull String field, @Nonnull Object value) {
    return whereLessThan(FieldPath.fromDotSeparatedString(field), value);
  }

  /**
   * Creates and returns a new Query with the additional filter that documents must contain the
   * specified field and the value should be less than the specified value.
   *
   * @param fieldPath The path of the field to compare.
   * @param value The value for comparison.
   * @return The created Query.
   */
  @Nonnull
  public Query whereLessThan(@Nonnull FieldPath fieldPath, @Nonnull Object value) {
    return where(new com.google.cloud.firestore.Filter.UnaryFilter(fieldPath, LESS_THAN, value));
  }

  /**
   * Creates and returns a new Query with the additional filter that documents must contain the
   * specified field and the value should be less or equal to the specified value.
   *
   * @param field The name of the field to compare.
   * @param value The value for comparison.
   * @return The created Query.
   */
  @Nonnull
  public Query whereLessThanOrEqualTo(@Nonnull String field, @Nonnull Object value) {
    return whereLessThanOrEqualTo(FieldPath.fromDotSeparatedString(field), value);
  }

  /**
   * Creates and returns a new Query with the additional filter that documents must contain the
   * specified field and the value should be less or equal to the specified value.
   *
   * @param fieldPath The path of the field to compare.
   * @param value The value for comparison.
   * @return The created Query.
   */
  @Nonnull
  public Query whereLessThanOrEqualTo(@Nonnull FieldPath fieldPath, @Nonnull Object value) {
    return where(
        new com.google.cloud.firestore.Filter.UnaryFilter(fieldPath, LESS_THAN_OR_EQUAL, value));
  }

  /**
   * Creates and returns a new Query with the additional filter that documents must contain the
   * specified field and the value should be greater than the specified value.
   *
   * @param field The name of the field to compare.
   * @param value The value for comparison.
   * @return The created Query.
   */
  @Nonnull
  public Query whereGreaterThan(@Nonnull String field, @Nonnull Object value) {
    return whereGreaterThan(FieldPath.fromDotSeparatedString(field), value);
  }

  /**
   * Creates and returns a new Query with the additional filter that documents must contain the
   * specified field and the value should be greater than the specified value.
   *
   * @param fieldPath The path of the field to compare.
   * @param value The value for comparison.
   * @return The created Query.
   */
  @Nonnull
  public Query whereGreaterThan(@Nonnull FieldPath fieldPath, @Nonnull Object value) {
    return where(new com.google.cloud.firestore.Filter.UnaryFilter(fieldPath, GREATER_THAN, value));
  }

  /**
   * Creates and returns a new Query with the additional filter that documents must contain the
   * specified field and the value should be greater than or equal to the specified value.
   *
   * @param field The name of the field to compare.
   * @param value The value for comparison.
   * @return The created Query.
   */
  @Nonnull
  public Query whereGreaterThanOrEqualTo(@Nonnull String field, @Nonnull Object value) {
    return whereGreaterThanOrEqualTo(FieldPath.fromDotSeparatedString(field), value);
  }

  /**
   * Creates and returns a new Query with the additional filter that documents must contain the
   * specified field and the value should be greater than or equal to the specified value.
   *
   * @param fieldPath The path of the field to compare.
   * @param value The value for comparison.
   * @return The created Query.
   */
  @Nonnull
  public Query whereGreaterThanOrEqualTo(@Nonnull FieldPath fieldPath, @Nonnull Object value) {
    return where(
        new com.google.cloud.firestore.Filter.UnaryFilter(fieldPath, GREATER_THAN_OR_EQUAL, value));
  }

  /**
   * Creates and returns a new Query with the additional filter that documents must contain the
   * specified field, the value must be an array, and that the array must contain the provided
   * value.
   *
   * <p>A Query can have only one whereArrayContains() filter and it cannot be combined with
   * whereArrayContainsAny().
   *
   * @param field The name of the field containing an array to search
   * @param value The value that must be contained in the array
   * @return The created Query.
   */
  @Nonnull
  public Query whereArrayContains(@Nonnull String field, @Nonnull Object value) {
    return whereArrayContains(FieldPath.fromDotSeparatedString(field), value);
  }

  /**
   * Creates and returns a new Query with the additional filter that documents must contain the
   * specified field, the value must be an array, and that the array must contain the provided
   * value.
   *
   * <p>A Query can have only one whereArrayContains() filter and it cannot be combined with
   * whereArrayContainsAny().
   *
   * @param fieldPath The path of the field containing an array to search
   * @param value The value that must be contained in the array
   * @return The created Query.
   */
  @Nonnull
  public Query whereArrayContains(@Nonnull FieldPath fieldPath, @Nonnull Object value) {
    return where(
        new com.google.cloud.firestore.Filter.UnaryFilter(fieldPath, ARRAY_CONTAINS, value));
  }

  /**
   * Creates and returns a new Query with the additional filter that documents must contain the
   * specified field, the value must be an array, and that the array must contain at least one value
   * from the provided list.
   *
   * <p>A Query can have only one whereArrayContainsAny() filter and it cannot be combined with
   * whereArrayContains() or whereIn().
   *
   * @param field The name of the field containing an array to search.
   * @param values A list that contains the values to match.
   * @return The created Query.
   */
  @Nonnull
  public Query whereArrayContainsAny(
      @Nonnull String field, @Nonnull List<? extends Object> values) {
    return whereArrayContainsAny(FieldPath.fromDotSeparatedString(field), values);
  }

  /**
   * Creates and returns a new Query with the additional filter that documents must contain the
   * specified field, the value must be an array, and that the array must contain at least one value
   * from the provided list.
   *
   * <p>A Query can have only one whereArrayContainsAny() filter and it cannot be combined with
   * whereArrayContains() or whereIn().
   *
   * @param fieldPath The path of the field containing an array to search.
   * @param values A list that contains the values to match.
   * @return The created Query.
   */
  @Nonnull
  public Query whereArrayContainsAny(
      @Nonnull FieldPath fieldPath, @Nonnull List<? extends Object> values) {
    return where(
        new com.google.cloud.firestore.Filter.UnaryFilter(fieldPath, ARRAY_CONTAINS_ANY, values));
  }

  /**
   * Creates and returns a new Query with the additional filter that documents must contain the
   * specified field and the value must equal one of the values from the provided list.
   *
   * <p>A Query can have only one whereIn() filter, and it cannot be combined with
   * whereArrayContainsAny().
   *
   * @param field The name of the field to search.
   * @param values A list that contains the values to match.
   * @return The created Query.
   */
  @Nonnull
  public Query whereIn(@Nonnull String field, @Nonnull List<? extends Object> values) {
    return whereIn(FieldPath.fromDotSeparatedString(field), values);
  }

  /**
   * Creates and returns a new Query with the additional filter that documents must contain the
   * specified field and the value must equal one of the values from the provided list.
   *
   * <p>A Query can have only one whereIn() filter, and it cannot be combined with
   * whereArrayContainsAny().
   *
   * @param fieldPath The path of the field to search.
   * @param values A list that contains the values to match.
   * @return The created Query.
   */
  @Nonnull
  public Query whereIn(@Nonnull FieldPath fieldPath, @Nonnull List<? extends Object> values) {
    return where(new com.google.cloud.firestore.Filter.UnaryFilter(fieldPath, IN, values));
  }

  /**
   * Creates and returns a new Query with the additional filter that documents must contain the
   * specified field and the value does not equal any of the values from the provided list.
   *
   * <p>A Query can have only one whereNotIn() filter and it cannot be combined with
   * whereArrayContains(), whereArrayContainsAny(), whereIn(), or whereNotEqualTo().
   *
   * @param field The name of the field to search.
   * @param values The list that contains the values to match.
   * @return The created Query.
   */
  @Nonnull
  public Query whereNotIn(@Nonnull String field, @Nonnull List<? extends Object> values) {
    return whereNotIn(FieldPath.fromDotSeparatedString(field), values);
  }

  /**
   * Creates and returns a new Query with the additional filter that documents must contain the
   * specified field and the value does not equal any of the values from the provided list.
   *
   * <p>A Query can have only one whereNotIn() filter, and it cannot be combined with
   * whereArrayContains(), whereArrayContainsAny(), whereIn(), or whereNotEqualTo().
   *
   * @param fieldPath The path of the field to search.
   * @param values The list that contains the values to match.
   * @return The created Query.
   */
  @Nonnull
  public Query whereNotIn(@Nonnull FieldPath fieldPath, @Nonnull List<? extends Object> values) {
    return where(new com.google.cloud.firestore.Filter.UnaryFilter(fieldPath, NOT_IN, values));
  }

  /**
   * Creates and returns a new Query with the additional filter.
   *
   * @param filter The new filter to apply to the existing query.
   * @return The newly created Query.
   */
  public Query where(com.google.cloud.firestore.Filter filter) {
    Preconditions.checkState(
        options.getStartCursor() == null && options.getEndCursor() == null,
        "Cannot call a where() clause after defining a boundary with startAt(), "
            + "startAfter(), endBefore() or endAt().");
    FilterInternal parsedFilter = parseFilter(filter);
    if (parsedFilter.getFilters().isEmpty()) {
      // Return the existing query if not adding any more filters (for example an empty composite
      // filter).
      return this;
    }
    Builder newOptions = options.toBuilder();
    newOptions.setFilters(append(options.getFilters(), parsedFilter));
    return new Query(rpcContext, newOptions.build());
  }

  FilterInternal parseFilter(com.google.cloud.firestore.Filter filter) {
    if (filter instanceof com.google.cloud.firestore.Filter.UnaryFilter) {
      return parseFieldFilter((com.google.cloud.firestore.Filter.UnaryFilter) filter);
    }
    return parseCompositeFilter((com.google.cloud.firestore.Filter.CompositeFilter) filter);
  }

  private FieldFilterInternal parseFieldFilter(
      com.google.cloud.firestore.Filter.UnaryFilter fieldFilterData) {
    Object value = fieldFilterData.getValue();
    Operator operator = fieldFilterData.getOperator();
    FieldPath fieldPath = fieldFilterData.getField();

    if (isUnaryComparison(value)) {
      if (operator.equals(EQUAL) || operator.equals(NOT_EQUAL)) {
        StructuredQuery.UnaryFilter.Operator unaryOp =
            operator.equals(EQUAL)
                ? (value == null
                    ? StructuredQuery.UnaryFilter.Operator.IS_NULL
                    : StructuredQuery.UnaryFilter.Operator.IS_NAN)
                : (value == null
                    ? StructuredQuery.UnaryFilter.Operator.IS_NOT_NULL
                    : StructuredQuery.UnaryFilter.Operator.IS_NOT_NAN);
        return new UnaryFilterInternal(fieldPath.toProto(), unaryOp);
      } else {
        throw new IllegalArgumentException(
            String.format(
                "Cannot use '%s' in field comparison. Use an equality filter instead.", value));
      }
    } else {
      if (fieldPath.equals(FieldPath.DOCUMENT_ID)) {
        if (operator.equals(ARRAY_CONTAINS) || operator.equals(ARRAY_CONTAINS_ANY)) {
          throw new IllegalArgumentException(
              String.format(
                  "Invalid query. You cannot perform '%s' queries on FieldPath.documentId().",
                  operator.toString()));
        } else if (operator.equals(IN) || operator.equals(NOT_IN)) {
          if (!(value instanceof List) || ((List<?>) value).isEmpty()) {
            throw new IllegalArgumentException(
                String.format(
                    "Invalid Query. A non-empty array is required for '%s' filters.",
                    operator.toString()));
          }
          List<Object> referenceList = new ArrayList<>();
          for (Object arrayValue : (List<Object>) value) {
            Object convertedValue = this.convertReference(arrayValue);
            referenceList.add(convertedValue);
          }
          value = referenceList;
        } else {
          value = this.convertReference(value);
        }
      }
      return new ComparisonFilterInternal(
          fieldPath.toProto(), operator, encodeValue(fieldPath, value));
    }
  }

  private FilterInternal parseCompositeFilter(
      com.google.cloud.firestore.Filter.CompositeFilter compositeFilterData) {
    List<FilterInternal> parsedFilters = new ArrayList<>();
    for (com.google.cloud.firestore.Filter filter : compositeFilterData.getFilters()) {
      FilterInternal parsedFilter = parseFilter(filter);
      if (!parsedFilter.getFilters().isEmpty()) {
        parsedFilters.add(parsedFilter);
      }
    }

    // For composite filters containing 1 filter, return the only filter.
    // For example: AND(FieldFilter1) == FieldFilter1
    if (parsedFilters.size() == 1) {
      return parsedFilters.get(0);
    }
    return new CompositeFilterInternal(parsedFilters, compositeFilterData.getOperator());
  }

  /**
   * Creates and returns a new Query that's additionally sorted by the specified field.
   *
   * @param field The field to sort by.
   * @return The created Query.
   */
  @Nonnull
  public Query orderBy(@Nonnull String field) {
    return orderBy(FieldPath.fromDotSeparatedString(field), Direction.ASCENDING);
  }

  /**
   * Creates and returns a new Query that's additionally sorted by the specified field.
   *
   * @param fieldPath The field to sort by.
   * @return The created Query.
   */
  @Nonnull
  public Query orderBy(@Nonnull FieldPath fieldPath) {
    return orderBy(fieldPath, Direction.ASCENDING);
  }

  /**
   * Creates and returns a new Query that's additionally sorted by the specified field, optionally
   * in descending order instead of ascending.
   *
   * @param field The field to sort by.
   * @param direction The direction to sort.
   * @return The created Query.
   */
  @Nonnull
  public Query orderBy(@Nonnull String field, @Nonnull Direction direction) {
    return orderBy(FieldPath.fromDotSeparatedString(field), direction);
  }

  /**
   * Creates and returns a new Query that's additionally sorted by the specified field, optionally
   * in descending order instead of ascending.
   *
   * @param fieldPath The field to sort by.
   * @param direction The direction to sort.
   * @return The created Query.
   */
  @Nonnull
  public Query orderBy(@Nonnull FieldPath fieldPath, @Nonnull Direction direction) {
    Preconditions.checkState(
        options.getStartCursor() == null && options.getEndCursor() == null,
        "Cannot specify an orderBy() constraint after calling startAt(), "
            + "startAfter(), endBefore() or endAt().");

    Builder newOptions = options.toBuilder();
    FieldOrder newFieldOrder = new FieldOrder(fieldPath.toProto(), direction);
    newOptions.setFieldOrders(append(options.getFieldOrders(), newFieldOrder));

    return new Query(rpcContext, newOptions.build());
  }

  /**
   * Creates and returns a new Query that only returns the first matching documents.
   *
   * @param limit The maximum number of items to return.
   * @return The created Query.
   */
  @Nonnull
  public Query limit(int limit) {
    return new Query(
        rpcContext, options.toBuilder().setLimit(limit).setLimitType(LimitType.First).build());
  }

  /**
   * Creates and returns a new Query that only returns the last matching documents.
   *
   * <p>You must specify at least one orderBy clause for limitToLast queries. Otherwise, an {@link
   * java.lang.IllegalStateException} is thrown during execution.
   *
   * <p>Results for limitToLast() queries are only available once all documents are received. Hence,
   * limitToLast() queries cannot be streamed via the {@link #stream(ApiStreamObserver)} API.
   *
   * @param limit the maximum number of items to return
   * @return the created Query
   */
  @Nonnull
  public Query limitToLast(int limit) {
    return new Query(
        rpcContext, options.toBuilder().setLimit(limit).setLimitType(LimitType.Last).build());
  }

  /**
   * Creates and returns a new Query that skips the first n results.
   *
   * @param offset The number of items to skip.
   * @return The created Query.
   */
  @Nonnull
  public Query offset(int offset) {
    return new Query(rpcContext, options.toBuilder().setOffset(offset).build());
  }

  /**
   * Creates and returns a new Query that starts at the provided document (inclusive). The starting
   * position is relative to the order of the query. The document must contain all of the fields
   * provided in the orderBy of this query.
   *
   * @param snapshot The snapshot of the document to start at.
   * @return The created Query.
   */
  @Nonnull
  public Query startAt(@Nonnull DocumentSnapshot snapshot) {
    ImmutableList<FieldOrder> fieldOrders = createImplicitOrderBy();
    Cursor cursor = createCursor(fieldOrders, snapshot, true);

    Builder newOptions = options.toBuilder();
    newOptions.setFieldOrders(fieldOrders);
    newOptions.setStartCursor(cursor);
    return new Query(rpcContext, newOptions.build());
  }

  /**
   * Creates and returns a new Query that starts at the provided fields relative to the order of the
   * query. The order of the field values must match the order of the order by clauses of the query.
   *
   * @param fieldValues The field values to start this query at, in order of the query's order by.
   * @return The created Query.
   */
  @Nonnull
  public Query startAt(Object... fieldValues) {
    // TODO(b/296435819): Remove this warning message.
    warningOnSingleDocumentReference(fieldValues);

    ImmutableList<FieldOrder> fieldOrders =
        fieldValues.length == 1 && fieldValues[0] instanceof DocumentReference
            ? createImplicitOrderBy()
            : options.getFieldOrders();
    Cursor cursor = createCursor(fieldOrders, fieldValues, true);

    Builder newOptions = options.toBuilder();
    newOptions.setFieldOrders(fieldOrders);
    newOptions.setStartCursor(cursor);
    return new Query(rpcContext, newOptions.build());
  }

  /**
   * Creates and returns a new Query instance that applies a field mask to the result and returns
   * the specified subset of fields. You can specify a list of field paths to return, or use an
   * empty list to only return the references of matching documents.
   *
   * @param fields The fields to include.
   * @return The created Query.
   */
  @Nonnull
  public Query select(String... fields) {
    FieldPath[] fieldPaths = new FieldPath[fields.length];

    for (int i = 0; i < fields.length; ++i) {
      fieldPaths[i] = FieldPath.fromDotSeparatedString(fields[i]);
    }

    return select(fieldPaths);
  }

  /**
   * Creates and returns a new Query instance that applies a field mask to the result and returns
   * the specified subset of fields. You can specify a list of field paths to return, or use an
   * empty list to only return the references of matching documents.
   *
   * @param fieldPaths The field paths to include.
   * @return The created Query.
   */
  @Nonnull
  public Query select(FieldPath... fieldPaths) {
    if (fieldPaths.length == 0) {
      fieldPaths = new FieldPath[] {FieldPath.DOCUMENT_ID};
    }

    ImmutableList.Builder<FieldReference> fieldProjections =
        ImmutableList.builderWithExpectedSize(fieldPaths.length);
    for (FieldPath path : fieldPaths) {
      FieldReference fieldReference =
          FieldReference.newBuilder().setFieldPath(path.getEncodedPath()).build();
      fieldProjections.add(fieldReference);
    }

    Builder newOptions = options.toBuilder().setFieldProjections(fieldProjections.build());
    return new Query(rpcContext, newOptions.build());
  }

  /**
   * Creates and returns a new Query that starts after the provided document (exclusive). The
   * starting position is relative to the order of the query. The document must contain all of the
   * fields provided in the orderBy of this query.
   *
   * @param snapshot The snapshot of the document to start after.
   * @return The created Query.
   */
  @Nonnull
  public Query startAfter(@Nonnull DocumentSnapshot snapshot) {
    ImmutableList<FieldOrder> fieldOrders = createImplicitOrderBy();
    Cursor cursor = createCursor(fieldOrders, snapshot, false);

    Builder newOptions = options.toBuilder();
    newOptions.setFieldOrders(fieldOrders);
    newOptions.setStartCursor(cursor);
    return new Query(rpcContext, newOptions.build());
  }

  /**
   * Creates and returns a new Query that starts after the provided fields relative to the order of
   * the query. The order of the field values must match the order of the order by clauses of the
   * query.
   *
   * @param fieldValues The field values to start this query after, in order of the query's order
   *     by.
   * @return The created Query.
   */
  public Query startAfter(Object... fieldValues) {
    // TODO(b/296435819): Remove this warning message.
    warningOnSingleDocumentReference(fieldValues);

    ImmutableList<FieldOrder> fieldOrders =
        fieldValues.length == 1 && fieldValues[0] instanceof DocumentReference
            ? createImplicitOrderBy()
            : options.getFieldOrders();
    Cursor cursor = createCursor(fieldOrders, fieldValues, false);

    Builder newOptions = options.toBuilder();
    newOptions.setFieldOrders(fieldOrders);
    newOptions.setStartCursor(cursor);
    return new Query(rpcContext, newOptions.build());
  }

  /**
   * Creates and returns a new Query that ends before the provided document (exclusive). The end
   * position is relative to the order of the query. The document must contain all of the fields
   * provided in the orderBy of this query.
   *
   * @param snapshot The snapshot of the document to end before.
   * @return The created Query.
   */
  @Nonnull
  public Query endBefore(@Nonnull DocumentSnapshot snapshot) {
    ImmutableList<FieldOrder> fieldOrders = createImplicitOrderBy();
    Cursor cursor = createCursor(fieldOrders, snapshot, true);

    Builder newOptions = options.toBuilder();
    newOptions.setFieldOrders(fieldOrders);
    newOptions.setEndCursor(cursor);
    return new Query(rpcContext, newOptions.build());
  }

  /**
   * Creates and returns a new Query that ends before the provided fields relative to the order of
   * the query. The order of the field values must match the order of the order by clauses of the
   * query.
   *
   * @param fieldValues The field values to end this query before, in order of the query's order by.
   * @return The created Query.
   */
  @Nonnull
  public Query endBefore(Object... fieldValues) {
    // TODO(b/296435819): Remove this warning message.
    warningOnSingleDocumentReference(fieldValues);

    ImmutableList<FieldOrder> fieldOrders =
        fieldValues.length == 1 && fieldValues[0] instanceof DocumentReference
            ? createImplicitOrderBy()
            : options.getFieldOrders();
    Cursor cursor = createCursor(fieldOrders, fieldValues, true);

    Builder newOptions = options.toBuilder();
    newOptions.setFieldOrders(fieldOrders);
    newOptions.setEndCursor(cursor);
    return new Query(rpcContext, newOptions.build());
  }

  /**
   * Creates and returns a new Query that ends at the provided fields relative to the order of the
   * query. The order of the field values must match the order of the order by clauses of the query.
   *
   * @param fieldValues The field values to end this query at, in order of the query's order by.
   * @return The created Query.
   */
  @Nonnull
  public Query endAt(Object... fieldValues) {
    // TODO(b/296435819): Remove this warning message.
    warningOnSingleDocumentReference(fieldValues);

    ImmutableList<FieldOrder> fieldOrders =
        fieldValues.length == 1 && fieldValues[0] instanceof DocumentReference
            ? createImplicitOrderBy()
            : options.getFieldOrders();
    Cursor cursor = createCursor(fieldOrders, fieldValues, false);

    Builder newOptions = options.toBuilder();
    newOptions.setFieldOrders(fieldOrders);
    newOptions.setEndCursor(cursor);
    return new Query(rpcContext, newOptions.build());
  }

  private void warningOnSingleDocumentReference(Object... fieldValues) {
    if (options.getFieldOrders().isEmpty()
        && fieldValues.length == 1
        && fieldValues[0] instanceof DocumentReference) {
      LOGGER.warning(
          "Warning: Passing DocumentReference into a cursor without orderBy clause is not an intended "
              + "behavior. Please use DocumentSnapshot or add an explicit orderBy on document key field.");
    }
  }

  /**
   * Creates and returns a new Query that ends at the provided document (inclusive). The end
   * position is relative to the order of the query. The document must contain all of the fields
   * provided in the orderBy of this query.
   *
   * @param snapshot The snapshot of the document to end at.
   * @return The created Query.
   */
  @Nonnull
  public Query endAt(@Nonnull DocumentSnapshot snapshot) {
    ImmutableList<FieldOrder> fieldOrders = createImplicitOrderBy();
    Cursor cursor = createCursor(fieldOrders, snapshot, false);

    Builder newOptions = options.toBuilder();
    newOptions.setFieldOrders(fieldOrders);
    newOptions.setEndCursor(cursor);
    return new Query(rpcContext, newOptions.build());
  }

  /** Build the final Firestore query. */
  StructuredQuery.Builder buildQuery() {
    StructuredQuery.Builder structuredQuery = buildWithoutClientTranslation();
    if (options.getLimitType().equals(LimitType.Last)) {
      structuredQuery.clearOrderBy();
      structuredQuery.clearStartAt();
      structuredQuery.clearEndAt();

      // Apply client translation for limitToLast.
      if (!options.getFieldOrders().isEmpty()) {
        for (FieldOrder order : options.getFieldOrders()) {
          // Flip the orderBy directions since we want the last results
          order =
              new FieldOrder(
                  order.fieldReference,
                  order.direction.equals(Direction.ASCENDING)
                      ? Direction.DESCENDING
                      : Direction.ASCENDING);
          structuredQuery.addOrderBy(order.toProto());
        }
      }

      if (options.getStartCursor() != null) {
        // Swap the cursors to match the flipped query ordering.
        Cursor cursor =
            options
                .getStartCursor()
                .toBuilder()
                .setBefore(!options.getStartCursor().getBefore())
                .build();
        structuredQuery.setEndAt(cursor);
      }

      if (options.getEndCursor() != null) {
        // Swap the cursors to match the flipped query ordering.
        Cursor cursor =
            options
                .getEndCursor()
                .toBuilder()
                .setBefore(!options.getEndCursor().getBefore())
                .build();
        structuredQuery.setStartAt(cursor);
      }
    }

    return structuredQuery;
  }

  /**
   * Builds a {@link BundledQuery} that is able to be saved in a bundle file.
   *
   * <p>This will not perform any limitToLast order flip, as {@link BundledQuery} has first class
   * representation via {@link BundledQuery.LimitType}.
   */
  BundledQuery toBundledQuery() {
    StructuredQuery.Builder structuredQuery = buildWithoutClientTranslation();

    return BundledQuery.newBuilder()
        .setStructuredQuery(structuredQuery)
        .setParent(options.getParentPath().toString())
        .setLimitType(
            options.getLimitType().equals(LimitType.Last)
                ? BundledQuery.LimitType.LAST
                : BundledQuery.LimitType.FIRST)
        .build();
  }

  private StructuredQuery.Builder buildWithoutClientTranslation() {
    StructuredQuery.Builder structuredQuery = StructuredQuery.newBuilder();
    CollectionSelector.Builder collectionSelector = CollectionSelector.newBuilder();

    // Kindless queries select all descendant documents, so we don't add the collectionId field.
    if (!options.isKindless()) {
      collectionSelector.setCollectionId(options.getCollectionId());
    }

    collectionSelector.setAllDescendants(options.getAllDescendants());
    structuredQuery.addFrom(collectionSelector);

    // There's an implicit AND operation between the top-level query filters.
    if (!options.getFilters().isEmpty()) {
      FilterInternal filter =
          new CompositeFilterInternal(options.getFilters(), CompositeFilter.Operator.AND);
      structuredQuery.setWhere(filter.toProto());
    }

    if (!options.getFieldOrders().isEmpty()) {
      for (FieldOrder order : options.getFieldOrders()) {
        structuredQuery.addOrderBy(order.toProto());
      }
    } else if (LimitType.Last.equals(options.getLimitType())) {
      throw new IllegalStateException(
          "limitToLast() queries require specifying at least one orderBy() clause.");
    }

    if (!options.getFieldProjections().isEmpty()) {
      structuredQuery.getSelectBuilder().addAllFields(options.getFieldProjections());
    }

    if (options.getLimit() != null) {
      structuredQuery.setLimit(Int32Value.newBuilder().setValue(options.getLimit()));
    }

    if (options.getOffset() != null) {
      structuredQuery.setOffset(options.getOffset());
    }

    if (options.getStartCursor() != null) {
      structuredQuery.setStartAt(options.getStartCursor());
    }

    if (options.getEndCursor() != null) {
      structuredQuery.setEndAt(options.getEndCursor());
    }

    return structuredQuery;
  }

  /**
   * Executes the query and streams the results as a StreamObserver of DocumentSnapshots.
   *
   * @param responseObserver The observer to be notified when results arrive.
   */
  public void stream(@Nonnull final ApiStreamObserver<DocumentSnapshot> responseObserver) {
    Preconditions.checkState(
        !LimitType.Last.equals(Query.this.options.getLimitType()),
        "Query results for queries that include limitToLast() constraints cannot be streamed. "
            + "Use Query.get() instead.");

    internalStream(
<<<<<<< HEAD
        new ApiStreamObserver<RunQueryResponse>() {
=======
        new QuerySnapshotObserver() {
>>>>>>> f275b160
          @Override
          public void onNext(RunQueryResponse runQueryResponse) {
            if (runQueryResponse.hasDocument()) {
              Document document = runQueryResponse.getDocument();
              QueryDocumentSnapshot documentSnapshot =
                  QueryDocumentSnapshot.fromDocument(
                      rpcContext, Timestamp.fromProto(runQueryResponse.getReadTime()), document);
              responseObserver.onNext(documentSnapshot);
            }
          }

          @Override
          public void onError(Throwable throwable) {
            responseObserver.onError(throwable);
          }

          @Override
          public void onCompleted() {
            responseObserver.onCompleted();
          }
        },
        /* startTimeNanos= */ rpcContext.getClock().nanoTime(),
        /* transactionId= */ null,
        /* readTime= */ null,
        /* explainOptions= */ null);
  }

  /**
   * Executes the query, streams the results as a StreamObserver of DocumentSnapshots, and returns
   * an ApiFuture that will be resolved with the associated {@link ExplainMetrics}.
   *
   * @param options The options that configure the explain request.
   * @param documentObserver The observer to be notified every time a new document arrives.
   */
  @Nonnull
  public ApiFuture<ExplainMetrics> explainStream(
      @Nonnull ExplainOptions options,
      @Nonnull ApiStreamObserver<DocumentSnapshot> documentObserver) {
    Preconditions.checkState(
        !LimitType.Last.equals(Query.this.options.getLimitType()),
        "Query results for queries that include limitToLast() constraints cannot be streamed. "
            + "Use Query.explain() instead.");

    final SettableApiFuture<ExplainMetrics> metricsFuture = SettableApiFuture.create();
    internalStream(
        new ApiStreamObserver<RunQueryResponse>() {
          @Override
          public void onNext(RunQueryResponse runQueryResponse) {
            if (runQueryResponse.hasDocument()) {
              Document document = runQueryResponse.getDocument();
              QueryDocumentSnapshot documentSnapshot =
                  QueryDocumentSnapshot.fromDocument(
                      rpcContext, Timestamp.fromProto(runQueryResponse.getReadTime()), document);
              documentObserver.onNext(documentSnapshot);
            }

            if (runQueryResponse.hasExplainMetrics()) {
              metricsFuture.set(new ExplainMetrics(runQueryResponse.getExplainMetrics()));
            }
          }

          @Override
          public void onError(Throwable throwable) {
            metricsFuture.setException(throwable);
            documentObserver.onError(throwable);
          }

          @Override
          public void onCompleted() {
            documentObserver.onCompleted();
            if (!metricsFuture.isDone()) {
              // This means the gRPC stream completed without any metrics.
              metricsFuture.setException(
                  new RuntimeException("Did not receive any explain results."));
            }
          }
        },
        /* startTimeNanos= */ rpcContext.getClock().nanoTime(),
        /* transactionId= */ null,
        /* readTime= */ null,
        /* explainOptions= */ options);

    return metricsFuture;
  }

  /**
   * Returns the {@link RunQueryRequest} that this Query instance represents. The request contains
   * the serialized form of all Query constraints.
   *
   * <p>Runtime metadata (as required for `limitToLast()` queries) is not serialized and as such,
   * the serialized request will return the results in the original backend order.
   *
   * @return the serialized RunQueryRequest
   */
  public RunQueryRequest toProto() {
    RunQueryRequest.Builder request = RunQueryRequest.newBuilder();
    request.setStructuredQuery(buildQuery()).setParent(options.getParentPath().toString());
    return request.build();
  }

  /**
   * Returns a Query instance that can be used to execute the provided {@link RunQueryRequest}.
   *
   * <p>Only RunQueryRequests that pertain to the same project as the Firestore instance can be
   * deserialized.
   *
   * <p>Runtime metadata (as required for `limitToLast()` queries) is not restored and as such, the
   * results for limitToLast() queries will be returned in the original backend order.
   *
   * @param firestore a Firestore instance to apply the query to
   * @param proto the serialized RunQueryRequest
   * @return a Query instance that can be used to execute the RunQueryRequest
   */
  public static Query fromProto(Firestore firestore, RunQueryRequest proto) {
    Preconditions.checkState(
        FirestoreRpcContext.class.isAssignableFrom(firestore.getClass()),
        "The firestore instance passed to this method must also implement FirestoreRpcContext.");
    return fromProto((FirestoreRpcContext<?>) firestore, proto);
  }

  private static Query fromProto(FirestoreRpcContext<?> rpcContext, RunQueryRequest proto) {
    QueryOptions.Builder queryOptions = QueryOptions.builder();
    StructuredQuery structuredQuery = proto.getStructuredQuery();

    ResourcePath parentPath = ResourcePath.create(proto.getParent());
    if (!rpcContext.getDatabaseName().equals(parentPath.getDatabaseName().toString())) {
      throw new IllegalArgumentException(
          String.format(
              "Cannot deserialize query from different Firestore project (\"%s\" vs \"%s\")",
              rpcContext.getDatabaseName(), parentPath.getDatabaseName()));
    }
    queryOptions.setParentPath(parentPath);

    Preconditions.checkArgument(
        structuredQuery.getFromCount() == 1,
        "Can only deserialize query with exactly one collection selector.");
    queryOptions.setCollectionId(structuredQuery.getFrom(0).getCollectionId());
    queryOptions.setAllDescendants(structuredQuery.getFrom(0).getAllDescendants());

    if (structuredQuery.hasWhere()) {
      FilterInternal filter = FilterInternal.fromProto(structuredQuery.getWhere());

      // There's an implicit AND operation between the top-level query filters.
      if (filter instanceof CompositeFilterInternal
          && ((CompositeFilterInternal) filter).isConjunction()) {
        queryOptions.setFilters(
            new ImmutableList.Builder<FilterInternal>().addAll(filter.getFilters()).build());
      } else {
        queryOptions.setFilters(ImmutableList.of(filter));
      }
    }

    ImmutableList.Builder<FieldOrder> fieldOrders =
        ImmutableList.builderWithExpectedSize(structuredQuery.getOrderByCount());
    for (Order order : structuredQuery.getOrderByList()) {
      fieldOrders.add(
          new FieldOrder(order.getField(), Direction.valueOf(order.getDirection().name())));
    }
    queryOptions.setFieldOrders(fieldOrders.build());

    if (structuredQuery.hasLimit()) {
      queryOptions.setLimit(structuredQuery.getLimit().getValue());
    }

    if (structuredQuery.getOffset() != 0) {
      queryOptions.setOffset(structuredQuery.getOffset());
    }

    if (structuredQuery.hasSelect()) {
      queryOptions.setFieldProjections(
          ImmutableList.copyOf(structuredQuery.getSelect().getFieldsList()));
    }

    if (structuredQuery.hasStartAt()) {
      queryOptions.setStartCursor(structuredQuery.getStartAt());
    }

    if (structuredQuery.hasEndAt()) {
      queryOptions.setEndCursor(structuredQuery.getEndAt());
    }

    return new Query(rpcContext, queryOptions.build());
  }

  private Value encodeValue(FieldReference fieldReference, Object value) {
    return encodeValue(FieldPath.fromDotSeparatedString(fieldReference.getFieldPath()), value);
  }

  private Value encodeValue(FieldPath fieldPath, Object value) {
    Object sanitizedObject = CustomClassMapper.serialize(value);
    Value encodedValue =
        UserDataConverter.encodeValue(fieldPath, sanitizedObject, UserDataConverter.ARGUMENT);
    if (encodedValue == null) {
      throw FirestoreException.forInvalidArgument(
          "Cannot use Firestore sentinels in FieldFilter or cursors");
    }
    return encodedValue;
  }

  private void internalStream(
      final ApiStreamObserver<RunQueryResponse> runQueryResponseObserver,
      final long startTimeNanos,
      @Nullable final ByteString transactionId,
      @Nullable final Timestamp readTime,
      @Nullable final ExplainOptions explainOptions) {
    RunQueryRequest.Builder request = RunQueryRequest.newBuilder();
    request.setStructuredQuery(buildQuery()).setParent(options.getParentPath().toString());

    if (explainOptions != null) {
      request.setExplainOptions(explainOptions.toProto());
    }

    if (transactionId != null) {
      request.setTransaction(transactionId);
    }
    if (readTime != null) {
      request.setReadTime(readTime.toProto());
    }

    Tracing.getTracer()
        .getCurrentSpan()
        .addAnnotation(
            TraceUtil.SPAN_NAME_RUNQUERY + ": Start",
            ImmutableMap.of(
                "transactional", AttributeValue.booleanAttributeValue(transactionId != null)));

    final AtomicReference<QueryDocumentSnapshot> lastReceivedDocument = new AtomicReference<>();

    ResponseObserver<RunQueryResponse> observer =
        new ResponseObserver<RunQueryResponse>() {
          Timestamp readTime;
          boolean firstResponse;
          int numDocuments;

          // The stream's `onComplete()` could be called more than once,
          // this flag makes sure only the first one is actually processed.
          boolean hasCompleted = false;

          @Override
          public void onStart(StreamController streamController) {}

          @Override
          public void onResponse(RunQueryResponse response) {
            if (!firstResponse) {
              firstResponse = true;
              Tracing.getTracer().getCurrentSpan().addAnnotation("Firestore.Query: First response");
            }

            runQueryResponseObserver.onNext(response);

            if (response.hasDocument()) {
              numDocuments++;
              if (numDocuments % 100 == 0) {
                Tracing.getTracer()
                    .getCurrentSpan()
                    .addAnnotation("Firestore.Query: Received 100 documents");
              }
              Document document = response.getDocument();
              QueryDocumentSnapshot documentSnapshot =
                  QueryDocumentSnapshot.fromDocument(
                      rpcContext, Timestamp.fromProto(response.getReadTime()), document);
              lastReceivedDocument.set(documentSnapshot);
            }

            if (readTime == null) {
              readTime = Timestamp.fromProto(response.getReadTime());
            }

            if (response.getDone()) {
              Tracing.getTracer()
                  .getCurrentSpan()
                  .addAnnotation(
                      "Firestore.Query: Completed",
                      ImmutableMap.of(
                          "numDocuments", AttributeValue.longAttributeValue(numDocuments)));
              onComplete();
            }
          }

          @Override
          public void onError(Throwable throwable) {
            QueryDocumentSnapshot cursor = lastReceivedDocument.get();
            if (shouldRetry(cursor, throwable)) {
              Tracing.getTracer()
                  .getCurrentSpan()
                  .addAnnotation("Firestore.Query: Retryable Error");

              Query.this
                  .startAfter(cursor)
                  .internalStream(
                      runQueryResponseObserver,
                      startTimeNanos,
                      /* transactionId= */ null,
                      options.getRequireConsistency() ? cursor.getReadTime() : null,
                      explainOptions);

            } else {
              Tracing.getTracer().getCurrentSpan().addAnnotation("Firestore.Query: Error");
              runQueryResponseObserver.onError(throwable);
            }
          }

          @Override
          public void onComplete() {
            if (hasCompleted) return;
            hasCompleted = true;

            Tracing.getTracer()
                .getCurrentSpan()
                .addAnnotation(
                    "Firestore.Query: Completed",
                    ImmutableMap.of(
                        "numDocuments", AttributeValue.longAttributeValue(numDocuments)));
            runQueryResponseObserver.onCompleted();
          }

          boolean shouldRetry(DocumentSnapshot lastDocument, Throwable t) {
            if (lastDocument == null) {
              // Only retry if we have received a single result. Retries for RPCs with initial
              // failure are handled by Google Gax, which also implements backoff.
              return false;
            }

            // Do not retry EXPLAIN requests because it'd be executing
            // multiple queries. This means stats would have to be aggregated,
            // and that may not even make sense for many statistics.
            if (explainOptions != null) {
              return false;
            }

            Set<StatusCode.Code> retryableCodes =
                FirestoreSettings.newBuilder().runQuerySettings().getRetryableCodes();
            return shouldRetryQuery(t, transactionId, startTimeNanos, retryableCodes);
          }
        };

    rpcContext.streamRequest(request.build(), observer, rpcContext.getClient().runQueryCallable());
  }

  /**
   * Executes the query and returns the results as QuerySnapshot.
   *
   * @return An ApiFuture that will be resolved with the results of the Query.
   */
  @Nonnull
  public ApiFuture<QuerySnapshot> get() {
    return get(null, null);
<<<<<<< HEAD
  }

  /**
   * Plans and optionally executes this query. Returns an ApiFuture that will be resolved with the
   * planner information, statistics from the query execution (if any), and the query results (if
   * any).
   *
   * @return An ApiFuture that will be resolved with the planner information, statistics from the
   *     query execution (if any), and the query results (if any).
   */
  @Nonnull
  public ApiFuture<ExplainResults<QuerySnapshot>> explain(ExplainOptions options) {
    final SettableApiFuture<ExplainResults<QuerySnapshot>> result = SettableApiFuture.create();

    internalStream(
        new ApiStreamObserver<RunQueryResponse>() {
          @Nullable List<QueryDocumentSnapshot> documentSnapshots = null;
          Timestamp readTime;

          ExplainMetrics metrics;

          @Override
          public void onNext(RunQueryResponse runQueryResponse) {
            if (runQueryResponse.hasDocument()) {
              if (documentSnapshots == null) {
                documentSnapshots = new ArrayList<>();
              }

              Document document = runQueryResponse.getDocument();
              QueryDocumentSnapshot documentSnapshot =
                  QueryDocumentSnapshot.fromDocument(
                      rpcContext, Timestamp.fromProto(runQueryResponse.getReadTime()), document);
              documentSnapshots.add(documentSnapshot);
            }

            if (readTime == null) {
              readTime = Timestamp.fromProto(runQueryResponse.getReadTime());
            }

            if (runQueryResponse.hasExplainMetrics()) {
              metrics = new ExplainMetrics(runQueryResponse.getExplainMetrics());
              if (documentSnapshots == null && metrics.getExecutionStats() != null) {
                // This indicates that the query was executed, but no documents
                // had matched the query. Create an empty list.
                documentSnapshots = new ArrayList<>();
              }
            }
          }

          @Override
          public void onError(Throwable throwable) {
            result.setException(throwable);
          }

          @Override
          public void onCompleted() {
            @Nullable QuerySnapshot snapshot = null;
            if (documentSnapshots != null) {
              // The results for limitToLast queries need to be flipped since we reversed the
              // ordering constraints before sending the query to the backend.
              List<QueryDocumentSnapshot> resultView =
                  LimitType.Last.equals(Query.this.options.getLimitType())
                      ? reverse(documentSnapshots)
                      : documentSnapshots;
              snapshot = QuerySnapshot.withDocuments(Query.this, readTime, resultView);
            }
            result.set(new ExplainResults<>(metrics, snapshot));
          }
        },
        /* startTimeNanos= */ rpcContext.getClock().nanoTime(),
        /* transactionId= */ null,
        /* readTime= */ null,
        /* explainOptions= */ options);

    return result;
=======
>>>>>>> f275b160
  }

  /**
   * Starts listening to this query.
   *
   * @param listener The event listener that will be called with the snapshots.
   * @return A registration object that can be used to remove the listener.
   */
  @Nonnull
  public ListenerRegistration addSnapshotListener(@Nonnull EventListener<QuerySnapshot> listener) {
    return addSnapshotListener(rpcContext.getClient().getExecutor(), listener);
  }

  /**
   * Starts listening to this query.
   *
   * @param executor The executor to use to call the listener.
   * @param listener The event listener that will be called with the snapshots.
   * @return A registration object that can be used to remove the listener.
   */
  @Nonnull
  public ListenerRegistration addSnapshotListener(
      @Nonnull Executor executor, @Nonnull EventListener<QuerySnapshot> listener) {
    return Watch.forQuery(this).runWatch(executor, listener);
  }

<<<<<<< HEAD
  ApiFuture<QuerySnapshot> get(
      @Nullable ByteString transactionId, @Nullable Timestamp requestReadTime) {
=======
  ApiFuture<QuerySnapshot> get(@Nullable ByteString transactionId, @Nullable Timestamp readTime) {
>>>>>>> f275b160
    final SettableApiFuture<QuerySnapshot> result = SettableApiFuture.create();

    internalStream(
        new ApiStreamObserver<RunQueryResponse>() {
          final List<QueryDocumentSnapshot> documentSnapshots = new ArrayList<>();
<<<<<<< HEAD
          Timestamp responseReadTime;
=======
>>>>>>> f275b160

          @Override
          public void onNext(RunQueryResponse runQueryResponse) {
            if (runQueryResponse.hasDocument()) {
              Document document = runQueryResponse.getDocument();
              QueryDocumentSnapshot documentSnapshot =
                  QueryDocumentSnapshot.fromDocument(
                      rpcContext, Timestamp.fromProto(runQueryResponse.getReadTime()), document);
              documentSnapshots.add(documentSnapshot);
            }
            if (responseReadTime == null) {
              responseReadTime = Timestamp.fromProto(runQueryResponse.getReadTime());
            }
          }

          @Override
          public void onError(Throwable throwable) {
            result.setException(throwable);
          }

          @Override
          public void onCompleted() {
            // The results for limitToLast queries need to be flipped since we reversed the
            // ordering constraints before sending the query to the backend.
            List<QueryDocumentSnapshot> resultView =
                LimitType.Last.equals(Query.this.options.getLimitType())
                    ? reverse(documentSnapshots)
                    : documentSnapshots;
            QuerySnapshot querySnapshot =
                QuerySnapshot.withDocuments(Query.this, responseReadTime, resultView);
            result.set(querySnapshot);
          }
        },
        /* startTimeNanos= */ rpcContext.getClock().nanoTime(),
        transactionId,
<<<<<<< HEAD
        /* readTime= */ requestReadTime,
        /* explainOptions= */ null);
=======
        readTime);
>>>>>>> f275b160

    return result;
  }

  Comparator<QueryDocumentSnapshot> comparator() {
    Iterator<FieldOrder> iterator = options.getFieldOrders().iterator();
    if (!iterator.hasNext()) {
      return DOCUMENT_ID_COMPARATOR;
    }
    FieldOrder fieldOrder = iterator.next();
    Comparator<QueryDocumentSnapshot> comparator = fieldOrder;
    while (iterator.hasNext()) {
      fieldOrder = iterator.next();
      comparator = comparator.thenComparing(fieldOrder);
    }
    // Add implicit sorting by name, using the last specified direction.
    Direction lastDirection = fieldOrder.direction;
    return comparator.thenComparing(lastDirection.documentIdComparator);
  }

  private static int compareDocumentId(QueryDocumentSnapshot doc1, QueryDocumentSnapshot doc2) {
    return doc1.getReference().getResourcePath().compareTo(doc2.getReference().getResourcePath());
  }

  /**
   * Helper method to append an element to an existing ImmutableList. Returns the newly created
   * list.
   */
  private <T> ImmutableList<T> append(ImmutableList<T> existingList, T newElement) {
    ImmutableList.Builder<T> builder =
        ImmutableList.builderWithExpectedSize(existingList.size() + 1);
    builder.addAll(existingList);
    builder.add(newElement);
    return builder.build();
  }

  /** Verifies whether the given exception is retryable based on the RunQuery configuration. */
  private boolean isRetryableError(Throwable throwable, Set<StatusCode.Code> retryableCodes) {
    if (!(throwable instanceof FirestoreException)) {
      return false;
    }
    Status status = ((FirestoreException) throwable).getStatus();
    for (StatusCode.Code code : retryableCodes) {
      if (code.equals(StatusCode.Code.valueOf(status.getCode().name()))) {
        return true;
      }
    }
    return false;
  }

  /** Returns whether a query that failed in the given scenario should be retried. */
  boolean shouldRetryQuery(
      Throwable throwable,
      @Nullable ByteString transactionId,
      long startTimeNanos,
      Set<StatusCode.Code> retryableCodes) {
    if (transactionId != null) {
      // Transactional queries are retried via the transaction runner.
      return false;
    }

    if (!isRetryableError(throwable, retryableCodes)) {
      return false;
    }

    if (rpcContext.getTotalRequestTimeout().isZero()) {
      return true;
    }

    Duration duration = Duration.ofNanos(rpcContext.getClock().nanoTime() - startTimeNanos);
    return duration.compareTo(rpcContext.getTotalRequestTimeout()) < 0;
  }

  /**
   * Returns a query that counts the documents in the result set of this query.
   *
   * <p>The returned query, when executed, counts the documents in the result set of this query
   * <em>without actually downloading the documents</em>.
   *
   * <p>Using the returned query to count the documents is efficient because only the final count,
   * not the documents' data, is downloaded. The returned query can count the documents in cases
   * where the result set is prohibitively large to download entirely (thousands of documents).
   *
   * @return a query that counts the documents in the result set of this query.
   */
  @Nonnull
  public AggregateQuery count() {
    return new AggregateQuery(this, Collections.singletonList(AggregateField.count()));
  }

  /**
   * Calculates the specified aggregations over the documents in the result set of the given query
   * <em>without actually downloading the documents</em>.
   *
   * <p>Using the returned query to perform aggregations is efficient because only the final
   * aggregation values, not the documents' data, is downloaded. The returned query can perform
   * aggregations of the documents in cases where the result set is prohibitively large to download
   * entirely (thousands of documents).
   *
   * @return an {@link AggregateQuery} that performs aggregations on the documents in the result set
   *     of this query.
   */
  @Nonnull
  public AggregateQuery aggregate(
      @Nonnull AggregateField aggregateField1, @Nonnull AggregateField... aggregateFields) {
    List<AggregateField> aggregateFieldList = new ArrayList<>();
    aggregateFieldList.add(aggregateField1);
    aggregateFieldList.addAll(Arrays.asList(aggregateFields));
    return new AggregateQuery(this, aggregateFieldList);
  }

  /**
   * Returns true if this Query is equal to the provided object.
   *
   * @param obj The object to compare against.
   * @return Whether this Query is equal to the provided object.
   */
  @Override
  public boolean equals(Object obj) {
    if (this == obj) {
      return true;
    }
    if (obj == null || !(obj instanceof Query)) {
      return false;
    }
    Query query = (Query) obj;
    return Objects.equals(rpcContext, query.rpcContext) && Objects.equals(options, query.options);
  }

  @Override
  public int hashCode() {
    return Objects.hash(rpcContext, options);
  }
}<|MERGE_RESOLUTION|>--- conflicted
+++ resolved
@@ -45,7 +45,6 @@
 import com.google.firestore.bundle.BundledQuery;
 import com.google.firestore.v1.Cursor;
 import com.google.firestore.v1.Document;
-import com.google.firestore.v1.QueryMode;
 import com.google.firestore.v1.RunQueryRequest;
 import com.google.firestore.v1.RunQueryResponse;
 import com.google.firestore.v1.StructuredQuery;
@@ -1502,11 +1501,7 @@
             + "Use Query.get() instead.");
 
     internalStream(
-<<<<<<< HEAD
         new ApiStreamObserver<RunQueryResponse>() {
-=======
-        new QuerySnapshotObserver() {
->>>>>>> f275b160
           @Override
           public void onNext(RunQueryResponse runQueryResponse) {
             if (runQueryResponse.hasDocument()) {
@@ -1854,7 +1849,6 @@
   @Nonnull
   public ApiFuture<QuerySnapshot> get() {
     return get(null, null);
-<<<<<<< HEAD
   }
 
   /**
@@ -1930,8 +1924,6 @@
         /* explainOptions= */ options);
 
     return result;
-=======
->>>>>>> f275b160
   }
 
   /**
@@ -1958,21 +1950,14 @@
     return Watch.forQuery(this).runWatch(executor, listener);
   }
 
-<<<<<<< HEAD
   ApiFuture<QuerySnapshot> get(
       @Nullable ByteString transactionId, @Nullable Timestamp requestReadTime) {
-=======
-  ApiFuture<QuerySnapshot> get(@Nullable ByteString transactionId, @Nullable Timestamp readTime) {
->>>>>>> f275b160
     final SettableApiFuture<QuerySnapshot> result = SettableApiFuture.create();
 
     internalStream(
         new ApiStreamObserver<RunQueryResponse>() {
           final List<QueryDocumentSnapshot> documentSnapshots = new ArrayList<>();
-<<<<<<< HEAD
           Timestamp responseReadTime;
-=======
->>>>>>> f275b160
 
           @Override
           public void onNext(RunQueryResponse runQueryResponse) {
@@ -2008,12 +1993,8 @@
         },
         /* startTimeNanos= */ rpcContext.getClock().nanoTime(),
         transactionId,
-<<<<<<< HEAD
         /* readTime= */ requestReadTime,
         /* explainOptions= */ null);
-=======
-        readTime);
->>>>>>> f275b160
 
     return result;
   }
