/*
 * Copyright 2024 Google LLC
 *
 * Licensed under the Apache License, Version 2.0 (the "License");
 * you may not use this file except in compliance with the License.
 * You may obtain a copy of the License at
 *
 *       http://www.apache.org/licenses/LICENSE-2.0
 *
 * Unless required by applicable law or agreed to in writing, software
 * distributed under the License is distributed on an "AS IS" BASIS,
 * WITHOUT WARRANTIES OR CONDITIONS OF ANY KIND, either express or implied.
 * See the License for the specific language governing permissions and
 * limitations under the License.
 */

package com.google.cloud.firestore;

import com.google.api.core.ApiFuture;
import com.google.api.core.BetaApi;
import com.google.api.core.InternalApi;
import com.google.api.core.InternalExtensionOnly;
import com.google.api.core.SettableApiFuture;
import com.google.api.gax.rpc.ApiStreamObserver;
import com.google.api.gax.rpc.ResponseObserver;
import com.google.api.gax.rpc.StreamController;
import com.google.cloud.Timestamp;
import com.google.cloud.firestore.pipeline.expressions.Accumulator;
import com.google.cloud.firestore.pipeline.expressions.Expr;
import com.google.cloud.firestore.pipeline.expressions.ExprWithAlias;
import com.google.cloud.firestore.pipeline.expressions.Field;
import com.google.cloud.firestore.pipeline.expressions.FilterCondition;
import com.google.cloud.firestore.pipeline.expressions.Function;
import com.google.cloud.firestore.pipeline.expressions.Ordering;
import com.google.cloud.firestore.pipeline.expressions.Selectable;
import com.google.cloud.firestore.pipeline.stages.AddFields;
import com.google.cloud.firestore.pipeline.stages.Aggregate;
import com.google.cloud.firestore.pipeline.stages.Distinct;
import com.google.cloud.firestore.pipeline.stages.FindNearest;
import com.google.cloud.firestore.pipeline.stages.FindNearestOptions;
import com.google.cloud.firestore.pipeline.stages.GenericStage;
import com.google.cloud.firestore.pipeline.stages.Limit;
import com.google.cloud.firestore.pipeline.stages.Offset;
import com.google.cloud.firestore.pipeline.stages.Select;
import com.google.cloud.firestore.pipeline.stages.Sort;
import com.google.cloud.firestore.pipeline.stages.Stage;
import com.google.cloud.firestore.pipeline.stages.StageUtils;
import com.google.cloud.firestore.pipeline.stages.Where;
import com.google.common.collect.FluentIterable;
import com.google.common.collect.ImmutableMap;
import com.google.firestore.v1.Document;
import com.google.firestore.v1.ExecutePipelineRequest;
import com.google.firestore.v1.ExecutePipelineResponse;
import com.google.firestore.v1.StructuredPipeline;
import io.opencensus.trace.AttributeValue;
import io.opencensus.trace.Tracing;
import java.util.ArrayList;
import java.util.List;
import java.util.logging.Level;
import java.util.logging.Logger;

/**
 * The Pipeline class provides a flexible and expressive framework for building complex data
 * transformation and query pipelines for Firestore.
 *
 * <p>A pipeline takes data sources, such as Firestore collections or collection groups, and applies
 * a series of stages that are chained together. Each stage takes the output from the previous stage
 * (or the data source) and produces an output for the next stage (or as the final output of the
 * pipeline).
 *
 * <p>Expressions from {@link com.google.cloud.firestore.pipeline.expressions} can be used within
 * each stages to filter and transform data through the stage.
 *
 * <p>NOTE: The chained stages do not prescribe exactly how Firestore will execute the pipeline.
 * Instead, Firestore only guarantees that the result is the same as if the chained stages were
 * executed in order.
 *
 * <p>Usage Examples:
 *
 * <pre>{@code
 * Firestore firestore; // A valid firestore instance.
 *
 * // Example 1: Select specific fields and rename 'rating' to 'bookRating'
 * List<PipelineResult> results1 = firestore.pipeline()
 *     .collection("books")
 *     .select("title", "author", Field.of("rating").as("bookRating"))
 *     .execute()
 *     .get();
 *
 * // Example 2: Filter documents where 'genre' is "Science Fiction" and 'published' is after 1950
 * List<PipelineResult> results2 = firestore.pipeline()
 *     .collection("books")
 *     .where(and(eq("genre", "Science Fiction"), gt("published", 1950)))
 *     .execute()
 *     .get();
 * // Same as above but using methods on expressions as opposed to static functions.
 * results2 = firestore.pipeline()
 *     .collection("books")
 *     .where(and(Field.of("genre").eq("Science Fiction"), Field.of("published").gt(1950)))
 *     .execute()
 *     .get();
 *
 * // Example 3: Calculate the average rating of books published after 1980
 * List<PipelineResult> results3 = firestore.pipeline()
 *     .collection("books")
 *     .where(gt("published", 1980))
 *     .aggregate(avg("rating").as("averageRating"))
 *     .execute()
 *     .get();
 * }</pre>
 */
@BetaApi
public final class Pipeline {
  private static Logger logger = Logger.getLogger(Pipeline.class.getName());
  private final FluentIterable<Stage> stages;
  private final FirestoreRpcContext<?> rpcContext;

  private Pipeline(FirestoreRpcContext<?> rpcContext, FluentIterable<Stage> stages) {
    this.rpcContext = rpcContext;
    this.stages = stages;
  }

  @InternalApi
  Pipeline(FirestoreRpcContext<?> rpcContext, Stage stage) {
    this(rpcContext, FluentIterable.of(stage));
  }

  private Pipeline append(Stage stage) {
    return new Pipeline(this.rpcContext, stages.append(stage));
  }

  /**
   * Adds new fields to outputs from previous stages.
   *
   * <p>This stage allows you to compute values on-the-fly based on existing data from previous
   * stages or constants. You can use this to create new fields or overwrite existing ones (if there
   * is name overlaps).
   *
   * <p>The added fields are defined using {@link Selectable} expressions, which can be:
   *
   * <ul>
   *   <li>{@link Field}: References an existing document field.
   *   <li>{@link Function}: Performs a calculation using functions like `add`, `multiply` with
   *       assigned aliases using {@link
   *       com.google.cloud.firestore.pipeline.expressions.Expr#as(String)}.
   * </ul>
   *
   * <p>Example:
   *
   * <pre>{@code
   * firestore.pipeline().collection("books")
   *   .addFields(
   *     Field.of("rating").as("bookRating"), // Rename 'rating' to 'bookRating'
   *     add(5, Field.of("quantity")).as("totalCost")  // Calculate 'totalCost'
   *   );
   * }</pre>
   *
   * @param fields The fields to add to the documents, specified as {@link Selectable} expressions.
   * @return A new Pipeline object with this stage appended to the stage list.
   */
  @BetaApi
  public Pipeline addFields(Selectable... fields) {
    return append(new AddFields(PipelineUtils.selectablesToMap(fields)));
  }

  /**
   * Selects or creates a set of fields from the outputs of previous stages.
   *
   * <p>The selected fields are defined using {@link Selectable} expressions, which can be:
   *
   * <ul>
   *   <li>{@link Field}: References an existing document field.
   *   <li>{@link Function}: Represents the result of a function with an assigned alias name using
   *       {@link com.google.cloud.firestore.pipeline.expressions.Expr#as(String)}
   * </ul>
   *
   * <p>If no selections are provided, the output of this stage is empty. Use {@link
   * com.google.cloud.firestore.Pipeline#addFields(Selectable...)} instead if only additions are
   * desired.
   *
   * <p>Example:
   *
   * <pre>{@code
   * firestore.pipeline().collection("books")
   *   .select(
   *     Field.of("name"),
   *     Field.of("address").toUppercase().as("upperAddress"),
   *   );
   * }</pre>
   *
   * @param selections The fields to include in the output documents, specified as {@link
   *     Selectable} expressions.
   * @return A new Pipeline object with this stage appended to the stage list.
   */
  @BetaApi
  public Pipeline select(Selectable... selections) {
    return append(new Select(PipelineUtils.selectablesToMap(selections)));
  }

  /**
   * Selects a set of fields from the outputs of previous stages.
   *
   * <p>If no selections are provided, the output of this stage is empty. Use {@link
   * com.google.cloud.firestore.Pipeline#addFields(Selectable...)} instead if only additions are
   * desired.
   *
   * <p>Example:
   *
   * <pre>{@code
   * firestore.collection("books")
   *   .select("name", "address");
   *
   * // The above is a shorthand of this:
   * firestore.pipeline().collection("books")
   *    .select(Field.of("name"), Field.of("address"));
   * }</pre>
   *
   * @param fields The name of the fields to include in the output documents.
   * @return A new Pipeline object with this stage appended to the stage list.
   */
  @BetaApi
  public Pipeline select(String... fields) {
    return append(new Select(PipelineUtils.fieldNamesToMap(fields)));
  }

  /**
   * Filters the documents from previous stages to only include those matching the specified {@link
   * FilterCondition}.
   *
   * <p>This stage allows you to apply conditions to the data, similar to a "WHERE" clause in SQL.
   * You can filter documents based on their field values, using implementions of {@link
   * FilterCondition}, typically including but not limited to:
   *
   * <ul>
   *   <li>field comparators: {@link Function#eq}, {@link Function#lt} (less than), {@link
   *       Function#gt} (greater than), etc.
   *   <li>logical operators: {@link Function#and}, {@link Function#or}, {@link Function#not}, etc.
   *   <li>advanced functions: {@link Function#regexMatch(String, String)}, {@link
   *       Function#arrayContains(Expr, Expr)}, etc.
   * </ul>
   *
   * <p>Example:
   *
   * <pre>{@code
   * firestore.pipeline().collection("books")
   *   .where(
   *     and(
   *         gt("rating", 4.0),   // Filter for ratings greater than 4.0
   *         Field.of("genre").eq("Science Fiction") // Equivalent to gt("genre", "Science Fiction")
   *     )
   *   );
   * }</pre>
   *
   * @param condition The {@link FilterCondition} to apply.
   * @return A new Pipeline object with this stage appended to the stage list.
   */
  @BetaApi
  public Pipeline where(FilterCondition condition) {
    return append(new Where(condition));
  }

  /**
   * Skips the first `offset` number of documents from the results of previous stages.
   *
   * <p>This stage is useful for implementing pagination in your pipelines, allowing you to retrieve
   * results in chunks. It is typically used in conjunction with {@link #limit(int)} to control the
   * size of each page.
   *
   * <p>Example:
   *
   * <pre>{@code
   * // Retrieve the second page of 20 results
   * firestore.pipeline().collection("books")
   *     .sort(Field.of("published").descending())
   *     .offset(20)  // Skip the first 20 results
   *     .limit(20);   // Take the next 20 results
   * }</pre>
   *
   * @param offset The number of documents to skip.
   * @return A new Pipeline object with this stage appended to the stage list.
   */
  @BetaApi
  public Pipeline offset(int offset) {
    return append(new Offset(offset));
  }

  /**
   * Limits the maximum number of documents returned by previous stages to `limit`.
   *
   * <p>This stage is particularly useful when you want to retrieve a controlled subset of data from
   * a potentially large result set. It's often used for:
   *
   * <ul>
   *   <li>**Pagination:** In combination with {@link #offset(int)} to retrieve specific pages of
   *       results.
   *   <li>**Limiting Data Retrieval:** To prevent excessive data transfer and improve performance,
   *       especially when dealing with large collections.
   * </ul>
   *
   * <p>Example:
   *
   * <pre>{@code
   * // Limit the results to the top 10 highest-rated books
   * firestore.pipeline().collection("books")
   *     .sort(Field.of("rating").descending())
   *     .limit(10);
   * }</pre>
   *
   * @param limit The maximum number of documents to return.
   * @return A new Pipeline object with this stage appended to the stage list.
   */
  @BetaApi
  public Pipeline limit(int limit) {
    return append(new Limit(limit));
  }

  /**
   * Performs aggregation operations on the documents from previous stages.
   *
   * <p>This stage allows you to calculate aggregate values over a set of documents. You define the
   * aggregations to perform using {@link ExprWithAlias} expressions which are typically results of
   * calling {@link Expr#as(String)} on {@link Accumulator} instances.
   *
   * <p>Example:
   *
   * <pre>{@code
   * // Calculate the average rating and the total number of books
   * firestore.pipeline().collection("books")
   *     .aggregate(
   *         Field.of("rating").avg().as("averageRating"),
   *         countAll().as("totalBooks")
   *     );
   * }</pre>
   *
   * @param accumulators The {@link ExprWithAlias} expressions, each wrapping an {@link Accumulator}
   *     and provide a name for the accumulated results.
   * @return A new Pipeline object with this stage appended to the stage list.
   */
  @BetaApi
  public Pipeline aggregate(ExprWithAlias<Accumulator>... accumulators) {
    return append(Aggregate.withAccumulators(accumulators));
  }

  /**
   * Performs optionally grouped aggregation operations on the documents from previous stages.
   *
   * <p>This stage allows you to calculate aggregate values over a set of documents, optionally
   * grouped by one or more fields or functions. You can specify:
   *
   * <ul>
   *   <li>**Grouping Fields or Functions:** One or more fields or functions to group the documents
   *       by. For each distinct combination of values in these fields, a separate group is created.
   *       If no grouping fields are provided, a single group containing all documents is used. Not
   *       specifying groups is the same as putting the entire inputs into one group.
   *   <li>**Accumulators:** One or more accumulation operations to perform within each group. These
   *       are defined using {@link ExprWithAlias} expressions, which are typically created by
   *       calling {@link Expr#as(String)} on {@link Accumulator} instances. Each aggregation
   *       calculates a value (e.g., sum, average, count) based on the documents within its group.
   * </ul>
   *
   * <p>Example:
   *
   * <pre>{@code
   * // Calculate the average rating for each genre.
   * firestore.pipeline().collection("books")
   *   .aggregate(
   *     Aggregate
   *       .withAccumulators(avg("rating").as("avg_rating"))
   *       .withGroups("genre"));
   * }</pre>
   *
   * @param aggregate An {@link Aggregate} object that specifies the grouping fields (if any) and
   *     the aggregation operations to perform.
   * @return A new {@code Pipeline} object with this stage appended to the stage list.
   */
  @BetaApi
  public Pipeline aggregate(Aggregate aggregate) {
    return append(aggregate);
  }

  /**
   * Returns a set of distinct field values from the inputs to this stage.
   *
   * <p>This stage run through the results from previous stages to include only results with unique
   * combinations of values for the specified fields and produce these fields as the output.
   *
   * <p>Example:
   *
   * <pre>{@code
   * // Get a list of unique genres.
   * firestore.pipeline().collection("books")
   *     .distinct("genre");
   * }</pre>
   *
   * @param fields The fields to consider when determining distinct values.
   * @return A new {@code Pipeline} object with this stage appended to the stage list.
   */
  @BetaApi
  public Pipeline distinct(String... fields) {
    return append(new Distinct(PipelineUtils.fieldNamesToMap(fields)));
  }

  /**
   * Returns a set of distinct {@link Expr} values from the inputs to this stage.
   *
   * <p>This stage run through the results from previous stages to include only results with unique
   * combinations of {@link Expr} values ({@link Field}, {@link Function}, etc).
   *
   * <p>The parameters to this stage are defined using {@link Selectable} expressions, which can be:
   *
   * <ul>
   *   <li>{@link Field}: References an existing document field.
   *   <li>{@link Function}: Represents the result of a function with an assigned alias name using
   *       {@link com.google.cloud.firestore.pipeline.expressions.Expr#as(String)}
   * </ul>
   *
   * <p>Example:
   *
   * <pre>{@code
   * // Get a list of unique author names in uppercase and genre combinations.
   * firestore.pipeline().collection("books")
   *     .distinct(toUppercase(Field.of("author")).as("authorName"), Field.of("genre"))
   *     .select("authorName");
   * }</pre>
   *
   * @param selectables The {@link Selectable} expressions to consider when determining distinct
   *     value combinations.
   * @return A new {@code Pipeline} object with this stage appended to the stage list.
   */
  @BetaApi
  public Pipeline distinct(Selectable... selectables) {
    return append(new Distinct(PipelineUtils.selectablesToMap(selectables)));
  }

  /**
   * Performs vector distance (similarity) search with given parameters to the stage inputs.
   *
   * <p>This stage adds a "nearest neighbor search" capability to your pipelines. Given a field that
   * stores vectors and a target vector, this stage will identify and return the inputs whose vector
   * field is closest to the target vector, using the parameters specified in `options`.
   *
   * <p>Example:
   *
   * <pre>{@code
   * // Find books with similar "topicVectors" to the given targetVector
   * firestore.pipeline().collection("books")
   *     .findNearest("topicVectors", targetVector, FindNearest.DistanceMeasure.cosine(),
   *        FindNearestOptions
   *          .builder()
   *          .limit(10)
   *          .distanceField("distance")
   *          .build());
   * }</pre>
   *
   * @param fieldName The name of the field containing the vector data. This field should store
   *     {@link VectorValue}.
   * @param vector The target vector to compare against.
   * @param distanceMeasure The distance measure to use: cosine, euclidean, etc.
   * @param options Configuration options for the nearest neighbor search, such as limit and output
   *     distance field name.
   * @return A new {@code Pipeline} object with this stage appended to the stage list.
   */
  @BetaApi
  public Pipeline findNearest(
      String fieldName,
      double[] vector,
      FindNearest.DistanceMeasure distanceMeasure,
      FindNearestOptions options) {
    return findNearest(Field.of(fieldName), vector, distanceMeasure, options);
  }

  /**
   * Performs vector distance (similarity) search with given parameters to the stage inputs.
   *
   * <p>This stage adds a "nearest neighbor search" capability to your pipelines. Given an
   * expression that evaluates to a vector and a target vector, this stage will identify and return
   * the inputs whose vector expression is closest to the target vector, using the parameters
   * specified in `options`.
   *
   * <p>Example:
   *
   * <pre>{@code
   * // Find books with similar "topicVectors" to the given targetVector
   * firestore.pipeline().collection("books")
   *     .findNearest(Field.of("topicVectors"), targetVector, FindNearest.DistanceMeasure.cosine(),
   *        FindNearestOptions
   *          .builder()
   *          .limit(10)
   *          .distanceField("distance")
   *          .build());
   * }</pre>
   *
   * @param property The expression that evaluates to a vector value using the stage inputs.
   * @param vector The target vector to compare against.
   * @param distanceMeasure The distance measure to use: cosine, euclidean, etc.
   * @param options Configuration options for the nearest neighbor search, such as limit and output
   *     distance field name.
   * @return A new {@code Pipeline} object with this stage appended to the stage list.
   */
  @BetaApi
  public Pipeline findNearest(
      Expr property,
      double[] vector,
      FindNearest.DistanceMeasure distanceMeasure,
      FindNearestOptions options) {
    // Implementation for findNearest (add the FindNearest stage if needed)
<<<<<<< HEAD
    return new Pipeline(
        this.db,
        ImmutableList.<Stage>builder()
            .addAll(stages)
            .add(
                new FindNearest(
                    property,
                    vector,
                    distanceMeasure,
                    options)) // Assuming FindNearest takes these arguments
            .build());
=======
    return append(
        new FindNearest(property, vector, options)); // Assuming FindNearest takes these arguments
  }

  /**
   * Sorts the documents from previous stages based on one or more {@link Ordering} criteria.
   *
   * <p>This stage allows you to order the results of your pipeline. You can specify multiple {@link
   * Ordering} instances to sort by multiple fields in ascending or descending order. If documents
   * have the same value for a field used for sorting, the next specified ordering will be used. If
   * all orderings result in equal comparison, the documents are considered equal, and the order is
   * unspecified.
   *
   * <p>Example:
   *
   * <pre>{@code
   * // Sort books by rating in descending order, and then by title in ascending order for books
   * // with the same rating, with density required and truncation disabled.
   * firestore.pipeline().collection("books")
   *     .sort(
   *         Arrays.asList(Ordering.of("rating").descending(), Ordering.of("title")),
   *         Sort.Density.REQUIRED,
   *         Sort.Truncation.DISABLED,
   *         10);
   * }</pre>
   *
   * @param orders One or more {@link Ordering} instances specifying the sorting criteria.
   * @param density Specifies the index density semantics. See {@link
   *     com.google.cloud.firestore.pipeline.stages.Sort.Density} for more information on density
   *     sorting.
   * @param truncation Specifies the index truncation semantics. See {@link
   *     com.google.cloud.firestore.pipeline.stages.Sort.Truncation} for more information on
   *     truncation options.
   * @return A new {@code Pipeline} object with this stage appended to the stage list.
   */
  @BetaApi
  public Pipeline sort(List<Ordering> orders, Sort.Density density, Sort.Truncation truncation) {
    return append(new Sort(orders, density, truncation));
>>>>>>> f8b9386c
  }

  /**
   * Sorts the documents from previous stages based on one or more {@link Ordering} criteria.
   *
   * <p>This stage allows you to order the results of your pipeline. You can specify multiple {@link
   * Ordering} instances to sort by multiple fields in ascending or descending order. If documents
   * have the same value for a field used for sorting, the next specified ordering will be used. If
   * all orderings result in equal comparison, the documents are considered equal and the order is
   * unspecified.
   *
   * <p>Example:
   *
   * <pre>{@code
   * // Sort books by rating in descending order, and then by title in ascending order for books with the same rating
   * firestore.pipeline().collection("books")
   *     .sort(
   *         Ordering.of("rating").descending(),
   *         Ordering.of("title")  // Ascending order is the default
   *     );
   * }</pre>
   *
   * @param orders One or more {@link Ordering} instances specifying the sorting criteria.
   * @return A new {@code Pipeline} object with this stage appended to the stage list.
   */
  @BetaApi
  public Pipeline sort(Ordering... orders) {
    return new Pipeline(
        this.db, ImmutableList.<Stage>builder().addAll(stages).add(new Sort(orders)).build());
  }

  /**
   * Adds a generic stage to the pipeline.
   *
   * <p>This method provides a flexible way to extend the pipeline's functionality by adding custom
   * stages. Each generic stage is defined by a unique `name` and a set of `params` that control its
   * behavior.
   *
   * <p>Example (Assuming there is no "where" stage available in SDK):
   *
   * <pre>{@code
   * // Assume we don't have a built-in "where" stage
   * Map<String, Object> whereParams = new HashMap<>();
   * whereParams.put("condition", Field.of("published").lt(1900));
   *
   * firestore.pipeline().collection("books")
   *     .genericStage("where", Lists.newArrayList(Field.of("published").lt(1900))) // Custom "where" stage
   *     .select("title", "author");
   * }</pre>
   *
   * @param name The unique name of the generic stage to add.
   * @param params A map of parameters to configure the generic stage's behavior.
   * @return A new {@code Pipeline} object with this stage appended to the stage list.
   */
  @BetaApi
  public Pipeline genericStage(String name, List<Object> params) {
    // Implementation for genericStage (add the GenericStage if needed)
    return append(new GenericStage(name, params)); // Assuming GenericStage takes a list of params
  }

  /**
   * Executes this pipeline and returns a future to represent the asynchronous operation.
   *
   * <p>The returned {@link ApiFuture} can be used to track the progress of the pipeline execution
   * and retrieve the results (or handle any errors) asynchronously.
   *
   * <p>The pipeline results are returned as a list of {@link PipelineResult} objects. Each {@link
   * PipelineResult} typically represents a single key/value map that has passed through all the
   * stages of the pipeline, however this might differ depends on the stages involved in the
   * pipeline. For example:
   *
   * <ul>
   *   <li>If there are no stages or only transformation stages, each {@link PipelineResult}
   *       represents a single document.
   *   <li>If there is an aggregation, only a single {@link PipelineResult} is returned,
   *       representing the aggregated results over the entire dataset .
   *   <li>If there is an aggregation stage with grouping, each {@link PipelineResult} represents a
   *       distinct group and its associated aggregated values.
   * </ul>
   *
   * <p>Example:
   *
   * <pre>{@code
   * ApiFuture<List<PipelineResult>> futureResults = firestore.pipeline().collection("books")
   *     .where(gt("rating", 4.5))
   *     .select("title", "author", "rating")
   *     .execute();
   * }</pre>
   *
   * @return An {@link ApiFuture} representing the asynchronous pipeline execution.
   */
  @BetaApi
  public ApiFuture<List<PipelineResult>> execute() {
    SettableApiFuture<List<PipelineResult>> futureResult = SettableApiFuture.create();

    execute( // Assuming you have this method
        new PipelineResultObserver() {
          final List<PipelineResult> results = new ArrayList<>();

          @Override
          public void onCompleted() {
            futureResult.set(results);
          }

          @Override
          public void onNext(PipelineResult result) {
            results.add(result);
          }

          @Override
          public void onError(Throwable t) {
            futureResult.setException(t);
          }
        });

    return futureResult;
  }

  /**
   * Executes this pipeline, providing results to the given {@link ApiStreamObserver} as they become
   * available.
   *
   * <p>This method allows you to process pipeline results in a streaming fashion, rather than
   * waiting for the entire pipeline execution to complete. The provided {@link ApiStreamObserver}
   * will receive:
   *
   * <ul>
   *   <li>**onNext(PipelineResult):** Called for each {@link PipelineResult} produced by the
   *       pipeline. Each {@link PipelineResult} typically represents a single key/value map that
   *       has passed through all the stages. However, the exact structure might differ based on the
   *       stages involved in the pipeline (as described in {@link #execute()}).
   *   <li>**onError(Throwable):** Called if an error occurs during pipeline execution.
   *   <li>**onCompleted():** Called when the pipeline has finished processing all documents.
   * </ul>
   *
   * <p>Example:
   *
   * <pre>{@code
   * firestore.pipeline().collection("books")
   *     .where(gt("rating", 4.5))
   *     .select("title", "author", "rating")
   *     .execute(new ApiStreamObserver<PipelineResult>() {
   *         @Override
   *         public void onNext(PipelineResult result) {
   *             // Process each result as it arrives
   *             System.out.println(result.getData());
   *         }
   *
   *         @Override
   *         public void onError(Throwable t) {
   *             // Handle errors during execution
   *             t.printStackTrace();
   *         }
   *
   *         @Override
   *         public void onCompleted() {
   *             System.out.println("Pipeline execution completed.");
   *         }
   *     });
   * }</pre>
   *
   * @param observer The {@link ApiStreamObserver} to receive pipeline results and events.
   */
  @BetaApi
  public void execute(ApiStreamObserver<PipelineResult> observer) {
    ExecutePipelineRequest request =
        ExecutePipelineRequest.newBuilder()
            .setDatabase(rpcContext.getDatabaseName())
            .setStructuredPipeline(StructuredPipeline.newBuilder().setPipeline(toProto()).build())
            .build();

    pipelineInternalStream(
        request,
        new PipelineResultObserver() {
          @Override
          public void onCompleted() {
            observer.onCompleted();
          }

          @Override
          public void onNext(PipelineResult result) {
            observer.onNext(result);
          }

          @Override
          public void onError(Throwable t) {
            observer.onError(t);
          }
        });
  }

  private com.google.firestore.v1.Pipeline toProto() {
    return com.google.firestore.v1.Pipeline.newBuilder()
        .addAllStages(stages.transform(StageUtils::toStageProto))
        .build();
  }

  private void pipelineInternalStream(
      ExecutePipelineRequest request, PipelineResultObserver resultObserver) {
    ResponseObserver<ExecutePipelineResponse> observer =
        new ResponseObserver<ExecutePipelineResponse>() {
          Timestamp executionTime = null;
          boolean firstResponse = false;
          int numDocuments = 0;
<<<<<<< HEAD
          int docCounterPerTraceUpdate = 0;
=======
          int totalNumDocuments = 0;
>>>>>>> f8b9386c
          boolean hasCompleted = false;

          @Override
          public void onStart(StreamController controller) {
            // No action needed in onStart
          }

          @Override
          public void onResponse(ExecutePipelineResponse response) {
            if (!firstResponse) {
              firstResponse = true;
              Tracing.getTracer()
                  .getCurrentSpan()
                  .addAnnotation(
                      "Firestore.Query: First response"); // Assuming Tracing class exists
            }
            if (response.getResultsCount() > 0) {
              numDocuments += response.getResultsCount();
<<<<<<< HEAD
              docCounterPerTraceUpdate += response.getResultsCount();
              if (numDocuments > 100) {
                Tracing.getTracer()
                    .getCurrentSpan()
                    .addAnnotation("Firestore.Pipeline: Received " + numDocuments + " results");
                docCounterPerTraceUpdate = 0;
              }

=======
              totalNumDocuments += response.getResultsCount();
              if (numDocuments > 100) {
                Tracing.getTracer()
                    .getCurrentSpan()
                    .addAnnotation("Firestore.Query: Received " + numDocuments + " documents");
                numDocuments = 0;
              }
              Timestamp executionTime = Timestamp.fromProto(response.getExecutionTime());
>>>>>>> f8b9386c
              for (Document doc : response.getResultsList()) {
                resultObserver.onNext(PipelineResult.fromDocument(rpcContext, executionTime, doc));
              }
            }

            if (executionTime == null) {
              executionTime = Timestamp.fromProto(response.getExecutionTime());
            }
          }

          @Override
          public void onError(Throwable throwable) {
            Tracing.getTracer().getCurrentSpan().addAnnotation("Firestore.Query: Error");
            resultObserver.onError(throwable);
          }

          @Override
          public void onComplete() {
            if (hasCompleted) {
              return;
            }
            hasCompleted = true;

            Tracing.getTracer()
                .getCurrentSpan()
                .addAnnotation(
                    "Firestore.ExecutePipeline: Completed",
                    ImmutableMap.of(
                        "numDocuments", AttributeValue.longAttributeValue((long) totalNumDocuments)));
            resultObserver.onCompleted(executionTime);
          }
        };

    logger.log(Level.INFO, "Sending pipeline request: " + request.getStructuredPipeline());

    rpcContext.streamRequest(request, observer, rpcContext.getClient().executePipelineCallable());
  }
}

@InternalExtensionOnly
abstract class PipelineResultObserver implements ApiStreamObserver<PipelineResult> {
  private Timestamp executionTime; // Remove optional since Java doesn't have it

  public void onCompleted(Timestamp executionTime) {
    this.executionTime = executionTime;
    this.onCompleted();
  }

  public Timestamp getExecutionTime() { // Add getter for executionTime
    return executionTime;
  }
}<|MERGE_RESOLUTION|>--- conflicted
+++ resolved
@@ -504,7 +504,6 @@
       FindNearest.DistanceMeasure distanceMeasure,
       FindNearestOptions options) {
     // Implementation for findNearest (add the FindNearest stage if needed)
-<<<<<<< HEAD
     return new Pipeline(
         this.db,
         ImmutableList.<Stage>builder()
@@ -516,46 +515,6 @@
                     distanceMeasure,
                     options)) // Assuming FindNearest takes these arguments
             .build());
-=======
-    return append(
-        new FindNearest(property, vector, options)); // Assuming FindNearest takes these arguments
-  }
-
-  /**
-   * Sorts the documents from previous stages based on one or more {@link Ordering} criteria.
-   *
-   * <p>This stage allows you to order the results of your pipeline. You can specify multiple {@link
-   * Ordering} instances to sort by multiple fields in ascending or descending order. If documents
-   * have the same value for a field used for sorting, the next specified ordering will be used. If
-   * all orderings result in equal comparison, the documents are considered equal, and the order is
-   * unspecified.
-   *
-   * <p>Example:
-   *
-   * <pre>{@code
-   * // Sort books by rating in descending order, and then by title in ascending order for books
-   * // with the same rating, with density required and truncation disabled.
-   * firestore.pipeline().collection("books")
-   *     .sort(
-   *         Arrays.asList(Ordering.of("rating").descending(), Ordering.of("title")),
-   *         Sort.Density.REQUIRED,
-   *         Sort.Truncation.DISABLED,
-   *         10);
-   * }</pre>
-   *
-   * @param orders One or more {@link Ordering} instances specifying the sorting criteria.
-   * @param density Specifies the index density semantics. See {@link
-   *     com.google.cloud.firestore.pipeline.stages.Sort.Density} for more information on density
-   *     sorting.
-   * @param truncation Specifies the index truncation semantics. See {@link
-   *     com.google.cloud.firestore.pipeline.stages.Sort.Truncation} for more information on
-   *     truncation options.
-   * @return A new {@code Pipeline} object with this stage appended to the stage list.
-   */
-  @BetaApi
-  public Pipeline sort(List<Ordering> orders, Sort.Density density, Sort.Truncation truncation) {
-    return append(new Sort(orders, density, truncation));
->>>>>>> f8b9386c
   }
 
   /**
@@ -760,11 +719,7 @@
           Timestamp executionTime = null;
           boolean firstResponse = false;
           int numDocuments = 0;
-<<<<<<< HEAD
           int docCounterPerTraceUpdate = 0;
-=======
-          int totalNumDocuments = 0;
->>>>>>> f8b9386c
           boolean hasCompleted = false;
 
           @Override
@@ -783,7 +738,6 @@
             }
             if (response.getResultsCount() > 0) {
               numDocuments += response.getResultsCount();
-<<<<<<< HEAD
               docCounterPerTraceUpdate += response.getResultsCount();
               if (numDocuments > 100) {
                 Tracing.getTracer()
@@ -792,16 +746,6 @@
                 docCounterPerTraceUpdate = 0;
               }
 
-=======
-              totalNumDocuments += response.getResultsCount();
-              if (numDocuments > 100) {
-                Tracing.getTracer()
-                    .getCurrentSpan()
-                    .addAnnotation("Firestore.Query: Received " + numDocuments + " documents");
-                numDocuments = 0;
-              }
-              Timestamp executionTime = Timestamp.fromProto(response.getExecutionTime());
->>>>>>> f8b9386c
               for (Document doc : response.getResultsList()) {
                 resultObserver.onNext(PipelineResult.fromDocument(rpcContext, executionTime, doc));
               }
