/*
 * Copyright 2022 Google LLC
 *
 * Licensed under the Apache License, Version 2.0 (the "License");
 * you may not use this file except in compliance with the License.
 * You may obtain a copy of the License at
 *
 *       http://www.apache.org/licenses/LICENSE-2.0
 *
 * Unless required by applicable law or agreed to in writing, software
 * distributed under the License is distributed on an "AS IS" BASIS,
 * WITHOUT WARRANTIES OR CONDITIONS OF ANY KIND, either express or implied.
 * See the License for the specific language governing permissions and
 * limitations under the License.
 */

package com.google.cloud.firestore;

import static com.google.cloud.firestore.telemetry.TelemetryConstants.METHOD_NAME_RUN_AGGREGATION_QUERY;
import static com.google.cloud.firestore.telemetry.TraceUtil.ATTRIBUTE_KEY_ATTEMPT;

import com.google.api.core.ApiFuture;
import com.google.api.core.InternalExtensionOnly;
import com.google.api.core.SettableApiFuture;
import com.google.api.gax.rpc.ResponseObserver;
import com.google.api.gax.rpc.ServerStreamingCallable;
import com.google.api.gax.rpc.StatusCode;
import com.google.api.gax.rpc.StreamController;
import com.google.cloud.Timestamp;
import com.google.cloud.firestore.telemetry.MetricsUtil.MetricsContext;
import com.google.cloud.firestore.telemetry.TelemetryConstants;
import com.google.cloud.firestore.telemetry.TelemetryConstants.MetricType;
import com.google.cloud.firestore.telemetry.TraceUtil;
import com.google.cloud.firestore.telemetry.TraceUtil.Scope;
import com.google.cloud.firestore.v1.FirestoreSettings;
import com.google.common.collect.ImmutableMap;
import com.google.firestore.v1.RunAggregationQueryRequest;
import com.google.firestore.v1.RunAggregationQueryResponse;
import com.google.firestore.v1.RunQueryRequest;
import com.google.firestore.v1.StructuredAggregationQuery;
import com.google.firestore.v1.StructuredAggregationQuery.Aggregation;
import com.google.firestore.v1.StructuredQuery;
import com.google.firestore.v1.Value;
import com.google.protobuf.ByteString;
import java.util.ArrayList;
import java.util.Collections;
import java.util.HashMap;
import java.util.HashSet;
import java.util.List;
import java.util.Map;
import java.util.Objects;
import java.util.Set;
import javax.annotation.Nonnull;
import javax.annotation.Nullable;

/** A query that calculates aggregations over an underlying query. */
@InternalExtensionOnly
public class AggregateQuery {
  @Nonnull private final Query query;

  @Nonnull private final List<AggregateField> aggregateFieldList;

  @Nonnull private final Map<String, String> aliasMap;

  AggregateQuery(@Nonnull Query query, @Nonnull List<AggregateField> aggregateFields) {
    this.query = query;
    this.aggregateFieldList = aggregateFields;
    this.aliasMap = new HashMap<>();
  }

  @Nonnull
  private TraceUtil getTraceUtil() {
    return query.getFirestore().getOptions().getTraceUtil();
  }

  @Nonnull
  private MetricsContext createMetricsContext(String method) {
    return query.getFirestore().getOptions().getMetricsUtil().createMetricsContext(method);
  }

  /** Returns the query whose aggregations will be calculated by this object. */
  @Nonnull
  public Query getQuery() {
    return query;
  }

  /**
   * Executes this query.
   *
   * @return An {@link ApiFuture} that will be resolved with the results of the query.
   */
  @Nonnull
  public ApiFuture<AggregateQuerySnapshot> get() {
    return get(null, null);
  }

  /**
   * Plans and optionally executes this query. Returns an ApiFuture that will be resolved with the
   * planner information, statistics from the query execution (if any), and the query results (if
   * any).
   *
   * @return An ApiFuture that will be resolved with the planner information, statistics from the
   *     query execution (if any), and the query results (if any).
   */
  @Nonnull
  public ApiFuture<ExplainResults<AggregateQuerySnapshot>> explain(ExplainOptions options) {
    TraceUtil.Span span =
        getTraceUtil().startSpan(TelemetryConstants.METHOD_NAME_AGGREGATION_QUERY_GET);

    MetricsContext metricsContext =
        createMetricsContext(TelemetryConstants.METHOD_NAME_RUN_AGGREGATION_QUERY_EXPLAIN);

    try (Scope ignored = span.makeCurrent()) {
      AggregateQueryExplainResponseDeliverer responseDeliverer =
          new AggregateQueryExplainResponseDeliverer(
              /* transactionId= */ null,
              /* readTime= */ null,
              /* startTimeNanos= */ query.rpcContext.getClock().nanoTime(),
              /* explainOptions= */ options,
              metricsContext);
      runQuery(responseDeliverer, /* attempt */ 0);
      ApiFuture<ExplainResults<AggregateQuerySnapshot>> result = responseDeliverer.getFuture();
      span.endAtFuture(result);
      return result;
    } catch (Exception error) {
      span.end(error);
      throw error;
    }
  }

  @Nonnull
  ApiFuture<AggregateQuerySnapshot> get(
      @Nullable final ByteString transactionId, @Nullable com.google.protobuf.Timestamp readTime) {
    TraceUtil.Span span =
        getTraceUtil()
            .startSpan(
                transactionId == null
                    ? TelemetryConstants.METHOD_NAME_AGGREGATION_QUERY_GET
                    : TelemetryConstants.METHOD_NAME_TRANSACTION_GET_AGGREGATION_QUERY);

    MetricsContext metricsContext =
        createMetricsContext(
            transactionId == null
                ? TelemetryConstants.METHOD_NAME_RUN_AGGREGATION_QUERY_GET
                : TelemetryConstants.METHOD_NAME_RUN_AGGREGATION_QUERY_TRANSACTIONAL);

    try (Scope ignored = span.makeCurrent()) {
      AggregateQueryResponseDeliverer responseDeliverer =
          new AggregateQueryResponseDeliverer(
              transactionId,
              readTime,
              /* startTimeNanos= */ query.rpcContext.getClock().nanoTime(),
              metricsContext);
      runQuery(responseDeliverer, /* attempt= */ 0);
      ApiFuture<AggregateQuerySnapshot> result = responseDeliverer.getFuture();
      span.endAtFuture(result);
      return result;
    } catch (Exception error) {
      span.end(error);
      throw error;
    }
  }

  private <T> void runQuery(ResponseDeliverer<T> responseDeliverer, int attempt) {
    RunAggregationQueryRequest request =
        toProto(
            responseDeliverer.getTransactionId(),
            responseDeliverer.getReadTime(),
            responseDeliverer.getExplainOptions());
    AggregateQueryResponseObserver<T> responseObserver =
        new AggregateQueryResponseObserver<T>(responseDeliverer, attempt);
    ServerStreamingCallable<RunAggregationQueryRequest, RunAggregationQueryResponse> callable =
        query.rpcContext.getClient().runAggregationQueryCallable();
    query.rpcContext.streamRequest(request, responseObserver, callable);
  }

  @Nonnull
  private Map<String, Value> convertServerAggregateFieldsMapToClientAggregateFieldsMap(
      @Nonnull Map<String, Value> data) {
    ImmutableMap.Builder<String, Value> builder = ImmutableMap.builder();
    data.forEach((serverAlias, value) -> builder.put(aliasMap.get(serverAlias), value));
    return builder.build();
  }

  private abstract static class ResponseDeliverer<T> {
    private final @Nullable ByteString transactionId;
    private final @Nullable com.google.protobuf.Timestamp readTime;
    private final long startTimeNanos;
    private final SettableApiFuture<T> future = SettableApiFuture.create();
    private MetricsContext metricsContext;

    ResponseDeliverer(
        @Nullable ByteString transactionId,
        @Nullable com.google.protobuf.Timestamp readTime,
        long startTimeNanos,
        MetricsContext metricsContext) {
      this.transactionId = transactionId;
      this.readTime = readTime;
      this.startTimeNanos = startTimeNanos;
      this.metricsContext = metricsContext;
    }

    @Nullable
    ByteString getTransactionId() {
      return transactionId;
    }

    @Nullable
    com.google.protobuf.Timestamp getReadTime() {
      return readTime;
    }

    long getStartTimeNanos() {
      return startTimeNanos;
    }

    @Nullable
    ExplainOptions getExplainOptions() {
      return null;
    }

    ApiFuture<T> getFuture() {
      return future;
    }

    void deliverFirstResponse() {
      metricsContext.recordLatency(MetricType.FIRST_RESPONSE_LATENCY);
    }

    void deliverError(Throwable throwable) {
      future.setException(throwable);
      metricsContext.recordLatency(MetricType.END_TO_END_LATENCY, throwable);
    }

    void deliverResult(
        @Nullable Map<String, Value> serverData,
        Timestamp readTime,
        @Nullable ExplainMetrics metrics) {
      try {
        T result = processResult(serverData, readTime, metrics);
        future.set(result);
        metricsContext.recordLatency(MetricType.END_TO_END_LATENCY);
      } catch (Exception error) {
        deliverError(error);
      }
    }

    abstract T processResult(
        @Nullable Map<String, Value> serverData,
        Timestamp readTime,
        @Nullable ExplainMetrics metrics);
  }

  private class AggregateQueryResponseDeliverer extends ResponseDeliverer<AggregateQuerySnapshot> {
    AggregateQueryResponseDeliverer(
        @Nullable ByteString transactionId,
        @Nullable com.google.protobuf.Timestamp readTime,
        long startTimeNanos,
        MetricsContext metricsContext) {
      super(transactionId, readTime, startTimeNanos, metricsContext);
    }

    @Override
    AggregateQuerySnapshot processResult(
        @Nullable Map<String, Value> serverData,
        Timestamp readTime,
        @Nullable ExplainMetrics metrics) {
      if (serverData == null) {
        throw new RuntimeException("Did not receive any aggregate query results.");
      }
      return new AggregateQuerySnapshot(
          AggregateQuery.this,
          readTime,
          convertServerAggregateFieldsMapToClientAggregateFieldsMap(serverData));
    }
  }

  private final class AggregateQueryExplainResponseDeliverer
      extends ResponseDeliverer<ExplainResults<AggregateQuerySnapshot>> {
    private final @Nullable ExplainOptions explainOptions;

    AggregateQueryExplainResponseDeliverer(
        @Nullable ByteString transactionId,
        @Nullable com.google.protobuf.Timestamp readTime,
        long startTimeNanos,
        @Nullable ExplainOptions explainOptions,
        MetricsContext metricsContext) {
      super(transactionId, readTime, startTimeNanos, metricsContext);
      this.explainOptions = explainOptions;
    }

    @Override
    @Nullable
    ExplainOptions getExplainOptions() {
      return explainOptions;
    }

    @Override
    ExplainResults<AggregateQuerySnapshot> processResult(
        @Nullable Map<String, Value> serverData,
        Timestamp readTime,
        @Nullable ExplainMetrics metrics) {
      // The server is required to provide ExplainMetrics for explain queries.
      if (metrics == null) {
        throw new RuntimeException("Did not receive any metrics for explain query.");
      }
      AggregateQuerySnapshot snapshot =
          serverData == null
              ? null
              : new AggregateQuerySnapshot(
                  AggregateQuery.this,
                  readTime,
                  convertServerAggregateFieldsMapToClientAggregateFieldsMap(serverData));
      return new ExplainResults<>(metrics, snapshot);
    }
  }

  private final class AggregateQueryResponseObserver<T>
      implements ResponseObserver<RunAggregationQueryResponse> {
    private final ResponseDeliverer<T> responseDeliverer;
    private Timestamp readTime = Timestamp.MAX_VALUE;
    @Nullable private Map<String, Value> aggregateFieldsMap = null;
    @Nullable private ExplainMetrics metrics = null;
    private int attempt;
    private boolean firstResponse = false;

    AggregateQueryResponseObserver(ResponseDeliverer<T> responseDeliverer, int attempt) {
      this.responseDeliverer = responseDeliverer;
      this.attempt = attempt;
    }

    Map<String, Object> getAttemptAttributes() {
      return Collections.singletonMap(ATTRIBUTE_KEY_ATTEMPT, attempt);
    }

    private boolean isExplainQuery() {
      return this.responseDeliverer.getExplainOptions() != null;
    }

    @Override
    public void onStart(StreamController streamController) {
      getTraceUtil()
          .currentSpan()
          .addEvent(METHOD_NAME_RUN_AGGREGATION_QUERY + " Stream started.", getAttemptAttributes());
    }

    @Override
    public void onResponse(RunAggregationQueryResponse response) {
      if (!firstResponse) {
        firstResponse = true;
        responseDeliverer.deliverFirstResponse();
      }

      getTraceUtil()
          .currentSpan()
          .addEvent(
              METHOD_NAME_RUN_AGGREGATION_QUERY + " Response Received.", getAttemptAttributes());
      if (response.hasReadTime()) {
        readTime = Timestamp.fromProto(response.getReadTime());
      }

      if (response.hasResult()) {
        aggregateFieldsMap = response.getResult().getAggregateFieldsMap();
      }

      if (response.hasExplainMetrics()) {
        metrics = new ExplainMetrics(response.getExplainMetrics());
      }

      if (!isExplainQuery()) {
        // Deliver the result; even though the `RunAggregationQuery` RPC is a "streaming" RPC,
        // meaning that `onResponse()` can be called multiple times, it _should_ only be called
        // once for non-explain queries. But even if it is called more than once,
        // `responseDeliverer` will drop superfluous results. For explain queries, there will
        // be more than one response, and the last response will contain the metrics.
        onComplete();
      }
    }

    @Override
    public void onError(Throwable throwable) {
      if (shouldRetry(throwable)) {
        getTraceUtil()
            .currentSpan()
            .addEvent(
<<<<<<< HEAD
                SPAN_NAME_RUN_AGGREGATION_QUERY + ": Retryable Error",
                Collections.singletonMap("error.message", throwable.toString()));

=======
                METHOD_NAME_RUN_AGGREGATION_QUERY + ": Retryable Error",
                Collections.singletonMap("error.message", throwable.getMessage()));
>>>>>>> d466ef07
        runQuery(responseDeliverer, attempt + 1);
      } else {
        getTraceUtil()
            .currentSpan()
            .addEvent(
<<<<<<< HEAD
                SPAN_NAME_RUN_AGGREGATION_QUERY + ": Error",
                Collections.singletonMap("error.message", throwable.toString()));
=======
                METHOD_NAME_RUN_AGGREGATION_QUERY + ": Error",
                Collections.singletonMap("error.message", throwable.getMessage()));
>>>>>>> d466ef07
        responseDeliverer.deliverError(throwable);
      }
    }

    private boolean shouldRetry(Throwable throwable) {
      // Do not retry EXPLAIN requests because it'd be executing
      // multiple queries. This means stats would have to be aggregated,
      // and that may not even make sense for many statistics.
      if (isExplainQuery()) {
        return false;
      }

      Set<StatusCode.Code> retryableCodes =
          FirestoreSettings.newBuilder().runAggregationQuerySettings().getRetryableCodes();
      return query.shouldRetryQuery(
          throwable,
          responseDeliverer.getTransactionId(),
          responseDeliverer.getStartTimeNanos(),
          retryableCodes);
    }

    @Override
    public void onComplete() {
      responseDeliverer.deliverResult(aggregateFieldsMap, readTime, metrics);
    }
  }

  /**
   * Returns the {@link RunAggregationQueryRequest} that this AggregateQuery instance represents.
   * The request contain the serialized form of all aggregations and Query constraints.
   *
   * @return the serialized RunAggregationQueryRequest
   */
  @Nonnull
  public RunAggregationQueryRequest toProto() {
    return toProto(/* transactionId= */ null, /* readTime= */ null, /* explainOptions= */ null);
  }

  @Nonnull
  RunAggregationQueryRequest toProto(
      @Nullable final ByteString transactionId,
      @Nullable final com.google.protobuf.Timestamp readTime,
      @Nullable ExplainOptions explainOptions) {
    RunQueryRequest runQueryRequest = query.toProto();

    RunAggregationQueryRequest.Builder request = RunAggregationQueryRequest.newBuilder();
    request.setParent(runQueryRequest.getParent());
    if (transactionId != null) {
      request.setTransaction(transactionId);
    }
    if (readTime != null) {
      request.setReadTime(readTime);
    }

    if (explainOptions != null) {
      request.setExplainOptions(explainOptions.toProto());
    }

    StructuredAggregationQuery.Builder structuredAggregationQuery =
        request.getStructuredAggregationQueryBuilder();
    structuredAggregationQuery.setStructuredQuery(runQueryRequest.getStructuredQuery());

    // We use this set to remove duplicate aggregates.
    // For example, `aggregate(sum("foo"), sum("foo"))`
    HashSet<String> uniqueAggregates = new HashSet<>();
    List<StructuredAggregationQuery.Aggregation> aggregations = new ArrayList<>();
    int aggregationNum = 0;
    for (AggregateField aggregateField : aggregateFieldList) {
      // `getAlias()` provides a unique representation of an AggregateField.
      boolean isNewAggregateField = uniqueAggregates.add(aggregateField.getAlias());
      if (!isNewAggregateField) {
        // This is a duplicate AggregateField. We don't need to include it in the request.
        continue;
      }

      // If there's a field for this aggregation, build its proto.
      StructuredQuery.FieldReference field = null;
      if (!aggregateField.getFieldPath().isEmpty()) {
        field =
            StructuredQuery.FieldReference.newBuilder()
                .setFieldPath(aggregateField.getFieldPath())
                .build();
      }
      // Build the aggregation proto.
      Aggregation.Builder aggregation = Aggregation.newBuilder();
      if (aggregateField instanceof AggregateField.CountAggregateField) {
        aggregation.setCount(Aggregation.Count.getDefaultInstance());
      } else if (aggregateField instanceof AggregateField.SumAggregateField) {
        aggregation.setSum(Aggregation.Sum.newBuilder().setField(field).build());
      } else if (aggregateField instanceof AggregateField.AverageAggregateField) {
        aggregation.setAvg(Aggregation.Avg.newBuilder().setField(field).build());
      } else {
        throw new RuntimeException("Unsupported aggregation");
      }
      // Map all client-side aliases to a unique short-form alias.
      // This avoids issues with client-side aliases that exceed the 1500-byte string size limit.
      String serverAlias = "aggregate_" + aggregationNum++;
      aliasMap.put(serverAlias, aggregateField.getAlias());
      aggregation.setAlias(serverAlias);
      aggregations.add(aggregation.build());
    }
    structuredAggregationQuery.addAllAggregations(aggregations);
    return request.build();
  }

  /**
   * Returns an AggregateQuery instance that can be used to execute the provided {@link
   * RunAggregationQueryRequest}.
   *
   * <p>Only RunAggregationQueryRequests that pertain to the same project as the Firestore instance
   * can be deserialized.
   *
   * @param firestore a Firestore instance to apply the query to.
   * @param proto the serialized RunAggregationQueryRequest.
   * @return a AggregateQuery instance that can be used to execute the RunAggregationQueryRequest.
   */
  @Nonnull
  public static AggregateQuery fromProto(Firestore firestore, RunAggregationQueryRequest proto) {
    RunQueryRequest runQueryRequest =
        RunQueryRequest.newBuilder()
            .setParent(proto.getParent())
            .setStructuredQuery(proto.getStructuredAggregationQuery().getStructuredQuery())
            .build();
    Query query = Query.fromProto(firestore, runQueryRequest);

    List<AggregateField> aggregateFields = new ArrayList<>();
    List<Aggregation> aggregations = proto.getStructuredAggregationQuery().getAggregationsList();
    aggregations.forEach(
        aggregation -> {
          if (aggregation.hasCount()) {
            aggregateFields.add(AggregateField.count());
          } else if (aggregation.hasAvg()) {
            aggregateFields.add(
                AggregateField.average(aggregation.getAvg().getField().getFieldPath()));
          } else if (aggregation.hasSum()) {
            aggregateFields.add(AggregateField.sum(aggregation.getSum().getField().getFieldPath()));
          } else {
            throw new RuntimeException("Unsupported aggregation.");
          }
        });
    return new AggregateQuery(query, aggregateFields);
  }

  /**
   * Calculates and returns the hash code for this object.
   *
   * @return the hash code for this object.
   */
  @Override
  public int hashCode() {
    return Objects.hash(query, aggregateFieldList);
  }

  /**
   * Compares this object with the given object for equality.
   *
   * <p>This object is considered "equal" to the other object if and only if all of the following
   * conditions are satisfied:
   *
   * <ol>
   *   <li>{@code object} is a non-null instance of {@link AggregateQuery}.
   *   <li>{@code object} performs the same aggregations as this {@link AggregateQuery}.
   *   <li>The underlying {@link Query} of {@code object} compares equal to that of this object.
   * </ol>
   *
   * @param object The object to compare to this object for equality.
   * @return {@code true} if this object is "equal" to the given object, as defined above, or {@code
   *     false} otherwise.
   */
  @Override
  public boolean equals(Object object) {
    if (object == this) {
      return true;
    } else if (!(object instanceof AggregateQuery)) {
      return false;
    }
    AggregateQuery other = (AggregateQuery) object;
    return query.equals(other.query) && aggregateFieldList.equals(other.aggregateFieldList);
  }
}<|MERGE_RESOLUTION|>--- conflicted
+++ resolved
@@ -383,26 +383,16 @@
         getTraceUtil()
             .currentSpan()
             .addEvent(
-<<<<<<< HEAD
-                SPAN_NAME_RUN_AGGREGATION_QUERY + ": Retryable Error",
+                METHOD_NAME_RUN_AGGREGATION_QUERY + ": Retryable Error",
                 Collections.singletonMap("error.message", throwable.toString()));
 
-=======
-                METHOD_NAME_RUN_AGGREGATION_QUERY + ": Retryable Error",
-                Collections.singletonMap("error.message", throwable.getMessage()));
->>>>>>> d466ef07
         runQuery(responseDeliverer, attempt + 1);
       } else {
         getTraceUtil()
             .currentSpan()
             .addEvent(
-<<<<<<< HEAD
-                SPAN_NAME_RUN_AGGREGATION_QUERY + ": Error",
+                METHOD_NAME_RUN_AGGREGATION_QUERY + ": Error",
                 Collections.singletonMap("error.message", throwable.toString()));
-=======
-                METHOD_NAME_RUN_AGGREGATION_QUERY + ": Error",
-                Collections.singletonMap("error.message", throwable.getMessage()));
->>>>>>> d466ef07
         responseDeliverer.deliverError(throwable);
       }
     }
