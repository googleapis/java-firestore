--- conflicted
+++ resolved
@@ -29,10 +29,7 @@
 import com.google.cloud.Timestamp;
 import com.google.cloud.firestore.telemetry.MetricsUtil.MetricsContext;
 import com.google.cloud.firestore.telemetry.TelemetryConstants;
-<<<<<<< HEAD
 import com.google.cloud.firestore.telemetry.TelemetryConstants.MetricType;
-=======
->>>>>>> 77763c06
 import com.google.cloud.firestore.telemetry.TraceUtil;
 import com.google.cloud.firestore.telemetry.TraceUtil.Scope;
 import com.google.cloud.firestore.v1.FirestoreSettings;
@@ -89,11 +86,7 @@
     return rpcContext.getFirestore();
   }
 
-<<<<<<< HEAD
-  protected MetricsContext createMetricsContext(String methodName) {
-=======
   MetricsContext createMetricsContext(String methodName) {
->>>>>>> 77763c06
     return getFirestore().getOptions().getMetricsUtil().createMetricsContext(methodName);
   }
   /**
@@ -178,11 +171,7 @@
       return result;
     } catch (Exception error) {
       span.end(error);
-<<<<<<< HEAD
       metricsContext.recordLatency(MetricType.END_TO_END_LATENCY, error);
-=======
-      metricsContext.recordEndToEndLatency(error);
->>>>>>> 77763c06
       throw error;
     }
   }
@@ -276,11 +265,7 @@
       return result;
     } catch (Exception error) {
       span.end(error);
-<<<<<<< HEAD
       metricsContext.recordLatency(MetricType.END_TO_END_LATENCY, error);
-=======
-      metricsContext.recordEndToEndLatency(error);
->>>>>>> 77763c06
       throw error;
     }
   }
@@ -301,41 +286,25 @@
     public void onNext(RunQueryResponse value) {
       if (!receivedFirstResponse) {
         receivedFirstResponse = true;
-<<<<<<< HEAD
         metricsContext.recordLatency(MetricType.FIRST_RESPONSE_LATENCY);
-=======
-        metricsContext.recordFirstResponseLatency();
->>>>>>> 77763c06
       }
       observer.onNext(value);
     }
 
     @Override
     public void onError(Throwable t) {
-<<<<<<< HEAD
       metricsContext.recordLatency(MetricType.END_TO_END_LATENCY, t);
-=======
-      metricsContext.recordEndToEndLatency(t);
->>>>>>> 77763c06
       observer.onError(t);
     }
 
     @Override
     public void onCompleted() {
-<<<<<<< HEAD
       metricsContext.recordLatency(MetricType.END_TO_END_LATENCY);
-=======
-      metricsContext.recordEndToEndLatency();
->>>>>>> 77763c06
       observer.onCompleted();
     }
   }
 
-<<<<<<< HEAD
   protected void internalStream(
-=======
-  void internalStream(
->>>>>>> 77763c06
       final MonitoredStreamResponseObserver streamResponseObserver,
       final long startTimeNanos,
       @Nullable final ByteString transactionId,
