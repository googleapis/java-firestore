--- conflicted
+++ resolved
@@ -269,7 +269,6 @@
     }
   }
 
-<<<<<<< HEAD
   class MonitoredStreamResponseObserver implements ApiStreamObserver<RunQueryResponse> {
     private final ApiStreamObserver<RunQueryResponse> observer;
     private final MetricsContext metricsContext;
@@ -304,12 +303,8 @@
     }
   }
 
-  protected void internalStream(
+  void internalStream(
       final MonitoredStreamResponseObserver streamResponseObserver,
-=======
-  void internalStream(
-      final ApiStreamObserver<RunQueryResponse> runQueryResponseObserver,
->>>>>>> a5b8edac
       final long startTimeNanos,
       @Nullable final ByteString transactionId,
       @Nullable final Timestamp readTime,
