/*
 * Copyright 2020 Google LLC
 *
 * Licensed under the Apache License, Version 2.0 (the "License");
 * you may not use this file except in compliance with the License.
 * You may obtain a copy of the License at
 *
 *     https://www.apache.org/licenses/LICENSE-2.0
 *
 * Unless required by applicable law or agreed to in writing, software
 * distributed under the License is distributed on an "AS IS" BASIS,
 * WITHOUT WARRANTIES OR CONDITIONS OF ANY KIND, either express or implied.
 * See the License for the specific language governing permissions and
 * limitations under the License.
 */
package com.google.cloud.firestore.v1;

import static com.google.cloud.firestore.v1.FirestoreClient.ListCollectionIdsPagedResponse;
import static com.google.cloud.firestore.v1.FirestoreClient.ListDocumentsPagedResponse;
import static com.google.cloud.firestore.v1.FirestoreClient.PartitionQueryPagedResponse;

import com.google.api.core.ApiFunction;
import com.google.api.core.BetaApi;
import com.google.api.gax.core.GoogleCredentialsProvider;
import com.google.api.gax.core.InstantiatingExecutorProvider;
import com.google.api.gax.grpc.InstantiatingGrpcChannelProvider;
import com.google.api.gax.rpc.ApiClientHeaderProvider;
import com.google.api.gax.rpc.ClientContext;
import com.google.api.gax.rpc.ClientSettings;
import com.google.api.gax.rpc.PagedCallSettings;
import com.google.api.gax.rpc.ServerStreamingCallSettings;
import com.google.api.gax.rpc.StreamingCallSettings;
import com.google.api.gax.rpc.TransportChannelProvider;
import com.google.api.gax.rpc.UnaryCallSettings;
import com.google.cloud.firestore.v1.stub.FirestoreStubSettings;
import com.google.firestore.v1.BatchGetDocumentsRequest;
import com.google.firestore.v1.BatchGetDocumentsResponse;
import com.google.firestore.v1.BatchWriteRequest;
import com.google.firestore.v1.BatchWriteResponse;
import com.google.firestore.v1.BeginTransactionRequest;
import com.google.firestore.v1.BeginTransactionResponse;
import com.google.firestore.v1.CommitRequest;
import com.google.firestore.v1.CommitResponse;
import com.google.firestore.v1.CreateDocumentRequest;
import com.google.firestore.v1.DeleteDocumentRequest;
import com.google.firestore.v1.Document;
import com.google.firestore.v1.GetDocumentRequest;
import com.google.firestore.v1.ListCollectionIdsRequest;
import com.google.firestore.v1.ListCollectionIdsResponse;
import com.google.firestore.v1.ListDocumentsRequest;
import com.google.firestore.v1.ListDocumentsResponse;
import com.google.firestore.v1.ListenRequest;
import com.google.firestore.v1.ListenResponse;
import com.google.firestore.v1.PartitionQueryRequest;
import com.google.firestore.v1.PartitionQueryResponse;
import com.google.firestore.v1.RollbackRequest;
import com.google.firestore.v1.RunQueryRequest;
import com.google.firestore.v1.RunQueryResponse;
import com.google.firestore.v1.UpdateDocumentRequest;
import com.google.firestore.v1.WriteRequest;
import com.google.firestore.v1.WriteResponse;
import com.google.protobuf.Empty;
import java.io.IOException;
import java.util.List;
import javax.annotation.Generated;

// AUTO-GENERATED DOCUMENTATION AND CLASS
/**
 * Settings class to configure an instance of {@link FirestoreClient}.
 *
 * <p>The default instance has everything set to sensible defaults:
 *
 * <ul>
 *   <li>The default service address (firestore.googleapis.com) and default port (443) are used.
 *   <li>Credentials are acquired automatically through Application Default Credentials.
 *   <li>Retries are configured for idempotent methods but not for non-idempotent methods.
 * </ul>
 *
 * <p>The builder of this class is recursive, so contained classes are themselves builders. When
 * build() is called, the tree of builders is called to create the complete settings object.
 *
 * <p>For example, to set the total timeout of updateDocument to 30 seconds:
 *
 * <pre>
 * <code>
 * FirestoreSettings.Builder firestoreSettingsBuilder =
 *     FirestoreSettings.newBuilder();
 * firestoreSettingsBuilder
 *     .updateDocumentSettings()
 *     .setRetrySettings(
 *         firestoreSettingsBuilder.updateDocumentSettings().getRetrySettings().toBuilder()
 *             .setTotalTimeout(Duration.ofSeconds(30))
 *             .build());
 * FirestoreSettings firestoreSettings = firestoreSettingsBuilder.build();
 * </code>
 * </pre>
 */
@Generated("by gapic-generator")
public class FirestoreSettings extends ClientSettings<FirestoreSettings> {
  /** Returns the object with the settings used for calls to getDocument. */
  public UnaryCallSettings<GetDocumentRequest, Document> getDocumentSettings() {
    return ((FirestoreStubSettings) getStubSettings()).getDocumentSettings();
  }

  /** Returns the object with the settings used for calls to listDocuments. */
  public PagedCallSettings<ListDocumentsRequest, ListDocumentsResponse, ListDocumentsPagedResponse>
      listDocumentsSettings() {
    return ((FirestoreStubSettings) getStubSettings()).listDocumentsSettings();
  }

  /** Returns the object with the settings used for calls to createDocument. */
  public UnaryCallSettings<CreateDocumentRequest, Document> createDocumentSettings() {
    return ((FirestoreStubSettings) getStubSettings()).createDocumentSettings();
  }

  /** Returns the object with the settings used for calls to updateDocument. */
  public UnaryCallSettings<UpdateDocumentRequest, Document> updateDocumentSettings() {
    return ((FirestoreStubSettings) getStubSettings()).updateDocumentSettings();
  }

  /** Returns the object with the settings used for calls to deleteDocument. */
  public UnaryCallSettings<DeleteDocumentRequest, Empty> deleteDocumentSettings() {
    return ((FirestoreStubSettings) getStubSettings()).deleteDocumentSettings();
  }

  /** Returns the object with the settings used for calls to batchGetDocuments. */
  public ServerStreamingCallSettings<BatchGetDocumentsRequest, BatchGetDocumentsResponse>
      batchGetDocumentsSettings() {
    return ((FirestoreStubSettings) getStubSettings()).batchGetDocumentsSettings();
  }

  /** Returns the object with the settings used for calls to batchWrite. */
  public UnaryCallSettings<BatchWriteRequest, BatchWriteResponse> batchWriteSettings() {
    return ((FirestoreStubSettings) getStubSettings()).batchWriteSettings();
  }

  /** Returns the object with the settings used for calls to beginTransaction. */
  public UnaryCallSettings<BeginTransactionRequest, BeginTransactionResponse>
      beginTransactionSettings() {
    return ((FirestoreStubSettings) getStubSettings()).beginTransactionSettings();
  }

  /** Returns the object with the settings used for calls to commit. */
  public UnaryCallSettings<CommitRequest, CommitResponse> commitSettings() {
    return ((FirestoreStubSettings) getStubSettings()).commitSettings();
  }

  /** Returns the object with the settings used for calls to rollback. */
  public UnaryCallSettings<RollbackRequest, Empty> rollbackSettings() {
    return ((FirestoreStubSettings) getStubSettings()).rollbackSettings();
  }

  /** Returns the object with the settings used for calls to runQuery. */
  public ServerStreamingCallSettings<RunQueryRequest, RunQueryResponse> runQuerySettings() {
    return ((FirestoreStubSettings) getStubSettings()).runQuerySettings();
  }

  /** Returns the object with the settings used for calls to write. */
  public StreamingCallSettings<WriteRequest, WriteResponse> writeSettings() {
    return ((FirestoreStubSettings) getStubSettings()).writeSettings();
  }

  /** Returns the object with the settings used for calls to listen. */
  public StreamingCallSettings<ListenRequest, ListenResponse> listenSettings() {
    return ((FirestoreStubSettings) getStubSettings()).listenSettings();
  }

  /** Returns the object with the settings used for calls to listCollectionIds. */
  public PagedCallSettings<
          ListCollectionIdsRequest, ListCollectionIdsResponse, ListCollectionIdsPagedResponse>
      listCollectionIdsSettings() {
    return ((FirestoreStubSettings) getStubSettings()).listCollectionIdsSettings();
  }

  /** Returns the object with the settings used for calls to partitionQuery. */
  public PagedCallSettings<
          PartitionQueryRequest, PartitionQueryResponse, PartitionQueryPagedResponse>
      partitionQuerySettings() {
    return ((FirestoreStubSettings) getStubSettings()).partitionQuerySettings();
  }

<<<<<<< HEAD
  /** Returns the object with the settings used for calls to batchWrite. */
  public UnaryCallSettings<BatchWriteRequest, BatchWriteResponse> batchWriteSettings() {
    return ((FirestoreStubSettings) getStubSettings()).batchWriteSettings();
  }

=======
>>>>>>> dda31c2d
  public static final FirestoreSettings create(FirestoreStubSettings stub) throws IOException {
    return new FirestoreSettings.Builder(stub.toBuilder()).build();
  }

  /** Returns a builder for the default ExecutorProvider for this service. */
  public static InstantiatingExecutorProvider.Builder defaultExecutorProviderBuilder() {
    return FirestoreStubSettings.defaultExecutorProviderBuilder();
  }

  /** Returns the default service endpoint. */
  public static String getDefaultEndpoint() {
    return FirestoreStubSettings.getDefaultEndpoint();
  }

  /** Returns the default service scopes. */
  public static List<String> getDefaultServiceScopes() {
    return FirestoreStubSettings.getDefaultServiceScopes();
  }

  /** Returns a builder for the default credentials for this service. */
  public static GoogleCredentialsProvider.Builder defaultCredentialsProviderBuilder() {
    return FirestoreStubSettings.defaultCredentialsProviderBuilder();
  }

  /** Returns a builder for the default ChannelProvider for this service. */
  public static InstantiatingGrpcChannelProvider.Builder defaultGrpcTransportProviderBuilder() {
    return FirestoreStubSettings.defaultGrpcTransportProviderBuilder();
  }

  public static TransportChannelProvider defaultTransportChannelProvider() {
    return FirestoreStubSettings.defaultTransportChannelProvider();
  }

  @BetaApi("The surface for customizing headers is not stable yet and may change in the future.")
  public static ApiClientHeaderProvider.Builder defaultApiClientHeaderProviderBuilder() {
    return FirestoreStubSettings.defaultApiClientHeaderProviderBuilder();
  }

  /** Returns a new builder for this class. */
  public static Builder newBuilder() {
    return Builder.createDefault();
  }

  /** Returns a new builder for this class. */
  public static Builder newBuilder(ClientContext clientContext) {
    return new Builder(clientContext);
  }

  /** Returns a builder containing all the values of this settings class. */
  public Builder toBuilder() {
    return new Builder(this);
  }

  protected FirestoreSettings(Builder settingsBuilder) throws IOException {
    super(settingsBuilder);
  }

  /** Builder for FirestoreSettings. */
  public static class Builder extends ClientSettings.Builder<FirestoreSettings, Builder> {
    protected Builder() throws IOException {
      this((ClientContext) null);
    }

    protected Builder(ClientContext clientContext) {
      super(FirestoreStubSettings.newBuilder(clientContext));
    }

    private static Builder createDefault() {
      return new Builder(FirestoreStubSettings.newBuilder());
    }

    protected Builder(FirestoreSettings settings) {
      super(settings.getStubSettings().toBuilder());
    }

    protected Builder(FirestoreStubSettings.Builder stubSettings) {
      super(stubSettings);
    }

    public FirestoreStubSettings.Builder getStubSettingsBuilder() {
      return ((FirestoreStubSettings.Builder) getStubSettings());
    }

    // NEXT_MAJOR_VER: remove 'throws Exception'
    /**
     * Applies the given settings updater function to all of the unary API methods in this service.
     *
     * <p>Note: This method does not support applying settings to streaming methods.
     */
    public Builder applyToAllUnaryMethods(
        ApiFunction<UnaryCallSettings.Builder<?, ?>, Void> settingsUpdater) throws Exception {
      super.applyToAllUnaryMethods(
          getStubSettingsBuilder().unaryMethodSettingsBuilders(), settingsUpdater);
      return this;
    }

    /** Returns the builder for the settings used for calls to getDocument. */
    public UnaryCallSettings.Builder<GetDocumentRequest, Document> getDocumentSettings() {
      return getStubSettingsBuilder().getDocumentSettings();
    }

    /** Returns the builder for the settings used for calls to listDocuments. */
    public PagedCallSettings.Builder<
            ListDocumentsRequest, ListDocumentsResponse, ListDocumentsPagedResponse>
        listDocumentsSettings() {
      return getStubSettingsBuilder().listDocumentsSettings();
    }

    /** Returns the builder for the settings used for calls to createDocument. */
    public UnaryCallSettings.Builder<CreateDocumentRequest, Document> createDocumentSettings() {
      return getStubSettingsBuilder().createDocumentSettings();
    }

    /** Returns the builder for the settings used for calls to updateDocument. */
    public UnaryCallSettings.Builder<UpdateDocumentRequest, Document> updateDocumentSettings() {
      return getStubSettingsBuilder().updateDocumentSettings();
    }

    /** Returns the builder for the settings used for calls to deleteDocument. */
    public UnaryCallSettings.Builder<DeleteDocumentRequest, Empty> deleteDocumentSettings() {
      return getStubSettingsBuilder().deleteDocumentSettings();
    }

    /** Returns the builder for the settings used for calls to batchGetDocuments. */
    public ServerStreamingCallSettings.Builder<BatchGetDocumentsRequest, BatchGetDocumentsResponse>
        batchGetDocumentsSettings() {
      return getStubSettingsBuilder().batchGetDocumentsSettings();
    }

    /** Returns the builder for the settings used for calls to batchWrite. */
    public UnaryCallSettings.Builder<BatchWriteRequest, BatchWriteResponse> batchWriteSettings() {
      return getStubSettingsBuilder().batchWriteSettings();
    }

    /** Returns the builder for the settings used for calls to beginTransaction. */
    public UnaryCallSettings.Builder<BeginTransactionRequest, BeginTransactionResponse>
        beginTransactionSettings() {
      return getStubSettingsBuilder().beginTransactionSettings();
    }

    /** Returns the builder for the settings used for calls to commit. */
    public UnaryCallSettings.Builder<CommitRequest, CommitResponse> commitSettings() {
      return getStubSettingsBuilder().commitSettings();
    }

    /** Returns the builder for the settings used for calls to rollback. */
    public UnaryCallSettings.Builder<RollbackRequest, Empty> rollbackSettings() {
      return getStubSettingsBuilder().rollbackSettings();
    }

    /** Returns the builder for the settings used for calls to runQuery. */
    public ServerStreamingCallSettings.Builder<RunQueryRequest, RunQueryResponse>
        runQuerySettings() {
      return getStubSettingsBuilder().runQuerySettings();
    }

    /** Returns the builder for the settings used for calls to write. */
    public StreamingCallSettings.Builder<WriteRequest, WriteResponse> writeSettings() {
      return getStubSettingsBuilder().writeSettings();
    }

    /** Returns the builder for the settings used for calls to listen. */
    public StreamingCallSettings.Builder<ListenRequest, ListenResponse> listenSettings() {
      return getStubSettingsBuilder().listenSettings();
    }

    /** Returns the builder for the settings used for calls to listCollectionIds. */
    public PagedCallSettings.Builder<
            ListCollectionIdsRequest, ListCollectionIdsResponse, ListCollectionIdsPagedResponse>
        listCollectionIdsSettings() {
      return getStubSettingsBuilder().listCollectionIdsSettings();
    }

    /** Returns the builder for the settings used for calls to partitionQuery. */
    public PagedCallSettings.Builder<
            PartitionQueryRequest, PartitionQueryResponse, PartitionQueryPagedResponse>
        partitionQuerySettings() {
      return getStubSettingsBuilder().partitionQuerySettings();
    }

<<<<<<< HEAD
    /** Returns the builder for the settings used for calls to batchWrite. */
    public UnaryCallSettings.Builder<BatchWriteRequest, BatchWriteResponse> batchWriteSettings() {
      return getStubSettingsBuilder().batchWriteSettings();
    }

=======
>>>>>>> dda31c2d
    @Override
    public FirestoreSettings build() throws IOException {
      return new FirestoreSettings(this);
    }
  }
}<|MERGE_RESOLUTION|>--- conflicted
+++ resolved
@@ -179,14 +179,6 @@
     return ((FirestoreStubSettings) getStubSettings()).partitionQuerySettings();
   }
 
-<<<<<<< HEAD
-  /** Returns the object with the settings used for calls to batchWrite. */
-  public UnaryCallSettings<BatchWriteRequest, BatchWriteResponse> batchWriteSettings() {
-    return ((FirestoreStubSettings) getStubSettings()).batchWriteSettings();
-  }
-
-=======
->>>>>>> dda31c2d
   public static final FirestoreSettings create(FirestoreStubSettings stub) throws IOException {
     return new FirestoreSettings.Builder(stub.toBuilder()).build();
   }
@@ -367,14 +359,6 @@
       return getStubSettingsBuilder().partitionQuerySettings();
     }
 
-<<<<<<< HEAD
-    /** Returns the builder for the settings used for calls to batchWrite. */
-    public UnaryCallSettings.Builder<BatchWriteRequest, BatchWriteResponse> batchWriteSettings() {
-      return getStubSettingsBuilder().batchWriteSettings();
-    }
-
-=======
->>>>>>> dda31c2d
     @Override
     public FirestoreSettings build() throws IOException {
       return new FirestoreSettings(this);
