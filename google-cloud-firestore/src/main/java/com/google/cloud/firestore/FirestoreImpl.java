--- conflicted
+++ resolved
@@ -222,11 +222,7 @@
       final ApiStreamObserver<DocumentSnapshot> apiStreamObserver) {
     ResponseObserver<BatchGetDocumentsResponse> responseObserver =
         new ResponseObserver<BatchGetDocumentsResponse>() {
-<<<<<<< HEAD
           int numResponses = 0;
-=======
-          int numResponses;
->>>>>>> b3067d7b
           boolean hasCompleted = false;
 
           @Override
@@ -277,12 +273,9 @@
             }
             apiStreamObserver.onNext(documentSnapshot);
 
-<<<<<<< HEAD
-=======
             // Logical termination: if we have already received as many documents as we had
             // requested, we can
             // raise the results without waiting for the termination from the server.
->>>>>>> b3067d7b
             if (numResponses == documentReferences.length) {
               onComplete();
             }
@@ -296,27 +289,17 @@
 
           @Override
           public void onComplete() {
-<<<<<<< HEAD
-            if (!hasCompleted) {
-              hasCompleted = true;
-              getTraceUtil()
-                  .currentSpan()
-                  .addEvent(
-                      TraceUtil.SPAN_NAME_BATCH_GET_DOCUMENTS
-                          + ": Completed with "
-                          + numResponses
-                          + " responses.",
-                      Collections.singletonMap("numResponses", numResponses));
-              apiStreamObserver.onCompleted();
-            }
-=======
             if (hasCompleted) return;
             hasCompleted = true;
-            tracer
-                .getCurrentSpan()
-                .addAnnotation(TraceUtil.SPAN_NAME_BATCHGETDOCUMENTS + ": Complete");
+            getTraceUtil()
+                .currentSpan()
+                .addEvent(
+                    TraceUtil.SPAN_NAME_BATCH_GET_DOCUMENTS
+                        + ": Completed with "
+                        + numResponses
+                        + " responses.",
+                    Collections.singletonMap("numResponses", numResponses));
             apiStreamObserver.onCompleted();
->>>>>>> b3067d7b
           }
         };
 
