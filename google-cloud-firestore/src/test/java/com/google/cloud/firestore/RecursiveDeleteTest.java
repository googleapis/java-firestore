--- conflicted
+++ resolved
@@ -73,6 +73,7 @@
 import javax.annotation.Nullable;
 import org.junit.Before;
 import org.junit.Ignore;
+import org.junit.Ignore;
 import org.junit.Rule;
 import org.junit.Test;
 import org.junit.rules.Timeout;
@@ -327,11 +328,7 @@
   }
 
   @Test
-<<<<<<< HEAD
   @Ignore("b/323498886")
-=======
-  @Ignore
->>>>>>> eb936d66
   public void createsSecondQueryWithCorrectStartAfter() throws Exception {
     // This test checks that the second query is created with the correct startAfter() once the
     // RecursiveDelete instance is below the MIN_PENDING_OPS threshold to send the next batch.
