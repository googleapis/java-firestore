--- conflicted
+++ resolved
@@ -599,9 +599,7 @@
   }
 
   @Test
-<<<<<<< HEAD
-=======
-  public void withDocumentReferenceCursor() {
+  public void withDocumentIdAndDocumentReferenceCursor() {
     doAnswer(queryResponse())
         .when(firestoreMock)
         .streamRequest(runQuery.capture(), streamObserverCapture.capture(), any());
@@ -609,7 +607,7 @@
     DocumentReference documentCursor = firestoreMock.document(DOCUMENT_PATH);
     Value documentValue = reference(DOCUMENT_NAME);
 
-    query.startAt(documentCursor).get();
+    query.orderBy(FieldPath.documentId()).startAt(documentCursor).get();
 
     RunQueryRequest queryRequest =
         query(order("__name__", StructuredQuery.Direction.ASCENDING), startAt(documentValue, true));
@@ -618,24 +616,6 @@
   }
 
   @Test
-  public void withDocumentIdAndDocumentReferenceCursor() {
-    doAnswer(queryResponse())
-        .when(firestoreMock)
-        .streamRequest(runQuery.capture(), streamObserverCapture.capture(), any());
-
-    DocumentReference documentCursor = firestoreMock.document(DOCUMENT_PATH);
-    Value documentValue = reference(DOCUMENT_NAME);
-
-    query.orderBy(FieldPath.documentId()).startAt(documentCursor).get();
-
-    RunQueryRequest queryRequest =
-        query(order("__name__", StructuredQuery.Direction.ASCENDING), startAt(documentValue, true));
-
-    assertEquals(queryRequest, runQuery.getValue());
-  }
-
-  @Test
->>>>>>> 197a7117
   public void withExtractedDirectionForDocumentSnapshotCursor() {
     doAnswer(queryResponse())
         .when(firestoreMock)
