/*
 * Copyright 2020 Google LLC
 *
 * Licensed under the Apache License, Version 2.0 (the "License");
 * you may not use this file except in compliance with the License.
 * You may obtain a copy of the License at
 *
 *       http://www.apache.org/licenses/LICENSE-2.0
 *
 * Unless required by applicable law or agreed to in writing, software
 * distributed under the License is distributed on an "AS IS" BASIS,
 * WITHOUT WARRANTIES OR CONDITIONS OF ANY KIND, either express or implied.
 * See the License for the specific language governing permissions and
 * limitations under the License.
 */

package com.google.cloud.firestore.it;

import static com.google.cloud.firestore.it.TestHelper.isRunningAgainstFirestoreEmulator;
import static com.google.common.primitives.Ints.asList;
import static com.google.common.truth.Truth.assertThat;
import static org.junit.Assume.assumeFalse;

import com.google.cloud.firestore.*;
import com.google.cloud.firestore.Query.Direction;
<<<<<<< HEAD
import com.google.common.collect.Sets;
=======
import java.time.Duration;
import java.util.ArrayList;
>>>>>>> 2cab2e02
import java.util.Arrays;
import java.util.Collections;
import java.util.LinkedHashMap;
import java.util.List;
import java.util.Map;
<<<<<<< HEAD
import java.util.Objects;
import java.util.Set;
=======
import java.util.concurrent.CountDownLatch;
>>>>>>> 2cab2e02
import java.util.concurrent.ExecutionException;
import java.util.concurrent.TimeUnit;
import java.util.concurrent.TimeoutException;
import java.util.stream.Collectors;
import org.junit.Rule;
import org.junit.Test;
import org.junit.rules.TestName;
import org.junit.runner.RunWith;
import org.junit.runners.JUnit4;

@RunWith(JUnit4.class)
public class ITQueryTest extends ITBaseTest {

  @Rule public TestName testName = new TestName();

  private CollectionReference createEmptyCollection() {
    String collectionPath =
        "java-" + testName.getMethodName() + "-" + LocalFirestoreHelper.autoId();
    return firestore.collection(collectionPath);
  }

  public static <T> Map<String, T> map(Object... entries) {
    Map<String, T> res = new LinkedHashMap<>();
    for (int i = 0; i < entries.length; i += 2) {
      res.put((String) entries[i], (T) entries[i + 1]);
    }
    return res;
  }

  public CollectionReference testCollectionWithDocs(Map<String, Map<String, Object>> docs)
      throws ExecutionException, InterruptedException, TimeoutException {
    CollectionReference collection = firestore.collection(LocalFirestoreHelper.autoId());
    for (Map.Entry<String, Map<String, Object>> doc : docs.entrySet()) {
      collection.document(doc.getKey()).set(doc.getValue()).get(5, TimeUnit.SECONDS);
    }
    return collection;
  }

  public static void checkResultContainsDocumentsInOrder(Query query, String... docs)
      throws ExecutionException, InterruptedException {
    checkResultContainsDocumentsInOrder(query, false, docs);
  }

  public static void checkResultContainsDocumentsInOrder(
      Query query, boolean pipelineOnly, String... docs)
      throws ExecutionException, InterruptedException {
    if (!pipelineOnly) {
      QuerySnapshot snapshot = query.get().get();
      List<String> result =
          snapshot.getDocuments().stream()
              .map(queryDocumentSnapshot -> queryDocumentSnapshot.getReference().getId())
              .collect(Collectors.toList());
      // assertThat(result).isEqualTo(Arrays.asList(docs));
    }

    List<PipelineResult> pipelineResults =
        query.getFirestore().pipeline().createFrom(query).execute().get().getResults();
    List<String> result =
        pipelineResults.stream()
            .map(pipelineResult -> Objects.requireNonNull(pipelineResult.getReference()).getId())
            .collect(Collectors.toList());
    assertThat(result).isEqualTo(Arrays.asList(docs));
  }

  public static void checkResultContainsDocuments(Query query, boolean pipelineOnly, String... docs)
      throws ExecutionException, InterruptedException {
    if (!pipelineOnly) {
      QuerySnapshot snapshot = query.get().get();
      Set<String> result =
          snapshot.getDocuments().stream()
              .map(queryDocumentSnapshot -> queryDocumentSnapshot.getReference().getId())
              .collect(Collectors.toSet());
      assertThat(result).isEqualTo(Sets.newHashSet(docs));
    }

    List<PipelineResult> pipelineResults =
        query.getFirestore().pipeline().createFrom(query).execute().get().getResults();
    Set<String> result =
        pipelineResults.stream()
            .map(pipelineResult -> Objects.requireNonNull(pipelineResult.getReference()).getId())
            .collect(Collectors.toSet());
    assertThat(result).isEqualTo(Sets.newHashSet(docs));
  }

  @Test
  public void orQueries() throws Exception {
    Map<String, Map<String, Object>> testDocs =
        map(
            "doc1", map("a", 1, "b", 0),
            "doc2", map("a", 2, "b", 1),
            "doc3", map("a", 3, "b", 2),
            "doc4", map("a", 1, "b", 3),
            "doc5", map("a", 1, "b", 1));

    CollectionReference collection = testCollectionWithDocs(testDocs);

    // Two equalities: a==1 || b==1.
    checkResultContainsDocumentsInOrder(
        collection.where(Filter.or(Filter.equalTo("a", 1), Filter.equalTo("b", 1))),
        "doc1",
        "doc2",
        "doc4",
        "doc5");

    // (a==1 && b==0) || (a==3 && b==2)
    checkResultContainsDocumentsInOrder(
        collection.where(
            Filter.or(
                Filter.and(Filter.equalTo("a", 1), Filter.equalTo("b", 0)),
                Filter.and(Filter.equalTo("a", 3), Filter.equalTo("b", 2)))),
        "doc1",
        "doc3");

    // a==1 && (b==0 || b==3).
    checkResultContainsDocumentsInOrder(
        collection.where(
            Filter.and(
                Filter.equalTo("a", 1), Filter.or(Filter.equalTo("b", 0), Filter.equalTo("b", 3)))),
        "doc1",
        "doc4");

    // (a==2 || b==2) && (a==3 || b==3)
    checkResultContainsDocumentsInOrder(
        collection.where(
            Filter.and(
                Filter.or(Filter.equalTo("a", 2), Filter.equalTo("b", 2)),
                Filter.or(Filter.equalTo("a", 3), Filter.equalTo("b", 3)))),
        "doc3");

    // Test with limits without orderBy (the __name__ ordering is the tiebreaker).
    checkResultContainsDocumentsInOrder(
        collection.where(Filter.or(Filter.equalTo("a", 2), Filter.equalTo("b", 1))).limit(1),
        "doc2");
  }

  @Test
  public void orQueriesWithCompositeIndexes() throws Exception {
<<<<<<< HEAD
=======
    assumeTrue(
        "Skip this test when running against production because these queries require a composite"
            + " index.",
        isRunningAgainstFirestoreEmulator(firestore));
>>>>>>> 2cab2e02
    Map<String, Map<String, Object>> testDocs =
        map(
            "doc1", map("a", 1, "b", 0),
            "doc2", map("a", 2, "b", 1),
            "doc3", map("a", 3, "b", 2),
            "doc4", map("a", 1, "b", 3),
            "doc5", map("a", 1, "b", 1));

    CollectionReference collection = testCollectionWithDocs(testDocs);

    // with one inequality: a>2 || b==1.
    checkResultContainsDocuments(
        collection.where(Filter.or(Filter.greaterThan("a", 2), Filter.equalTo("b", 1))),
        /*pipelineOnly*/ !isRunningAgainstFirestoreEmulator(firestore),
        "doc5",
        "doc2",
        "doc3");

    // Test with limits (implicit order by ASC): (a==1) || (b > 0) LIMIT 2
    checkResultContainsDocumentsInOrder(
        collection.where(Filter.or(Filter.equalTo("a", 1), Filter.greaterThan("b", 0))).limit(2),
        /*pipelineOnly*/ !isRunningAgainstFirestoreEmulator(firestore),
        "doc1",
        "doc2");

    // Test with limits (explicit order by): (a==1) || (b > 0) LIMIT_TO_LAST 2
    // Note: The public query API does not allow implicit ordering when limitToLast is used.
    checkResultContainsDocumentsInOrder(
        collection
            .where(Filter.or(Filter.equalTo("a", 1), Filter.greaterThan("b", 0)))
            .limitToLast(2)
            .orderBy("b"),
        /*pipelineOnly*/ !isRunningAgainstFirestoreEmulator(firestore),
        "doc3",
        "doc4");

    // Test with limits (explicit order by ASC): (a==2) || (b == 1) ORDER BY a LIMIT 1
    checkResultContainsDocumentsInOrder(
        collection
            .where(Filter.or(Filter.equalTo("a", 2), Filter.equalTo("b", 1)))
            .limit(1)
            .orderBy("a"),
        /*pipelineOnly*/ !isRunningAgainstFirestoreEmulator(firestore),
        "doc5");

    // Test with limits (explicit order by DESC): (a==2) || (b == 1) ORDER BY a LIMIT_TO_LAST 1
    checkResultContainsDocumentsInOrder(
        collection
            .where(Filter.or(Filter.equalTo("a", 2), Filter.equalTo("b", 1)))
            .limitToLast(1)
            .orderBy("a"),
        /*pipelineOnly*/ !isRunningAgainstFirestoreEmulator(firestore),
        "doc2");

    // Test with limits (explicit order by DESC): (a==2) || (b == 1) ORDER BY a DESC LIMIT 1
    checkResultContainsDocumentsInOrder(
        collection
            .where(Filter.or(Filter.equalTo("a", 2), Filter.equalTo("b", 1)))
            .limit(1)
            .orderBy("a", Direction.DESCENDING),
        /*pipelineOnly*/ !isRunningAgainstFirestoreEmulator(firestore),
        "doc2");
  }

  @Test
  public void orQueryDoesNotIncludeDocumentsWithMissingFields() throws Exception {
    Map<String, Map<String, Object>> testDocs =
        map(
            "doc1", map("a", 1, "b", 0),
            "doc2", map("b", 1),
            "doc3", map("a", 3, "b", 2),
            "doc4", map("a", 1, "b", 3),
            "doc5", map("a", 1),
            "doc6", map("a", 2));

    CollectionReference collection = testCollectionWithDocs(testDocs);

    // Query: a==1 || b==1
    // There's no explicit nor implicit orderBy. Documents with missing 'a' or missing 'b' should be
    // allowed if the document matches at least one disjunction term.
    Query query = collection.where(Filter.or(Filter.equalTo("a", 1), Filter.equalTo("b", 1)));
    checkResultContainsDocumentsInOrder(query, "doc1", "doc2", "doc4", "doc5");
  }

  @Test
  public void orQueryDoesNotIncludeDocumentsWithMissingFields2() throws Exception {
<<<<<<< HEAD
=======
    assumeTrue(
        "Skip this test when running against production because these queries require a composite"
            + " index.",
        isRunningAgainstFirestoreEmulator(firestore));
>>>>>>> 2cab2e02
    Map<String, Map<String, Object>> testDocs =
        map(
            "doc1", map("a", 1, "b", 0),
            "doc2", map("b", 1),
            "doc3", map("a", 3, "b", 2),
            "doc4", map("a", 1, "b", 3),
            "doc5", map("a", 1),
            "doc6", map("a", 2));

    CollectionReference collection = testCollectionWithDocs(testDocs);

    // Query: a==1 || b==1 order by a.
    // doc2 should not be included because it's missing the field 'a', and we have "orderBy a".
    Query query1 =
        collection.where(Filter.or(Filter.equalTo("a", 1), Filter.equalTo("b", 1))).orderBy("a");
    checkResultContainsDocumentsInOrder(
        query1,
        /*pipelineOnly*/ !isRunningAgainstFirestoreEmulator(firestore),
        "doc1",
        "doc4",
        "doc5");

    // Query: a==1 || b==1 order by b.
    // doc5 should not be included because it's missing the field 'b', and we have "orderBy b".
    Query query2 =
        collection.where(Filter.or(Filter.equalTo("a", 1), Filter.equalTo("b", 1))).orderBy("b");
    checkResultContainsDocumentsInOrder(
        query2,
        /*pipelineOnly*/ !isRunningAgainstFirestoreEmulator(firestore),
        "doc1",
        "doc2",
        "doc4");

    // Query: a>2 || b==1.
    // This query has an implicit 'order by a'.
    // doc2 should not be included because it's missing the field 'a'.
    Query query3 = collection.where(Filter.or(Filter.greaterThan("a", 2), Filter.equalTo("b", 1)));
    checkResultContainsDocumentsInOrder(
        query3, /*pipelineOnly*/ !isRunningAgainstFirestoreEmulator(firestore), "doc3");

    // Query: a>1 || b==1 order by a order by b.
    // doc6 should not be included because it's missing the field 'b'.
    // doc2 should not be included because it's missing the field 'a'.
    Query query4 =
        collection
            .where(Filter.or(Filter.greaterThan("a", 1), Filter.equalTo("b", 1)))
            .orderBy("a")
            .orderBy("b");
    checkResultContainsDocumentsInOrder(
        query4, /*pipelineOnly*/ !isRunningAgainstFirestoreEmulator(firestore), "doc3");
  }

  @Test
  public void orQueriesWithIn() throws ExecutionException, InterruptedException, TimeoutException {
    Map<String, Map<String, Object>> testDocs =
        map(
            "doc1", map("a", 1, "b", 0),
            "doc2", map("b", 1),
            "doc3", map("a", 3, "b", 2),
            "doc4", map("a", 1, "b", 3),
            "doc5", map("a", 1),
            "doc6", map("a", 2));
    CollectionReference collection = testCollectionWithDocs(testDocs);

    // a==2 || b in [2,3]
    checkResultContainsDocumentsInOrder(
        collection.where(Filter.or(Filter.equalTo("a", 2), Filter.inArray("b", asList(2, 3)))),
        "doc3",
        "doc4",
        "doc6");
  }

  @Test
  public void orQueriesWithNotIn()
      throws ExecutionException, InterruptedException, TimeoutException {
    assumeFalse(
        "Skip this test when running against the Firestore emulator because it does not support mixing OR and NOT_IN.",
        isRunningAgainstFirestoreEmulator(firestore));
    Map<String, Map<String, Object>> testDocs =
        map(
            "doc1", map("a", 1, "b", 0),
            "doc2", map("b", 1),
            "doc3", map("a", 3, "b", 2),
            "doc4", map("a", 1, "b", 3),
            "doc5", map("a", 1),
            "doc6", map("a", 2));
    CollectionReference collection = testCollectionWithDocs(testDocs);

    // a==2 || b not-in [2,3]
    // Has implicit orderBy b.
    checkResultContainsDocumentsInOrder(
        collection.where(Filter.or(Filter.equalTo("a", 2), Filter.notInArray("b", asList(2, 3)))),
        /*pipelineOnly*/ !isRunningAgainstFirestoreEmulator(firestore),
        "doc1",
        "doc2");
  }

  @Test
  public void orQueriesWithArrayMembership()
      throws ExecutionException, InterruptedException, TimeoutException {
    Map<String, Map<String, Object>> testDocs =
        map(
            "doc1", map("a", 1, "b", asList(0)),
            "doc2", map("b", asList(1)),
            "doc3", map("a", 3, "b", asList(2, 7)),
            "doc4", map("a", 1, "b", asList(3, 7)),
            "doc5", map("a", 1),
            "doc6", map("a", 2));
    CollectionReference collection = testCollectionWithDocs(testDocs);

    // a==2 || b array-contains 7
    checkResultContainsDocumentsInOrder(
        collection.where(Filter.or(Filter.equalTo("a", 2), Filter.arrayContains("b", 7))),
        "doc3",
        "doc4",
        "doc6");

    // a==2 || b array-contains-any [0, 3]
    checkResultContainsDocumentsInOrder(
        collection.where(
            Filter.or(Filter.equalTo("a", 2), Filter.arrayContainsAny("b", asList(0, 3)))),
        "doc1",
        "doc4",
        "doc6");
  }

  @Test
  public void testUsingInWithArrayContains()
      throws ExecutionException, InterruptedException, TimeoutException {
    Map<String, Map<String, Object>> testDocs =
        map(
            "doc1", map("a", 1, "b", asList(0)),
            "doc2", map("b", asList(1)),
            "doc3", map("a", 3, "b", asList(2, 7)),
            "doc4", map("a", 1, "b", asList(3, 7)),
            "doc5", map("a", 1),
            "doc6", map("a", 2));
    CollectionReference collection = testCollectionWithDocs(testDocs);

    Query query1 =
        collection.where(
            Filter.or(Filter.inArray("a", asList(2, 3)), Filter.arrayContains("b", 3)));
    checkResultContainsDocumentsInOrder(query1, "doc3", "doc4", "doc6");

    Query query2 =
        collection.where(
            Filter.and(Filter.inArray("a", asList(2, 3)), Filter.arrayContains("b", 7)));
    checkResultContainsDocumentsInOrder(query2, "doc3");

    Query query3 =
        collection.where(
            Filter.or(
                Filter.inArray("a", asList(2, 3)),
                Filter.and(Filter.arrayContains("b", 3), Filter.equalTo("a", 1))));
    checkResultContainsDocumentsInOrder(query3, "doc3", "doc4", "doc6");

    Query query4 =
        collection.where(
            Filter.and(
                Filter.inArray("a", asList(2, 3)),
                Filter.or(Filter.arrayContains("b", 7), Filter.equalTo("a", 1))));
    checkResultContainsDocumentsInOrder(query4, "doc3");
  }

  @Test
  public void testOrderByEquality()
      throws ExecutionException, InterruptedException, TimeoutException {
    Map<String, Map<String, Object>> testDocs =
        map(
            "doc1", map("a", 1, "b", asList(0)),
            "doc2", map("b", asList(1)),
            "doc3", map("a", 3, "b", asList(2, 7), "c", 10),
            "doc4", map("a", 1, "b", asList(3, 7)),
            "doc5", map("a", 1),
            "doc6", map("a", 2, "c", 20));
    CollectionReference collection = testCollectionWithDocs(testDocs);

    Query query1 = collection.where(Filter.equalTo("a", 1)).orderBy("a");
    checkResultContainsDocumentsInOrder(
        query1,
        /*pipelineOnly*/ !isRunningAgainstFirestoreEmulator(firestore),
        "doc1",
        "doc4",
        "doc5");

    Query query2 = collection.where(Filter.inArray("a", asList(2, 3))).orderBy("a");
    checkResultContainsDocumentsInOrder(
        query2, /*pipelineOnly*/ !isRunningAgainstFirestoreEmulator(firestore), "doc6", "doc3");
  }

  /** Multiple Inequality */
  @Test
  public void multipleInequalityOnDifferentFields() throws Exception {
    CollectionReference collection =
        testCollectionWithDocs(
            map(
                "doc1", map("key", "a", "sort", 0, "v", 0),
                "doc2", map("key", "b", "sort", 3, "v", 1),
                "doc3", map("key", "c", "sort", 1, "v", 3),
                "doc4", map("key", "d", "sort", 2, "v", 2)));

    Query query1 =
        collection
            .whereNotEqualTo("key", "a")
            .whereLessThanOrEqualTo("sort", 2)
            .whereGreaterThan("v", 2);
    checkResultContainsDocumentsInOrder(
        query1, /*pipelineOnly*/ !isRunningAgainstFirestoreEmulator(firestore), "doc3");

    // Duplicate inequality fields
    Query query2 =
        collection
            .whereNotEqualTo("key", "a")
            .whereLessThanOrEqualTo("sort", 2)
            .whereGreaterThan("sort", 1);
    checkResultContainsDocumentsInOrder(
        query2, /*pipelineOnly*/ !isRunningAgainstFirestoreEmulator(firestore), "doc4");

    // With multiple IN
    Query query3 =
        collection
            .whereGreaterThanOrEqualTo("key", "a")
            .whereLessThanOrEqualTo("sort", 2)
            .whereIn("v", asList(2, 3, 4))
            .whereIn("sort", asList(2, 3));
    checkResultContainsDocumentsInOrder(
        query3, /*pipelineOnly*/ !isRunningAgainstFirestoreEmulator(firestore), "doc4");

    // With NOT-IN
    Query query4 =
        collection
            .whereGreaterThanOrEqualTo("key", "a")
            .whereLessThanOrEqualTo("sort", 2)
            .whereNotIn("v", asList(2, 4, 5));
    checkResultContainsDocumentsInOrder(
        query4, /*pipelineOnly*/ !isRunningAgainstFirestoreEmulator(firestore), "doc1", "doc3");

    // With orderby
    Query query5 =
        collection
            .whereGreaterThanOrEqualTo("key", "a")
            .whereLessThanOrEqualTo("sort", 2)
            .orderBy("v", Direction.DESCENDING);
    checkResultContainsDocumentsInOrder(
        query5,
        /*pipelineOnly*/ !isRunningAgainstFirestoreEmulator(firestore),
        "doc3",
        "doc4",
        "doc1");

    // With limit
    Query query6 =
        collection
            .whereGreaterThanOrEqualTo("key", "a")
            .whereLessThanOrEqualTo("sort", 2)
            .orderBy("v", Direction.DESCENDING)
            .limit(2);
    checkResultContainsDocumentsInOrder(
        query6, /*pipelineOnly*/ !isRunningAgainstFirestoreEmulator(firestore), "doc3", "doc4");

    // With limitToLast
    Query query7 =
        collection
            .whereGreaterThanOrEqualTo("key", "a")
            .whereLessThanOrEqualTo("sort", 2)
            .orderBy("v", Direction.DESCENDING)
            .limitToLast(2);
    checkResultContainsDocumentsInOrder(
        query7, /*pipelineOnly*/ !isRunningAgainstFirestoreEmulator(firestore), "doc4", "doc1");
  }

  @Test
  public void multipleInequalityOnSpecialValues() throws Exception {
    CollectionReference collection =
        testCollectionWithDocs(
            map(
                "doc1", map("key", "a", "sort", 0, "v", 0),
                "doc2", map("key", "b", "sort", Double.NaN, "v", 1),
                "doc3", map("key", "c", "sort", null, "v", 3),
                "doc4", map("key", "d", "v", 2),
                "doc5", map("key", "e", "sort", 0),
                "doc6", map("key", "f", "sort", 1, "v", 1)));

    Query query1 = collection.whereNotEqualTo("key", "a").whereLessThanOrEqualTo("sort", 2);
    checkResultContainsDocumentsInOrder(
        query1, /*pipelineOnly*/ !isRunningAgainstFirestoreEmulator(firestore), "doc5", "doc6");

    Query query2 =
        collection
            .whereNotEqualTo("key", "a")
            .whereLessThanOrEqualTo("sort", 2)
            .whereLessThanOrEqualTo("v", 1);
    checkResultContainsDocumentsInOrder(
        query2, /*pipelineOnly*/ !isRunningAgainstFirestoreEmulator(firestore), "doc6");
  }

  @Test
  public void multipleInequalityWithArrayMembership() throws Exception {
    CollectionReference collection =
        testCollectionWithDocs(
            map(
                "doc1",
                map("key", "a", "sort", 0, "v", asList(0)),
                "doc2",
                map("key", "b", "sort", 1, "v", asList(0, 1, 3)),
                "doc3",
                map("key", "c", "sort", 1, "v", asList()),
                "doc4",
                map("key", "d", "sort", 2, "v", asList(1)),
                "doc5",
                map("key", "e", "sort", 3, "v", asList(2, 4)),
                "doc6",
                map("key", "f", "sort", 4, "v", Arrays.asList(Double.NaN)),
                "doc7",
                map("key", "g", "sort", 4, "v", Collections.singletonList(null))));

    Query query1 =
        collection
            .whereNotEqualTo("key", "a")
            .whereGreaterThanOrEqualTo("sort", 1)
            .whereArrayContains("v", 0);
    checkResultContainsDocumentsInOrder(
        query1, /*pipelineOnly*/ !isRunningAgainstFirestoreEmulator(firestore), "doc2");

    Query query2 =
        collection
            .whereNotEqualTo("key", "a")
            .whereGreaterThanOrEqualTo("sort", 1)
            .whereArrayContainsAny("v", asList(0, 1));
    checkResultContainsDocumentsInOrder(
        query2, /*pipelineOnly*/ !isRunningAgainstFirestoreEmulator(firestore), "doc2", "doc4");
  }

  private static Map<String, Object> nestedObject(int number) {
    return map(
        "name",
        String.format("room %d", number),
        "metadata",
        map("createdAt", number),
        "field",
        String.format("field %d", number),
        "field.dot",
        number,
        "field\\slash",
        number);
  }

  // Use cursor in following test cases to add implicit order by fields in the sdk and compare the
  // result with the query fields normalized in the server.
  @Test
  public void multipleInequalityWithNestedField() throws Exception {
    CollectionReference collection =
        testCollectionWithDocs(
            map(
                "doc1", nestedObject(400),
                "doc2", nestedObject(200),
                "doc3", nestedObject(100),
                "doc4", nestedObject(300)));

    // ordered by: name asc, metadata.createdAt asc, __name__ asc
    Query query1 =
        collection
            .whereLessThanOrEqualTo("metadata.createdAt", 500)
            .whereGreaterThan("metadata.createdAt", 100)
            .whereNotEqualTo("name", "room 200")
            .orderBy("name");
    DocumentSnapshot docSnap = collection.document("doc4").get().get();
    Query query1WithCursor = query1.startAt(docSnap);
    checkResultContainsDocumentsInOrder(
        query1, /*pipelineOnly*/ !isRunningAgainstFirestoreEmulator(firestore), "doc4", "doc1");
    checkResultContainsDocumentsInOrder(
        query1WithCursor,
        /*pipelineOnly*/ !isRunningAgainstFirestoreEmulator(firestore),
        "doc4",
        "doc1");

    // ordered by: name desc, field desc, field.dot desc, field\\slash desc, __name__ desc
    Query query2 =
        collection
            .whereGreaterThanOrEqualTo("field", "field 100")
            .whereNotEqualTo(FieldPath.of("field.dot"), 300)
            .whereLessThan("field\\slash", 400)
            .orderBy("name", Direction.DESCENDING);
    docSnap = collection.document("doc2").get().get();
    Query query2WithCursor = query2.startAt(docSnap);
    checkResultContainsDocumentsInOrder(
        query2, /*pipelineOnly*/ !isRunningAgainstFirestoreEmulator(firestore), "doc2", "doc3");
    checkResultContainsDocumentsInOrder(query2WithCursor, "doc2", "doc3");
  }

  @Test
  public void multipleInequalityWithCompositeFilters() throws Exception {
    CollectionReference collection =
        testCollectionWithDocs(
            map(
                "doc1",
                map("key", "a", "sort", 0, "v", 5),
                "doc2",
                map("key", "aa", "sort", 4, "v", 4),
                "doc3",
                map("key", "c", "sort", 3, "v", 3),
                "doc4",
                map("key", "b", "sort", 2, "v", 2),
                "doc5",
                map("key", "b", "sort", 2, "v", 1),
                "doc6",
                map("key", "b", "sort", 0, "v", 0)));

    // Implicitly ordered by: 'key' asc, 'sort' asc, 'v' asc, __name__ asc
    Query query1 =
        collection.where(
            Filter.or(
                Filter.and(Filter.equalTo("key", "b"), Filter.lessThanOrEqualTo("sort", 2)),
                Filter.and(Filter.notEqualTo("key", "b"), Filter.greaterThan("v", 4))));
    DocumentSnapshot docSnap = collection.document("doc1").get().get();
    Query query1WithCursor = query1.startAt(docSnap);
    checkResultContainsDocumentsInOrder(
        query1,
        /*pipelineOnly*/ !isRunningAgainstFirestoreEmulator(firestore),
        "doc1",
        "doc6",
        "doc5",
        "doc4");
    checkResultContainsDocumentsInOrder(
        query1WithCursor,
        /*pipelineOnly*/ !isRunningAgainstFirestoreEmulator(firestore),
        "doc1",
        "doc6",
        "doc5",
        "doc4");

    // Ordered by: 'sort' desc, 'key' asc, 'v' asc, __name__ asc
    Query query2 =
        collection
            .where(
                Filter.or(
                    Filter.and(Filter.equalTo("key", "b"), Filter.lessThanOrEqualTo("sort", 2)),
                    Filter.and(Filter.notEqualTo("key", "b"), Filter.greaterThan("v", 4))))
            .orderBy("sort", Direction.DESCENDING)
            .orderBy("key");
    docSnap = collection.document("doc5").get().get();
    Query query2WithCursor = query2.startAt(docSnap);
    checkResultContainsDocumentsInOrder(
        query2,
        /*pipelineOnly*/ !isRunningAgainstFirestoreEmulator(firestore),
        "doc5",
        "doc4",
        "doc1",
        "doc6");
    checkResultContainsDocumentsInOrder(
        query2WithCursor,
        /*pipelineOnly*/ !isRunningAgainstFirestoreEmulator(firestore),
        "doc5",
        "doc4",
        "doc1",
        "doc6");

    // Implicitly ordered by: 'key' asc, 'sort' asc, 'v' asc, __name__ asc
    Query query3 =
        collection.where(
            Filter.and(
                Filter.or(
                    Filter.and(Filter.equalTo("key", "b"), Filter.lessThanOrEqualTo("sort", 4)),
                    Filter.and(Filter.notEqualTo("key", "b"), Filter.greaterThanOrEqualTo("v", 4))),
                Filter.or(
                    Filter.and(
                        Filter.greaterThan("key", "b"), Filter.greaterThanOrEqualTo("sort", 1)),
                    Filter.and(Filter.lessThan("key", "b"), Filter.greaterThan("v", 0)))));
    docSnap = collection.document("doc1").get().get();
    Query query3WithCursor = query3.startAt(docSnap);
    checkResultContainsDocumentsInOrder(
        query3, /*pipelineOnly*/ !isRunningAgainstFirestoreEmulator(firestore), "doc1", "doc2");
    checkResultContainsDocumentsInOrder(
        query3WithCursor,
        /*pipelineOnly*/ !isRunningAgainstFirestoreEmulator(firestore),
        "doc1",
        "doc2");
  }

  @Test
  public void multipleInequalityFieldsWillBeImplicitlyOrderedLexicographicallyByServer()
      throws Exception {
    CollectionReference collection =
        testCollectionWithDocs(
            map(
                "doc1",
                map("key", "a", "sort", 0, "v", 5),
                "doc2",
                map("key", "aa", "sort", 4, "v", 4),
                "doc3",
                map("key", "b", "sort", 3, "v", 3),
                "doc4",
                map("key", "b", "sort", 2, "v", 2),
                "doc5",
                map("key", "b", "sort", 2, "v", 1),
                "doc6",
                map("key", "b", "sort", 0, "v", 0)));

    DocumentSnapshot docSnap = collection.document("doc2").get().get();

    // Implicitly ordered by: 'key' asc, 'sort' asc, __name__ asc
    Query query1 =
        collection
            .whereNotEqualTo("key", "a")
            .whereGreaterThan("sort", 1)
            .whereIn("v", asList(1, 2, 3, 4));
    Query query1WithCursor = query1.startAt(docSnap);
    checkResultContainsDocumentsInOrder(
        query1,
        /*pipelineOnly*/ !isRunningAgainstFirestoreEmulator(firestore),
        "doc2",
        "doc4",
        "doc5",
        "doc3");
    checkResultContainsDocumentsInOrder(
        query1WithCursor,
        /*pipelineOnly*/ !isRunningAgainstFirestoreEmulator(firestore),
        "doc2",
        "doc4",
        "doc5",
        "doc3");

    // Implicitly ordered by: 'key' asc, 'sort' asc, __name__ asc
    Query query2 =
        collection
            .whereGreaterThan("sort", 1)
            .whereNotEqualTo("key", "a")
            .whereIn("v", asList(1, 2, 3, 4));
    Query query2WithCursor = query2.startAt(docSnap);
    checkResultContainsDocumentsInOrder(
        query2,
        /*pipelineOnly*/ !isRunningAgainstFirestoreEmulator(firestore),
        "doc2",
        "doc4",
        "doc5",
        "doc3");
    checkResultContainsDocumentsInOrder(
        query2WithCursor,
        /*pipelineOnly*/ !isRunningAgainstFirestoreEmulator(firestore),
        "doc2",
        "doc4",
        "doc5",
        "doc3");
  }

  @Test
  public void multipleInequalityWithMultipleExplicitOrderBy() throws Exception {
    CollectionReference collection =
        testCollectionWithDocs(
            map(
                "doc1",
                map("key", "a", "sort", 5, "v", 0),
                "doc2",
                map("key", "aa", "sort", 4, "v", 0),
                "doc3",
                map("key", "b", "sort", 3, "v", 1),
                "doc4",
                map("key", "b", "sort", 2, "v", 1),
                "doc5",
                map("key", "bb", "sort", 1, "v", 1),
                "doc6",
                map("key", "c", "sort", 0, "v", 2)));

    DocumentSnapshot docSnap = collection.document("doc2").get().get();

    // Ordered by: 'v' asc, 'key' asc, 'sort' asc, __name__ asc
    Query query1 =
        collection.whereGreaterThan("key", "a").whereGreaterThanOrEqualTo("sort", 1).orderBy("v");
    Query query1WithCursor = query1.startAt(docSnap);
    checkResultContainsDocumentsInOrder(
        query1,
        /*pipelineOnly*/ !isRunningAgainstFirestoreEmulator(firestore),
        "doc2",
        "doc4",
        "doc3",
        "doc5");
    checkResultContainsDocumentsInOrder(
        query1WithCursor,
        /*pipelineOnly*/ !isRunningAgainstFirestoreEmulator(firestore),
        "doc2",
        "doc4",
        "doc3",
        "doc5");

    // Ordered by: 'v asc, 'sort' asc, 'key' asc,  __name__ asc
    Query query2 =
        collection
            .whereGreaterThan("key", "a")
            .whereGreaterThanOrEqualTo("sort", 1)
            .orderBy("v")
            .orderBy("sort");
    Query query2WithCursor = query2.startAt(docSnap);
    checkResultContainsDocumentsInOrder(
        query2,
        /*pipelineOnly*/ !isRunningAgainstFirestoreEmulator(firestore),
        "doc2",
        "doc5",
        "doc4",
        "doc3");
    checkResultContainsDocumentsInOrder(
        query2WithCursor,
        /*pipelineOnly*/ !isRunningAgainstFirestoreEmulator(firestore),
        "doc2",
        "doc5",
        "doc4",
        "doc3");

    docSnap = collection.document("doc5").get().get();

    // Implicit order by matches the direction of last explicit order by.
    // Ordered by: 'v' desc, 'key' desc, 'sort' desc, __name__ desc
    Query query3 =
        collection
            .whereGreaterThan("key", "a")
            .whereGreaterThanOrEqualTo("sort", 1)
            .orderBy("v", Direction.DESCENDING);
    Query query3WithCursor = query3.startAt(docSnap);
    checkResultContainsDocumentsInOrder(
        query3,
        /*pipelineOnly*/ !isRunningAgainstFirestoreEmulator(firestore),
        "doc5",
        "doc3",
        "doc4",
        "doc2");
    checkResultContainsDocumentsInOrder(
        query3WithCursor,
        /*pipelineOnly*/ !isRunningAgainstFirestoreEmulator(firestore),
        "doc5",
        "doc3",
        "doc4",
        "doc2");

    // Ordered by: 'v desc, 'sort' asc, 'key' asc,  __name__ asc
    Query query4 =
        collection
            .whereGreaterThan("key", "a")
            .whereGreaterThanOrEqualTo("sort", 1)
            .orderBy("v", Direction.DESCENDING)
            .orderBy("sort");
    Query query4WithCursor = query4.startAt(docSnap);
    checkResultContainsDocumentsInOrder(
        query4,
        /*pipelineOnly*/ !isRunningAgainstFirestoreEmulator(firestore),
        "doc5",
        "doc4",
        "doc3",
        "doc2");
    checkResultContainsDocumentsInOrder(
        query4WithCursor,
        /*pipelineOnly*/ !isRunningAgainstFirestoreEmulator(firestore),
        "doc5",
        "doc4",
        "doc3",
        "doc2");
  }

  @Test
  public void multipleInequalityFieldsInAggregateQuery() throws Exception {
    CollectionReference collection =
        testCollectionWithDocs(
            map(
                "doc1",
                map("key", "a", "sort", 5, "v", 0),
                "doc2",
                map("key", "aa", "sort", 4, "v", 0),
                "doc3",
                map("key", "b", "sort", 3, "v", 1),
                "doc4",
                map("key", "b", "sort", 2, "v", 1),
                "doc5",
                map("key", "bb", "sort", 1, "v", 1)));

    AggregateQuery query =
        collection
            .whereGreaterThan("key", "a")
            .whereGreaterThanOrEqualTo("sort", 1)
            .orderBy("v")
            .count();
    if (isRunningAgainstFirestoreEmulator(firestore)) {
      assertThat(query.get().get().getCount()).isEqualTo(4);
    }
    assertThat(
            query
                .getQuery()
                .getFirestore()
                .pipeline()
                .createFrom(query)
                .execute()
                .get()
                .getResults())
        .isNotEmpty();
    // TODO(MIEQ): Add sum and average when they are public.
  }

  @Test
  public void multipleInequalityFieldsWithDocumentKey() throws Exception {
    CollectionReference collection =
        testCollectionWithDocs(
            map(
                "doc1",
                map("key", "a", "sort", 5),
                "doc2",
                map("key", "aa", "sort", 4),
                "doc3",
                map("key", "b", "sort", 3),
                "doc4",
                map("key", "b", "sort", 2),
                "doc5",
                map("key", "bb", "sort", 1)));

    DocumentSnapshot docSnap = collection.document("doc2").get().get();

    // Document Key in inequality field will implicitly ordered to the last.
    // Implicitly ordered by: 'key' asc, 'sort' asc, __name__ asc
    Query query1 =
        collection
            .whereGreaterThan("sort", 1)
            .whereNotEqualTo("key", "a")
            .whereLessThan(FieldPath.documentId(), "doc5");
    Query query1WithCursor = query1.startAt(docSnap);
    checkResultContainsDocumentsInOrder(
        query1,
        /*pipelineOnly*/ !isRunningAgainstFirestoreEmulator(firestore),
        "doc2",
        "doc4",
        "doc3");
    checkResultContainsDocumentsInOrder(
        query1WithCursor,
        /*pipelineOnly*/ !isRunningAgainstFirestoreEmulator(firestore),
        "doc2",
        "doc4",
        "doc3");

    // Changing filters order will not affect implicit order.
    // Implicitly ordered by: 'key' asc, 'sort' asc, __name__ asc
    Query query2 =
        collection
            .whereLessThan(FieldPath.documentId(), "doc5")
            .whereGreaterThan("sort", 1)
            .whereNotEqualTo("key", "a");
    Query query2WithCursor = query2.startAt(docSnap);
    checkResultContainsDocumentsInOrder(
        query2,
        /*pipelineOnly*/ !isRunningAgainstFirestoreEmulator(firestore),
        "doc2",
        "doc4",
        "doc3");
    checkResultContainsDocumentsInOrder(
        query2WithCursor,
        /*pipelineOnly*/ !isRunningAgainstFirestoreEmulator(firestore),
        "doc2",
        "doc4",
        "doc3");

    // Ordered by: 'sort' desc, 'key' desc, __name__ desc
    Query query3 =
        collection
            .whereLessThan(FieldPath.documentId(), "doc5")
            .whereGreaterThan("sort", 1)
            .whereNotEqualTo("key", "a")
            .orderBy("sort", Direction.DESCENDING);
    Query query3WithCursor = query3.startAt(docSnap);
    checkResultContainsDocumentsInOrder(
        query3,
        /*pipelineOnly*/ !isRunningAgainstFirestoreEmulator(firestore),
        "doc2",
        "doc3",
        "doc4");
    checkResultContainsDocumentsInOrder(
        query3WithCursor,
        /*pipelineOnly*/ !isRunningAgainstFirestoreEmulator(firestore),
        "doc2",
        "doc3",
        "doc4");
  }

  @Test
  public void snapshotListenerSortsNumbersSameWayAsServer() throws Exception {
    CollectionReference col = createEmptyCollection();
    firestore
        .batch()
        .set(col.document("intMin"), map("value", Long.MIN_VALUE))
        .set(col.document("doubleMin"), map("value", ((double) Long.MIN_VALUE) - 100))
        .set(col.document("intMax"), map("value", Long.MAX_VALUE))
        .set(col.document("doubleMax"), map("value", ((double) Long.MAX_VALUE) + 100))
        .set(col.document("NaN"), map("value", Double.NaN))
        .set(col.document("integerMax"), map("value", (long) Integer.MAX_VALUE))
        .set(col.document("integerMin"), map("value", (long) Integer.MIN_VALUE))
        .set(col.document("negativeInfinity"), map("value", Double.NEGATIVE_INFINITY))
        .set(col.document("positiveInfinity"), map("value", Double.POSITIVE_INFINITY))
        .commit()
        .get();

    Query query = col.orderBy("value", Direction.ASCENDING);

    QuerySnapshot snapshot = query.get().get();
    List<String> queryOrder =
        snapshot.getDocuments().stream().map(doc -> doc.getId()).collect(Collectors.toList());

    CountDownLatch latch = new CountDownLatch(1);
    List<String> listenerOrder = new ArrayList<>();
    ListenerRegistration registration =
        query.addSnapshotListener(
            (value, error) -> {
              listenerOrder.addAll(
                  value.getDocuments().stream()
                      .map(doc -> doc.getId())
                      .collect(Collectors.toList()));
              latch.countDown();
            });
    latch.await();
    registration.remove();

    assertEquals(queryOrder, listenerOrder); // Assert order in the SDK
  }

  @Test
  public void snapshotListenerSortsUnicodeStringsSameWayAsServer() throws Exception {
    CollectionReference col = createEmptyCollection();

    firestore
        .batch()
        .set(col.document("a"), map("value", "Łukasiewicz"))
        .set(col.document("b"), map("value", "Sierpiński"))
        .set(col.document("c"), map("value", "岩澤"))
        .set(col.document("d"), map("value", "🄟"))
        .set(col.document("e"), map("value", "Ｐ"))
        .set(col.document("f"), map("value", "︒"))
        .set(col.document("g"), map("value", "🐵"))
        .set(col.document("h"), map("value", "你好"))
        .set(col.document("i"), map("value", "你顥"))
        .set(col.document("j"), map("value", "😁"))
        .set(col.document("k"), map("value", "😀"))
        .commit()
        .get();

    Query query = col.orderBy("value", Direction.ASCENDING);

    QuerySnapshot snapshot = query.get().get();
    List<String> queryOrder =
        snapshot.getDocuments().stream().map(doc -> doc.getId()).collect(Collectors.toList());

    CountDownLatch latch = new CountDownLatch(1);
    List<String> listenerOrder = new ArrayList<>();
    ListenerRegistration registration =
        query.addSnapshotListener(
            (value, error) -> {
              listenerOrder.addAll(
                  value.getDocuments().stream()
                      .map(doc -> doc.getId())
                      .collect(Collectors.toList()));
              latch.countDown();
            });
    latch.await();
    registration.remove();

    assertEquals(queryOrder, Arrays.asList("b", "a", "h", "i", "c", "f", "e", "d", "g", "k", "j"));
    assertEquals(queryOrder, listenerOrder);
  }

  @Test
  public void snapshotListenerSortsUnicodeStringsInArraySameWayAsServer() throws Exception {
    CollectionReference col = createEmptyCollection();

    firestore
        .batch()
        .set(col.document("a"), map("value", Arrays.asList("Łukasiewicz")))
        .set(col.document("b"), map("value", Arrays.asList("Sierpiński")))
        .set(col.document("c"), map("value", Arrays.asList("岩澤")))
        .set(col.document("d"), map("value", Arrays.asList("🄟")))
        .set(col.document("e"), map("value", Arrays.asList("Ｐ")))
        .set(col.document("f"), map("value", Arrays.asList("︒")))
        .set(col.document("g"), map("value", Arrays.asList("🐵")))
        .set(col.document("h"), map("value", Arrays.asList("你好")))
        .set(col.document("i"), map("value", Arrays.asList("你顥")))
        .set(col.document("j"), map("value", Arrays.asList("😁")))
        .set(col.document("k"), map("value", Arrays.asList("😀")))
        .commit()
        .get();

    Query query = col.orderBy("value", Direction.ASCENDING);

    QuerySnapshot snapshot = query.get().get();
    List<String> queryOrder =
        snapshot.getDocuments().stream().map(doc -> doc.getId()).collect(Collectors.toList());

    CountDownLatch latch = new CountDownLatch(1);
    List<String> listenerOrder = new ArrayList<>();
    ListenerRegistration registration =
        query.addSnapshotListener(
            (value, error) -> {
              listenerOrder.addAll(
                  value.getDocuments().stream()
                      .map(doc -> doc.getId())
                      .collect(Collectors.toList()));
              latch.countDown();
            });
    latch.await();
    registration.remove();

    assertEquals(queryOrder, Arrays.asList("b", "a", "h", "i", "c", "f", "e", "d", "g", "k", "j"));
    assertEquals(queryOrder, listenerOrder);
  }

  @Test
  public void snapshotListenerSortsUnicodeStringsInMapSameWayAsServer() throws Exception {
    CollectionReference col = createEmptyCollection();

    firestore
        .batch()
        .set(col.document("a"), map("value", map("foo", "Łukasiewicz")))
        .set(col.document("b"), map("value", map("foo", "Sierpiński")))
        .set(col.document("c"), map("value", map("foo", "岩澤")))
        .set(col.document("d"), map("value", map("foo", "🄟")))
        .set(col.document("e"), map("value", map("foo", "Ｐ")))
        .set(col.document("f"), map("value", map("foo", "︒")))
        .set(col.document("g"), map("value", map("foo", "🐵")))
        .set(col.document("h"), map("value", map("foo", "你好")))
        .set(col.document("i"), map("value", map("foo", "你顥")))
        .set(col.document("j"), map("value", map("foo", "😁")))
        .set(col.document("k"), map("value", map("foo", "😀")))
        .commit()
        .get();

    Query query = col.orderBy("value", Direction.ASCENDING);

    QuerySnapshot snapshot = query.get().get();
    List<String> queryOrder =
        snapshot.getDocuments().stream().map(doc -> doc.getId()).collect(Collectors.toList());

    CountDownLatch latch = new CountDownLatch(1);
    List<String> listenerOrder = new ArrayList<>();
    ListenerRegistration registration =
        query.addSnapshotListener(
            (value, error) -> {
              listenerOrder.addAll(
                  value.getDocuments().stream()
                      .map(doc -> doc.getId())
                      .collect(Collectors.toList()));
              latch.countDown();
            });
    latch.await();
    registration.remove();

    assertEquals(queryOrder, Arrays.asList("b", "a", "h", "i", "c", "f", "e", "d", "g", "k", "j"));
    assertEquals(queryOrder, listenerOrder);
  }

  @Test
  public void snapshotListenerSortsUnicodeStringsInMapKeySameWayAsServer() throws Exception {
    CollectionReference col = createEmptyCollection();

    firestore
        .batch()
        .set(col.document("a"), map("value", map("Łukasiewicz", "foo")))
        .set(col.document("b"), map("value", map("Sierpiński", "foo")))
        .set(col.document("c"), map("value", map("岩澤", "foo")))
        .set(col.document("d"), map("value", map("🄟", "foo")))
        .set(col.document("e"), map("value", map("Ｐ", "foo")))
        .set(col.document("f"), map("value", map("︒", "foo")))
        .set(col.document("g"), map("value", map("🐵", "foo")))
        .set(col.document("h"), map("value", map("你好", "foo")))
        .set(col.document("i"), map("value", map("你顥", "foo")))
        .set(col.document("j"), map("value", map("😁", "foo")))
        .set(col.document("k"), map("value", map("😀", "foo")))
        .commit()
        .get();

    Query query = col.orderBy("value", Direction.ASCENDING);

    QuerySnapshot snapshot = query.get().get();
    List<String> queryOrder =
        snapshot.getDocuments().stream().map(doc -> doc.getId()).collect(Collectors.toList());

    CountDownLatch latch = new CountDownLatch(1);
    List<String> listenerOrder = new ArrayList<>();
    ListenerRegistration registration =
        query.addSnapshotListener(
            (value, error) -> {
              listenerOrder.addAll(
                  value.getDocuments().stream()
                      .map(doc -> doc.getId())
                      .collect(Collectors.toList()));
              latch.countDown();
            });
    latch.await();
    registration.remove();

    assertEquals(queryOrder, Arrays.asList("b", "a", "h", "i", "c", "f", "e", "d", "g", "k", "j"));
    assertEquals(queryOrder, listenerOrder);
  }

  @Test
  public void snapshotListenerSortsUnicodeStringsInDocumentKeySameWayAsServer() throws Exception {
    CollectionReference col = createEmptyCollection();

    firestore
        .batch()
        .set(col.document("Łukasiewicz"), map("value", "foo"))
        .set(col.document("Sierpiński"), map("value", "foo"))
        .set(col.document("岩澤"), map("value", "foo"))
        .set(col.document("🄟"), map("value", "foo"))
        .set(col.document("Ｐ"), map("value", "foo"))
        .set(col.document("︒"), map("value", "foo"))
        .set(col.document("🐵"), map("value", "foo"))
        .set(col.document("你好"), map("value", "你好"))
        .set(col.document("你顥"), map("value", "你顥"))
        .set(col.document("😁"), map("value", "😁"))
        .set(col.document("😀"), map("value", "😀"))
        .commit()
        .get();

    Query query = col.orderBy(FieldPath.documentId());

    QuerySnapshot snapshot = query.get().get();
    List<String> queryOrder =
        snapshot.getDocuments().stream().map(doc -> doc.getId()).collect(Collectors.toList());

    CountDownLatch latch = new CountDownLatch(1);
    List<String> listenerOrder = new ArrayList<>();
    ListenerRegistration registration =
        query.addSnapshotListener(
            (value, error) -> {
              listenerOrder.addAll(
                  value.getDocuments().stream()
                      .map(doc -> doc.getId())
                      .collect(Collectors.toList()));
              latch.countDown();
            });
    latch.await();
    registration.remove();

    assertEquals(
        queryOrder,
        Arrays.asList(
            "Sierpiński", "Łukasiewicz", "你好", "你顥", "岩澤", "︒", "Ｐ", "🄟", "🐵", "😀", "😁"));
    assertEquals(queryOrder, listenerOrder);
  }

  @Test
  public void snapshotListenerSortsInvalidUnicodeStringsSameWayAsServer() throws Exception {
    CollectionReference col = createEmptyCollection();

    // Note: Protocol Buffer converts any invalid surrogates to "?".
    firestore
        .batch()
        .set(col.document("a"), map("value", "Z"))
        .set(col.document("b"), map("value", "你好"))
        .set(col.document("c"), map("value", "😀"))
        .set(col.document("d"), map("value", "ab\uD800")) // Lone high surrogate
        .set(col.document("e"), map("value", "ab\uDC00")) // Lone low surrogate
        .set(col.document("f"), map("value", "ab\uD800\uD800")) // Unpaired high surrogate
        .set(col.document("g"), map("value", "ab\uDC00\uDC00")) // Unpaired low surrogate
        .commit()
        .get();

    Query query = col.orderBy("value", Direction.ASCENDING);

    QuerySnapshot snapshot = query.get().get();
    List<String> queryOrder =
        snapshot.getDocuments().stream().map(doc -> doc.getId()).collect(Collectors.toList());

    CountDownLatch latch = new CountDownLatch(1);
    List<String> listenerOrder = new ArrayList<>();
    ListenerRegistration registration =
        query.addSnapshotListener(
            (value, error) -> {
              listenerOrder.addAll(
                  value.getDocuments().stream()
                      .map(doc -> doc.getId())
                      .collect(Collectors.toList()));
              latch.countDown();
            });
    latch.await();
    registration.remove();

    assertEquals(queryOrder, Arrays.asList("a", "d", "e", "f", "g", "b", "c"));
    assertEquals(queryOrder, listenerOrder);
  }
}<|MERGE_RESOLUTION|>--- conflicted
+++ resolved
@@ -19,27 +19,21 @@
 import static com.google.cloud.firestore.it.TestHelper.isRunningAgainstFirestoreEmulator;
 import static com.google.common.primitives.Ints.asList;
 import static com.google.common.truth.Truth.assertThat;
-import static org.junit.Assume.assumeFalse;
+import static org.junit.Assert.assertEquals;
+import static org.junit.Assume.assumeTrue;
 
 import com.google.cloud.firestore.*;
 import com.google.cloud.firestore.Query.Direction;
-<<<<<<< HEAD
 import com.google.common.collect.Sets;
-=======
-import java.time.Duration;
 import java.util.ArrayList;
->>>>>>> 2cab2e02
 import java.util.Arrays;
 import java.util.Collections;
 import java.util.LinkedHashMap;
 import java.util.List;
 import java.util.Map;
-<<<<<<< HEAD
 import java.util.Objects;
 import java.util.Set;
-=======
 import java.util.concurrent.CountDownLatch;
->>>>>>> 2cab2e02
 import java.util.concurrent.ExecutionException;
 import java.util.concurrent.TimeUnit;
 import java.util.concurrent.TimeoutException;
@@ -80,48 +74,54 @@
 
   public static void checkResultContainsDocumentsInOrder(Query query, String... docs)
       throws ExecutionException, InterruptedException {
-    checkResultContainsDocumentsInOrder(query, false, docs);
+    checkResultContainsDocumentsInOrder(query, getFirestoreEdition(), docs);
   }
 
   public static void checkResultContainsDocumentsInOrder(
-      Query query, boolean pipelineOnly, String... docs)
+      Query query, FirestoreEdition edition, String... docs)
       throws ExecutionException, InterruptedException {
-    if (!pipelineOnly) {
-      QuerySnapshot snapshot = query.get().get();
-      List<String> result =
-          snapshot.getDocuments().stream()
-              .map(queryDocumentSnapshot -> queryDocumentSnapshot.getReference().getId())
-              .collect(Collectors.toList());
-      // assertThat(result).isEqualTo(Arrays.asList(docs));
-    }
-
-    List<PipelineResult> pipelineResults =
-        query.getFirestore().pipeline().createFrom(query).execute().get().getResults();
+    QuerySnapshot snapshot = query.get().get();
     List<String> result =
-        pipelineResults.stream()
-            .map(pipelineResult -> Objects.requireNonNull(pipelineResult.getReference()).getId())
+        snapshot.getDocuments().stream()
+            .map(queryDocumentSnapshot -> queryDocumentSnapshot.getReference().getId())
             .collect(Collectors.toList());
     assertThat(result).isEqualTo(Arrays.asList(docs));
-  }
-
-  public static void checkResultContainsDocuments(Query query, boolean pipelineOnly, String... docs)
+
+    if (edition == FirestoreEdition.ENTERPRISE) {
+      List<PipelineResult> pipelineResults =
+          query.getFirestore().pipeline().createFrom(query).execute().get().getResults();
+      result =
+          pipelineResults.stream()
+              .map(pipelineResult -> Objects.requireNonNull(pipelineResult.getReference()).getId())
+              .collect(Collectors.toList());
+      assertThat(result).isEqualTo(Arrays.asList(docs));
+    }
+  }
+
+  public static void checkResultContainsDocuments(Query query, String... docs)
       throws ExecutionException, InterruptedException {
-    if (!pipelineOnly) {
-      QuerySnapshot snapshot = query.get().get();
-      Set<String> result =
-          snapshot.getDocuments().stream()
-              .map(queryDocumentSnapshot -> queryDocumentSnapshot.getReference().getId())
+    checkResultContainsDocuments(query, getFirestoreEdition(), docs);
+  }
+
+  public static void checkResultContainsDocuments(
+      Query query, FirestoreEdition edition, String... docs)
+      throws ExecutionException, InterruptedException {
+    QuerySnapshot snapshot = query.get().get();
+    Set<String> result =
+        snapshot.getDocuments().stream()
+            .map(queryDocumentSnapshot -> queryDocumentSnapshot.getReference().getId())
+            .collect(Collectors.toSet());
+    assertThat(result).isEqualTo(Sets.newHashSet(docs));
+
+    if (edition == FirestoreEdition.ENTERPRISE) {
+      List<PipelineResult> pipelineResults =
+          query.getFirestore().pipeline().createFrom(query).execute().get().getResults();
+      result =
+          pipelineResults.stream()
+              .map(pipelineResult -> Objects.requireNonNull(pipelineResult.getReference()).getId())
               .collect(Collectors.toSet());
       assertThat(result).isEqualTo(Sets.newHashSet(docs));
     }
-
-    List<PipelineResult> pipelineResults =
-        query.getFirestore().pipeline().createFrom(query).execute().get().getResults();
-    Set<String> result =
-        pipelineResults.stream()
-            .map(pipelineResult -> Objects.requireNonNull(pipelineResult.getReference()).getId())
-            .collect(Collectors.toSet());
-    assertThat(result).isEqualTo(Sets.newHashSet(docs));
   }
 
   @Test
@@ -177,13 +177,10 @@
 
   @Test
   public void orQueriesWithCompositeIndexes() throws Exception {
-<<<<<<< HEAD
-=======
     assumeTrue(
         "Skip this test when running against production because these queries require a composite"
             + " index.",
         isRunningAgainstFirestoreEmulator(firestore));
->>>>>>> 2cab2e02
     Map<String, Map<String, Object>> testDocs =
         map(
             "doc1", map("a", 1, "b", 0),
@@ -197,7 +194,6 @@
     // with one inequality: a>2 || b==1.
     checkResultContainsDocuments(
         collection.where(Filter.or(Filter.greaterThan("a", 2), Filter.equalTo("b", 1))),
-        /*pipelineOnly*/ !isRunningAgainstFirestoreEmulator(firestore),
         "doc5",
         "doc2",
         "doc3");
@@ -205,7 +201,6 @@
     // Test with limits (implicit order by ASC): (a==1) || (b > 0) LIMIT 2
     checkResultContainsDocumentsInOrder(
         collection.where(Filter.or(Filter.equalTo("a", 1), Filter.greaterThan("b", 0))).limit(2),
-        /*pipelineOnly*/ !isRunningAgainstFirestoreEmulator(firestore),
         "doc1",
         "doc2");
 
@@ -216,7 +211,6 @@
             .where(Filter.or(Filter.equalTo("a", 1), Filter.greaterThan("b", 0)))
             .limitToLast(2)
             .orderBy("b"),
-        /*pipelineOnly*/ !isRunningAgainstFirestoreEmulator(firestore),
         "doc3",
         "doc4");
 
@@ -226,7 +220,6 @@
             .where(Filter.or(Filter.equalTo("a", 2), Filter.equalTo("b", 1)))
             .limit(1)
             .orderBy("a"),
-        /*pipelineOnly*/ !isRunningAgainstFirestoreEmulator(firestore),
         "doc5");
 
     // Test with limits (explicit order by DESC): (a==2) || (b == 1) ORDER BY a LIMIT_TO_LAST 1
@@ -235,7 +228,6 @@
             .where(Filter.or(Filter.equalTo("a", 2), Filter.equalTo("b", 1)))
             .limitToLast(1)
             .orderBy("a"),
-        /*pipelineOnly*/ !isRunningAgainstFirestoreEmulator(firestore),
         "doc2");
 
     // Test with limits (explicit order by DESC): (a==2) || (b == 1) ORDER BY a DESC LIMIT 1
@@ -244,7 +236,6 @@
             .where(Filter.or(Filter.equalTo("a", 2), Filter.equalTo("b", 1)))
             .limit(1)
             .orderBy("a", Direction.DESCENDING),
-        /*pipelineOnly*/ !isRunningAgainstFirestoreEmulator(firestore),
         "doc2");
   }
 
@@ -270,13 +261,10 @@
 
   @Test
   public void orQueryDoesNotIncludeDocumentsWithMissingFields2() throws Exception {
-<<<<<<< HEAD
-=======
     assumeTrue(
         "Skip this test when running against production because these queries require a composite"
             + " index.",
         isRunningAgainstFirestoreEmulator(firestore));
->>>>>>> 2cab2e02
     Map<String, Map<String, Object>> testDocs =
         map(
             "doc1", map("a", 1, "b", 0),
@@ -292,30 +280,19 @@
     // doc2 should not be included because it's missing the field 'a', and we have "orderBy a".
     Query query1 =
         collection.where(Filter.or(Filter.equalTo("a", 1), Filter.equalTo("b", 1))).orderBy("a");
-    checkResultContainsDocumentsInOrder(
-        query1,
-        /*pipelineOnly*/ !isRunningAgainstFirestoreEmulator(firestore),
-        "doc1",
-        "doc4",
-        "doc5");
+    checkResultContainsDocumentsInOrder(query1, "doc1", "doc4", "doc5");
 
     // Query: a==1 || b==1 order by b.
     // doc5 should not be included because it's missing the field 'b', and we have "orderBy b".
     Query query2 =
         collection.where(Filter.or(Filter.equalTo("a", 1), Filter.equalTo("b", 1))).orderBy("b");
-    checkResultContainsDocumentsInOrder(
-        query2,
-        /*pipelineOnly*/ !isRunningAgainstFirestoreEmulator(firestore),
-        "doc1",
-        "doc2",
-        "doc4");
+    checkResultContainsDocumentsInOrder(query2, "doc1", "doc2", "doc4");
 
     // Query: a>2 || b==1.
     // This query has an implicit 'order by a'.
     // doc2 should not be included because it's missing the field 'a'.
     Query query3 = collection.where(Filter.or(Filter.greaterThan("a", 2), Filter.equalTo("b", 1)));
-    checkResultContainsDocumentsInOrder(
-        query3, /*pipelineOnly*/ !isRunningAgainstFirestoreEmulator(firestore), "doc3");
+    checkResultContainsDocumentsInOrder(query3, "doc3");
 
     // Query: a>1 || b==1 order by a order by b.
     // doc6 should not be included because it's missing the field 'b'.
@@ -325,8 +302,7 @@
             .where(Filter.or(Filter.greaterThan("a", 1), Filter.equalTo("b", 1)))
             .orderBy("a")
             .orderBy("b");
-    checkResultContainsDocumentsInOrder(
-        query4, /*pipelineOnly*/ !isRunningAgainstFirestoreEmulator(firestore), "doc3");
+    checkResultContainsDocumentsInOrder(query4, "doc3");
   }
 
   @Test
@@ -352,8 +328,8 @@
   @Test
   public void orQueriesWithNotIn()
       throws ExecutionException, InterruptedException, TimeoutException {
-    assumeFalse(
-        "Skip this test when running against the Firestore emulator because it does not support mixing OR and NOT_IN.",
+    assumeTrue(
+        "Skip this test when running against production because it requires composite index creation.",
         isRunningAgainstFirestoreEmulator(firestore));
     Map<String, Map<String, Object>> testDocs =
         map(
@@ -369,7 +345,6 @@
     // Has implicit orderBy b.
     checkResultContainsDocumentsInOrder(
         collection.where(Filter.or(Filter.equalTo("a", 2), Filter.notInArray("b", asList(2, 3)))),
-        /*pipelineOnly*/ !isRunningAgainstFirestoreEmulator(firestore),
         "doc1",
         "doc2");
   }
@@ -455,21 +430,19 @@
     CollectionReference collection = testCollectionWithDocs(testDocs);
 
     Query query1 = collection.where(Filter.equalTo("a", 1)).orderBy("a");
-    checkResultContainsDocumentsInOrder(
-        query1,
-        /*pipelineOnly*/ !isRunningAgainstFirestoreEmulator(firestore),
-        "doc1",
-        "doc4",
-        "doc5");
+    checkResultContainsDocumentsInOrder(query1, "doc1", "doc4", "doc5");
 
     Query query2 = collection.where(Filter.inArray("a", asList(2, 3))).orderBy("a");
-    checkResultContainsDocumentsInOrder(
-        query2, /*pipelineOnly*/ !isRunningAgainstFirestoreEmulator(firestore), "doc6", "doc3");
+    checkResultContainsDocumentsInOrder(query2, "doc6", "doc3");
   }
 
   /** Multiple Inequality */
   @Test
   public void multipleInequalityOnDifferentFields() throws Exception {
+    assumeTrue(
+        "Standard edition requires index setup, but this is a dynamic collection",
+        getFirestoreEdition() == FirestoreEdition.ENTERPRISE);
+
     CollectionReference collection =
         testCollectionWithDocs(
             map(
@@ -483,8 +456,7 @@
             .whereNotEqualTo("key", "a")
             .whereLessThanOrEqualTo("sort", 2)
             .whereGreaterThan("v", 2);
-    checkResultContainsDocumentsInOrder(
-        query1, /*pipelineOnly*/ !isRunningAgainstFirestoreEmulator(firestore), "doc3");
+    checkResultContainsDocumentsInOrder(query1, "doc3");
 
     // Duplicate inequality fields
     Query query2 =
@@ -492,8 +464,7 @@
             .whereNotEqualTo("key", "a")
             .whereLessThanOrEqualTo("sort", 2)
             .whereGreaterThan("sort", 1);
-    checkResultContainsDocumentsInOrder(
-        query2, /*pipelineOnly*/ !isRunningAgainstFirestoreEmulator(firestore), "doc4");
+    checkResultContainsDocumentsInOrder(query2, "doc4");
 
     // With multiple IN
     Query query3 =
@@ -502,8 +473,7 @@
             .whereLessThanOrEqualTo("sort", 2)
             .whereIn("v", asList(2, 3, 4))
             .whereIn("sort", asList(2, 3));
-    checkResultContainsDocumentsInOrder(
-        query3, /*pipelineOnly*/ !isRunningAgainstFirestoreEmulator(firestore), "doc4");
+    checkResultContainsDocumentsInOrder(query3, "doc4");
 
     // With NOT-IN
     Query query4 =
@@ -511,8 +481,7 @@
             .whereGreaterThanOrEqualTo("key", "a")
             .whereLessThanOrEqualTo("sort", 2)
             .whereNotIn("v", asList(2, 4, 5));
-    checkResultContainsDocumentsInOrder(
-        query4, /*pipelineOnly*/ !isRunningAgainstFirestoreEmulator(firestore), "doc1", "doc3");
+    checkResultContainsDocumentsInOrder(query4, "doc1", "doc3");
 
     // With orderby
     Query query5 =
@@ -520,12 +489,7 @@
             .whereGreaterThanOrEqualTo("key", "a")
             .whereLessThanOrEqualTo("sort", 2)
             .orderBy("v", Direction.DESCENDING);
-    checkResultContainsDocumentsInOrder(
-        query5,
-        /*pipelineOnly*/ !isRunningAgainstFirestoreEmulator(firestore),
-        "doc3",
-        "doc4",
-        "doc1");
+    checkResultContainsDocumentsInOrder(query5, "doc3", "doc4", "doc1");
 
     // With limit
     Query query6 =
@@ -534,8 +498,7 @@
             .whereLessThanOrEqualTo("sort", 2)
             .orderBy("v", Direction.DESCENDING)
             .limit(2);
-    checkResultContainsDocumentsInOrder(
-        query6, /*pipelineOnly*/ !isRunningAgainstFirestoreEmulator(firestore), "doc3", "doc4");
+    checkResultContainsDocumentsInOrder(query6, "doc3", "doc4");
 
     // With limitToLast
     Query query7 =
@@ -544,12 +507,14 @@
             .whereLessThanOrEqualTo("sort", 2)
             .orderBy("v", Direction.DESCENDING)
             .limitToLast(2);
-    checkResultContainsDocumentsInOrder(
-        query7, /*pipelineOnly*/ !isRunningAgainstFirestoreEmulator(firestore), "doc4", "doc1");
+    checkResultContainsDocumentsInOrder(query7, "doc4", "doc1");
   }
 
   @Test
   public void multipleInequalityOnSpecialValues() throws Exception {
+    assumeTrue(
+        "Standard edition requires index setup, but this is a dynamic collection",
+        getFirestoreEdition() == FirestoreEdition.ENTERPRISE);
     CollectionReference collection =
         testCollectionWithDocs(
             map(
@@ -561,20 +526,22 @@
                 "doc6", map("key", "f", "sort", 1, "v", 1)));
 
     Query query1 = collection.whereNotEqualTo("key", "a").whereLessThanOrEqualTo("sort", 2);
-    checkResultContainsDocumentsInOrder(
-        query1, /*pipelineOnly*/ !isRunningAgainstFirestoreEmulator(firestore), "doc5", "doc6");
+    checkResultContainsDocumentsInOrder(query1, "doc5", "doc6");
 
     Query query2 =
         collection
             .whereNotEqualTo("key", "a")
             .whereLessThanOrEqualTo("sort", 2)
             .whereLessThanOrEqualTo("v", 1);
-    checkResultContainsDocumentsInOrder(
-        query2, /*pipelineOnly*/ !isRunningAgainstFirestoreEmulator(firestore), "doc6");
+    checkResultContainsDocumentsInOrder(query2, "doc6");
   }
 
   @Test
   public void multipleInequalityWithArrayMembership() throws Exception {
+    assumeTrue(
+        "Standard edition requires index setup, but this is a dynamic collection",
+        getFirestoreEdition() == FirestoreEdition.ENTERPRISE);
+
     CollectionReference collection =
         testCollectionWithDocs(
             map(
@@ -598,16 +565,14 @@
             .whereNotEqualTo("key", "a")
             .whereGreaterThanOrEqualTo("sort", 1)
             .whereArrayContains("v", 0);
-    checkResultContainsDocumentsInOrder(
-        query1, /*pipelineOnly*/ !isRunningAgainstFirestoreEmulator(firestore), "doc2");
+    checkResultContainsDocumentsInOrder(query1, "doc2");
 
     Query query2 =
         collection
             .whereNotEqualTo("key", "a")
             .whereGreaterThanOrEqualTo("sort", 1)
             .whereArrayContainsAny("v", asList(0, 1));
-    checkResultContainsDocumentsInOrder(
-        query2, /*pipelineOnly*/ !isRunningAgainstFirestoreEmulator(firestore), "doc2", "doc4");
+    checkResultContainsDocumentsInOrder(query2, "doc2", "doc4");
   }
 
   private static Map<String, Object> nestedObject(int number) {
@@ -628,6 +593,10 @@
   // result with the query fields normalized in the server.
   @Test
   public void multipleInequalityWithNestedField() throws Exception {
+    assumeTrue(
+        "Standard edition requires index setup, but this is a dynamic collection",
+        getFirestoreEdition() == FirestoreEdition.ENTERPRISE);
+
     CollectionReference collection =
         testCollectionWithDocs(
             map(
@@ -645,13 +614,8 @@
             .orderBy("name");
     DocumentSnapshot docSnap = collection.document("doc4").get().get();
     Query query1WithCursor = query1.startAt(docSnap);
-    checkResultContainsDocumentsInOrder(
-        query1, /*pipelineOnly*/ !isRunningAgainstFirestoreEmulator(firestore), "doc4", "doc1");
-    checkResultContainsDocumentsInOrder(
-        query1WithCursor,
-        /*pipelineOnly*/ !isRunningAgainstFirestoreEmulator(firestore),
-        "doc4",
-        "doc1");
+    checkResultContainsDocumentsInOrder(query1, "doc4", "doc1");
+    checkResultContainsDocumentsInOrder(query1WithCursor, "doc4", "doc1");
 
     // ordered by: name desc, field desc, field.dot desc, field\\slash desc, __name__ desc
     Query query2 =
@@ -662,13 +626,16 @@
             .orderBy("name", Direction.DESCENDING);
     docSnap = collection.document("doc2").get().get();
     Query query2WithCursor = query2.startAt(docSnap);
-    checkResultContainsDocumentsInOrder(
-        query2, /*pipelineOnly*/ !isRunningAgainstFirestoreEmulator(firestore), "doc2", "doc3");
+    checkResultContainsDocumentsInOrder(query2, "doc2", "doc3");
     checkResultContainsDocumentsInOrder(query2WithCursor, "doc2", "doc3");
   }
 
   @Test
   public void multipleInequalityWithCompositeFilters() throws Exception {
+    assumeTrue(
+        "Standard edition requires index setup, but this is a dynamic collection",
+        getFirestoreEdition() == FirestoreEdition.ENTERPRISE);
+
     CollectionReference collection =
         testCollectionWithDocs(
             map(
@@ -693,20 +660,8 @@
                 Filter.and(Filter.notEqualTo("key", "b"), Filter.greaterThan("v", 4))));
     DocumentSnapshot docSnap = collection.document("doc1").get().get();
     Query query1WithCursor = query1.startAt(docSnap);
-    checkResultContainsDocumentsInOrder(
-        query1,
-        /*pipelineOnly*/ !isRunningAgainstFirestoreEmulator(firestore),
-        "doc1",
-        "doc6",
-        "doc5",
-        "doc4");
-    checkResultContainsDocumentsInOrder(
-        query1WithCursor,
-        /*pipelineOnly*/ !isRunningAgainstFirestoreEmulator(firestore),
-        "doc1",
-        "doc6",
-        "doc5",
-        "doc4");
+    checkResultContainsDocumentsInOrder(query1, "doc1", "doc6", "doc5", "doc4");
+    checkResultContainsDocumentsInOrder(query1WithCursor, "doc1", "doc6", "doc5", "doc4");
 
     // Ordered by: 'sort' desc, 'key' asc, 'v' asc, __name__ asc
     Query query2 =
@@ -719,20 +674,8 @@
             .orderBy("key");
     docSnap = collection.document("doc5").get().get();
     Query query2WithCursor = query2.startAt(docSnap);
-    checkResultContainsDocumentsInOrder(
-        query2,
-        /*pipelineOnly*/ !isRunningAgainstFirestoreEmulator(firestore),
-        "doc5",
-        "doc4",
-        "doc1",
-        "doc6");
-    checkResultContainsDocumentsInOrder(
-        query2WithCursor,
-        /*pipelineOnly*/ !isRunningAgainstFirestoreEmulator(firestore),
-        "doc5",
-        "doc4",
-        "doc1",
-        "doc6");
+    checkResultContainsDocumentsInOrder(query2, "doc5", "doc4", "doc1", "doc6");
+    checkResultContainsDocumentsInOrder(query2WithCursor, "doc5", "doc4", "doc1", "doc6");
 
     // Implicitly ordered by: 'key' asc, 'sort' asc, 'v' asc, __name__ asc
     Query query3 =
@@ -747,18 +690,16 @@
                     Filter.and(Filter.lessThan("key", "b"), Filter.greaterThan("v", 0)))));
     docSnap = collection.document("doc1").get().get();
     Query query3WithCursor = query3.startAt(docSnap);
-    checkResultContainsDocumentsInOrder(
-        query3, /*pipelineOnly*/ !isRunningAgainstFirestoreEmulator(firestore), "doc1", "doc2");
-    checkResultContainsDocumentsInOrder(
-        query3WithCursor,
-        /*pipelineOnly*/ !isRunningAgainstFirestoreEmulator(firestore),
-        "doc1",
-        "doc2");
+    checkResultContainsDocumentsInOrder(query3, "doc1", "doc2");
+    checkResultContainsDocumentsInOrder(query3WithCursor, "doc1", "doc2");
   }
 
   @Test
   public void multipleInequalityFieldsWillBeImplicitlyOrderedLexicographicallyByServer()
       throws Exception {
+    assumeTrue(
+        "Standard edition requires index setup, but this is a dynamic collection",
+        getFirestoreEdition() == FirestoreEdition.ENTERPRISE);
     CollectionReference collection =
         testCollectionWithDocs(
             map(
@@ -784,20 +725,8 @@
             .whereGreaterThan("sort", 1)
             .whereIn("v", asList(1, 2, 3, 4));
     Query query1WithCursor = query1.startAt(docSnap);
-    checkResultContainsDocumentsInOrder(
-        query1,
-        /*pipelineOnly*/ !isRunningAgainstFirestoreEmulator(firestore),
-        "doc2",
-        "doc4",
-        "doc5",
-        "doc3");
-    checkResultContainsDocumentsInOrder(
-        query1WithCursor,
-        /*pipelineOnly*/ !isRunningAgainstFirestoreEmulator(firestore),
-        "doc2",
-        "doc4",
-        "doc5",
-        "doc3");
+    checkResultContainsDocumentsInOrder(query1, "doc2", "doc4", "doc5", "doc3");
+    checkResultContainsDocumentsInOrder(query1WithCursor, "doc2", "doc4", "doc5", "doc3");
 
     // Implicitly ordered by: 'key' asc, 'sort' asc, __name__ asc
     Query query2 =
@@ -806,24 +735,16 @@
             .whereNotEqualTo("key", "a")
             .whereIn("v", asList(1, 2, 3, 4));
     Query query2WithCursor = query2.startAt(docSnap);
-    checkResultContainsDocumentsInOrder(
-        query2,
-        /*pipelineOnly*/ !isRunningAgainstFirestoreEmulator(firestore),
-        "doc2",
-        "doc4",
-        "doc5",
-        "doc3");
-    checkResultContainsDocumentsInOrder(
-        query2WithCursor,
-        /*pipelineOnly*/ !isRunningAgainstFirestoreEmulator(firestore),
-        "doc2",
-        "doc4",
-        "doc5",
-        "doc3");
+    checkResultContainsDocumentsInOrder(query2, "doc2", "doc4", "doc5", "doc3");
+    checkResultContainsDocumentsInOrder(query2WithCursor, "doc2", "doc4", "doc5", "doc3");
   }
 
   @Test
   public void multipleInequalityWithMultipleExplicitOrderBy() throws Exception {
+    assumeTrue(
+        "Standard edition requires index setup, but this is a dynamic collection",
+        getFirestoreEdition() == FirestoreEdition.ENTERPRISE);
+
     CollectionReference collection =
         testCollectionWithDocs(
             map(
@@ -846,20 +767,8 @@
     Query query1 =
         collection.whereGreaterThan("key", "a").whereGreaterThanOrEqualTo("sort", 1).orderBy("v");
     Query query1WithCursor = query1.startAt(docSnap);
-    checkResultContainsDocumentsInOrder(
-        query1,
-        /*pipelineOnly*/ !isRunningAgainstFirestoreEmulator(firestore),
-        "doc2",
-        "doc4",
-        "doc3",
-        "doc5");
-    checkResultContainsDocumentsInOrder(
-        query1WithCursor,
-        /*pipelineOnly*/ !isRunningAgainstFirestoreEmulator(firestore),
-        "doc2",
-        "doc4",
-        "doc3",
-        "doc5");
+    checkResultContainsDocumentsInOrder(query1, "doc2", "doc4", "doc3", "doc5");
+    checkResultContainsDocumentsInOrder(query1WithCursor, "doc2", "doc4", "doc3", "doc5");
 
     // Ordered by: 'v asc, 'sort' asc, 'key' asc,  __name__ asc
     Query query2 =
@@ -869,20 +778,8 @@
             .orderBy("v")
             .orderBy("sort");
     Query query2WithCursor = query2.startAt(docSnap);
-    checkResultContainsDocumentsInOrder(
-        query2,
-        /*pipelineOnly*/ !isRunningAgainstFirestoreEmulator(firestore),
-        "doc2",
-        "doc5",
-        "doc4",
-        "doc3");
-    checkResultContainsDocumentsInOrder(
-        query2WithCursor,
-        /*pipelineOnly*/ !isRunningAgainstFirestoreEmulator(firestore),
-        "doc2",
-        "doc5",
-        "doc4",
-        "doc3");
+    checkResultContainsDocumentsInOrder(query2, "doc2", "doc5", "doc4", "doc3");
+    checkResultContainsDocumentsInOrder(query2WithCursor, "doc2", "doc5", "doc4", "doc3");
 
     docSnap = collection.document("doc5").get().get();
 
@@ -894,20 +791,8 @@
             .whereGreaterThanOrEqualTo("sort", 1)
             .orderBy("v", Direction.DESCENDING);
     Query query3WithCursor = query3.startAt(docSnap);
-    checkResultContainsDocumentsInOrder(
-        query3,
-        /*pipelineOnly*/ !isRunningAgainstFirestoreEmulator(firestore),
-        "doc5",
-        "doc3",
-        "doc4",
-        "doc2");
-    checkResultContainsDocumentsInOrder(
-        query3WithCursor,
-        /*pipelineOnly*/ !isRunningAgainstFirestoreEmulator(firestore),
-        "doc5",
-        "doc3",
-        "doc4",
-        "doc2");
+    checkResultContainsDocumentsInOrder(query3, "doc5", "doc3", "doc4", "doc2");
+    checkResultContainsDocumentsInOrder(query3WithCursor, "doc5", "doc3", "doc4", "doc2");
 
     // Ordered by: 'v desc, 'sort' asc, 'key' asc,  __name__ asc
     Query query4 =
@@ -917,20 +802,8 @@
             .orderBy("v", Direction.DESCENDING)
             .orderBy("sort");
     Query query4WithCursor = query4.startAt(docSnap);
-    checkResultContainsDocumentsInOrder(
-        query4,
-        /*pipelineOnly*/ !isRunningAgainstFirestoreEmulator(firestore),
-        "doc5",
-        "doc4",
-        "doc3",
-        "doc2");
-    checkResultContainsDocumentsInOrder(
-        query4WithCursor,
-        /*pipelineOnly*/ !isRunningAgainstFirestoreEmulator(firestore),
-        "doc5",
-        "doc4",
-        "doc3",
-        "doc2");
+    checkResultContainsDocumentsInOrder(query4, "doc5", "doc4", "doc3", "doc2");
+    checkResultContainsDocumentsInOrder(query4WithCursor, "doc5", "doc4", "doc3", "doc2");
   }
 
   @Test
@@ -958,21 +831,28 @@
     if (isRunningAgainstFirestoreEmulator(firestore)) {
       assertThat(query.get().get().getCount()).isEqualTo(4);
     }
-    assertThat(
-            query
-                .getQuery()
-                .getFirestore()
-                .pipeline()
-                .createFrom(query)
-                .execute()
-                .get()
-                .getResults())
-        .isNotEmpty();
+
+    if (getFirestoreEdition() == FirestoreEdition.ENTERPRISE) {
+      assertThat(
+              query
+                  .getQuery()
+                  .getFirestore()
+                  .pipeline()
+                  .createFrom(query)
+                  .execute()
+                  .get()
+                  .getResults())
+          .isNotEmpty();
+    }
     // TODO(MIEQ): Add sum and average when they are public.
   }
 
   @Test
   public void multipleInequalityFieldsWithDocumentKey() throws Exception {
+    assumeTrue(
+        "Standard edition requires index setup, but this is a dynamic collection",
+        getFirestoreEdition() == FirestoreEdition.ENTERPRISE);
+
     CollectionReference collection =
         testCollectionWithDocs(
             map(
@@ -997,18 +877,8 @@
             .whereNotEqualTo("key", "a")
             .whereLessThan(FieldPath.documentId(), "doc5");
     Query query1WithCursor = query1.startAt(docSnap);
-    checkResultContainsDocumentsInOrder(
-        query1,
-        /*pipelineOnly*/ !isRunningAgainstFirestoreEmulator(firestore),
-        "doc2",
-        "doc4",
-        "doc3");
-    checkResultContainsDocumentsInOrder(
-        query1WithCursor,
-        /*pipelineOnly*/ !isRunningAgainstFirestoreEmulator(firestore),
-        "doc2",
-        "doc4",
-        "doc3");
+    checkResultContainsDocumentsInOrder(query1, "doc2", "doc4", "doc3");
+    checkResultContainsDocumentsInOrder(query1WithCursor, "doc2", "doc4", "doc3");
 
     // Changing filters order will not affect implicit order.
     // Implicitly ordered by: 'key' asc, 'sort' asc, __name__ asc
@@ -1018,18 +888,8 @@
             .whereGreaterThan("sort", 1)
             .whereNotEqualTo("key", "a");
     Query query2WithCursor = query2.startAt(docSnap);
-    checkResultContainsDocumentsInOrder(
-        query2,
-        /*pipelineOnly*/ !isRunningAgainstFirestoreEmulator(firestore),
-        "doc2",
-        "doc4",
-        "doc3");
-    checkResultContainsDocumentsInOrder(
-        query2WithCursor,
-        /*pipelineOnly*/ !isRunningAgainstFirestoreEmulator(firestore),
-        "doc2",
-        "doc4",
-        "doc3");
+    checkResultContainsDocumentsInOrder(query2, "doc2", "doc4", "doc3");
+    checkResultContainsDocumentsInOrder(query2WithCursor, "doc2", "doc4", "doc3");
 
     // Ordered by: 'sort' desc, 'key' desc, __name__ desc
     Query query3 =
@@ -1039,18 +899,8 @@
             .whereNotEqualTo("key", "a")
             .orderBy("sort", Direction.DESCENDING);
     Query query3WithCursor = query3.startAt(docSnap);
-    checkResultContainsDocumentsInOrder(
-        query3,
-        /*pipelineOnly*/ !isRunningAgainstFirestoreEmulator(firestore),
-        "doc2",
-        "doc3",
-        "doc4");
-    checkResultContainsDocumentsInOrder(
-        query3WithCursor,
-        /*pipelineOnly*/ !isRunningAgainstFirestoreEmulator(firestore),
-        "doc2",
-        "doc3",
-        "doc4");
+    checkResultContainsDocumentsInOrder(query3, "doc2", "doc3", "doc4");
+    checkResultContainsDocumentsInOrder(query3WithCursor, "doc2", "doc3", "doc4");
   }
 
   @Test
