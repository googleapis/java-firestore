--- conflicted
+++ resolved
@@ -56,21 +56,13 @@
 If you are using Gradle without BOM, add this to your dependencies
 
 ```Groovy
-<<<<<<< HEAD
-implementation 'com.google.cloud:google-cloud-firestore:3.4.1'
-=======
 implementation 'com.google.cloud:google-cloud-firestore:3.4.2'
->>>>>>> 75f851f2
 ```
 
 If you are using SBT, add this to your dependencies
 
 ```Scala
-<<<<<<< HEAD
-libraryDependencies += "com.google.cloud" % "google-cloud-firestore" % "3.4.1"
-=======
 libraryDependencies += "com.google.cloud" % "google-cloud-firestore" % "3.4.2"
->>>>>>> 75f851f2
 ```
 
 ## Authentication
