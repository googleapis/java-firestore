# Google Cloud Firestore Client for Java

Java idiomatic client for [Cloud Firestore][product-docs].

[![Maven][maven-version-image]][maven-version-link]
![Stability][stability-image]

- [Product Documentation][product-docs]
- [Client Library Documentation][javadocs]


## Quickstart

If you are using Maven with [BOM][libraries-bom], add this to your pom.xml file:

```xml
<dependencyManagement>
  <dependencies>
    <dependency>
      <groupId>com.google.cloud</groupId>
      <artifactId>libraries-bom</artifactId>
      <version>26.1.4</version>
      <type>pom</type>
      <scope>import</scope>
    </dependency>
  </dependencies>
</dependencyManagement>

<dependencies>
  <dependency>
    <groupId>com.google.cloud</groupId>
    <artifactId>google-cloud-firestore</artifactId>
  </dependency>

```

If you are using Maven without BOM, add this to your dependencies:


```xml
<dependency>
  <groupId>com.google.cloud</groupId>
  <artifactId>google-cloud-firestore</artifactId>
  <version>3.7.1</version>
</dependency>

```

If you are using Gradle 5.x or later, add this to your dependencies:

```Groovy
implementation platform('com.google.cloud:libraries-bom:26.1.4')

implementation 'com.google.cloud:google-cloud-firestore'
```
If you are using Gradle without BOM, add this to your dependencies:

```Groovy
<<<<<<< HEAD
implementation 'com.google.cloud:google-cloud-firestore:3.4.0'
=======
implementation 'com.google.cloud:google-cloud-firestore:3.7.1'
>>>>>>> ae7f857c
```

If you are using SBT, add this to your dependencies:

```Scala
<<<<<<< HEAD
libraryDependencies += "com.google.cloud" % "google-cloud-firestore" % "3.4.0"
=======
libraryDependencies += "com.google.cloud" % "google-cloud-firestore" % "3.7.1"
>>>>>>> ae7f857c
```

## Authentication

See the [Authentication][authentication] section in the base directory's README.

## Authorization

The client application making API calls must be granted [authorization scopes][auth-scopes] required for the desired Cloud Firestore APIs, and the authenticated principal must have the [IAM role(s)][predefined-iam-roles] required to access GCP resources using the Cloud Firestore API calls.

## Getting Started

### Prerequisites

You will need a [Google Cloud Platform Console][developer-console] project with the Cloud Firestore [API enabled][enable-api].

[Follow these instructions][create-project] to get your project set up. You will also need to set up the local development environment by
[installing the Google Cloud SDK][cloud-sdk] and running the following commands in command line:
`gcloud auth login` and `gcloud config set project [YOUR PROJECT ID]`.

### Installation and setup

You'll need to obtain the `google-cloud-firestore` library.  See the [Quickstart](#quickstart) section
to add `google-cloud-firestore` as a dependency in your code.

## About Cloud Firestore


[Cloud Firestore][product-docs] is a fully-managed NoSQL document database for mobile, web, and server development from Firebase and Google Cloud Platform.  It's backed by a multi-region replicated database that ensures once data is committed, it's durable even in the face of unexpected disasters. Not only that, but despite being a distributed database, it's also strongly consistent and offers seamless integration with other Firebase and Google Cloud Platform products, including Google Cloud Functions.

See the [Cloud Firestore client library docs][javadocs] to learn how to
use this Cloud Firestore Client Library.





## Samples

Samples are in the [`samples/`](https://github.com/googleapis/java-firestore/tree/main/samples) directory.

| Sample                      | Source Code                       | Try it |
| --------------------------- | --------------------------------- | ------ |
| Native Image Firestore Sample | [source code](https://github.com/googleapis/java-firestore/blob/main/samples/native-image-sample/src/main/java/com/example/firestore/NativeImageFirestoreSample.java) | [![Open in Cloud Shell][shell_img]](https://console.cloud.google.com/cloudshell/open?git_repo=https://github.com/googleapis/java-firestore&page=editor&open_in_editor=samples/native-image-sample/src/main/java/com/example/firestore/NativeImageFirestoreSample.java) |
| Person | [source code](https://github.com/googleapis/java-firestore/blob/main/samples/native-image-sample/src/main/java/com/example/firestore/Person.java) | [![Open in Cloud Shell][shell_img]](https://console.cloud.google.com/cloudshell/open?git_repo=https://github.com/googleapis/java-firestore&page=editor&open_in_editor=samples/native-image-sample/src/main/java/com/example/firestore/Person.java) |
| Quickstart | [source code](https://github.com/googleapis/java-firestore/blob/main/samples/snippets/src/main/java/com/example/firestore/Quickstart.java) | [![Open in Cloud Shell][shell_img]](https://console.cloud.google.com/cloudshell/open?git_repo=https://github.com/googleapis/java-firestore&page=editor&open_in_editor=samples/snippets/src/main/java/com/example/firestore/Quickstart.java) |
| Example Firestore Beam Read | [source code](https://github.com/googleapis/java-firestore/blob/main/samples/snippets/src/main/java/com/example/firestore/beam/ExampleFirestoreBeamRead.java) | [![Open in Cloud Shell][shell_img]](https://console.cloud.google.com/cloudshell/open?git_repo=https://github.com/googleapis/java-firestore&page=editor&open_in_editor=samples/snippets/src/main/java/com/example/firestore/beam/ExampleFirestoreBeamRead.java) |
| Example Firestore Beam Write | [source code](https://github.com/googleapis/java-firestore/blob/main/samples/snippets/src/main/java/com/example/firestore/beam/ExampleFirestoreBeamWrite.java) | [![Open in Cloud Shell][shell_img]](https://console.cloud.google.com/cloudshell/open?git_repo=https://github.com/googleapis/java-firestore&page=editor&open_in_editor=samples/snippets/src/main/java/com/example/firestore/beam/ExampleFirestoreBeamWrite.java) |
| Listen Data Snippets | [source code](https://github.com/googleapis/java-firestore/blob/main/samples/snippets/src/main/java/com/example/firestore/snippets/ListenDataSnippets.java) | [![Open in Cloud Shell][shell_img]](https://console.cloud.google.com/cloudshell/open?git_repo=https://github.com/googleapis/java-firestore&page=editor&open_in_editor=samples/snippets/src/main/java/com/example/firestore/snippets/ListenDataSnippets.java) |
| Manage Data Snippets | [source code](https://github.com/googleapis/java-firestore/blob/main/samples/snippets/src/main/java/com/example/firestore/snippets/ManageDataSnippets.java) | [![Open in Cloud Shell][shell_img]](https://console.cloud.google.com/cloudshell/open?git_repo=https://github.com/googleapis/java-firestore&page=editor&open_in_editor=samples/snippets/src/main/java/com/example/firestore/snippets/ManageDataSnippets.java) |
| Query Data Snippets | [source code](https://github.com/googleapis/java-firestore/blob/main/samples/snippets/src/main/java/com/example/firestore/snippets/QueryDataSnippets.java) | [![Open in Cloud Shell][shell_img]](https://console.cloud.google.com/cloudshell/open?git_repo=https://github.com/googleapis/java-firestore&page=editor&open_in_editor=samples/snippets/src/main/java/com/example/firestore/snippets/QueryDataSnippets.java) |
| References | [source code](https://github.com/googleapis/java-firestore/blob/main/samples/snippets/src/main/java/com/example/firestore/snippets/References.java) | [![Open in Cloud Shell][shell_img]](https://console.cloud.google.com/cloudshell/open?git_repo=https://github.com/googleapis/java-firestore&page=editor&open_in_editor=samples/snippets/src/main/java/com/example/firestore/snippets/References.java) |
| Retrieve Data Snippets | [source code](https://github.com/googleapis/java-firestore/blob/main/samples/snippets/src/main/java/com/example/firestore/snippets/RetrieveDataSnippets.java) | [![Open in Cloud Shell][shell_img]](https://console.cloud.google.com/cloudshell/open?git_repo=https://github.com/googleapis/java-firestore&page=editor&open_in_editor=samples/snippets/src/main/java/com/example/firestore/snippets/RetrieveDataSnippets.java) |
| City | [source code](https://github.com/googleapis/java-firestore/blob/main/samples/snippets/src/main/java/com/example/firestore/snippets/model/City.java) | [![Open in Cloud Shell][shell_img]](https://console.cloud.google.com/cloudshell/open?git_repo=https://github.com/googleapis/java-firestore&page=editor&open_in_editor=samples/snippets/src/main/java/com/example/firestore/snippets/model/City.java) |



## Troubleshooting

To get help, follow the instructions in the [shared Troubleshooting document][troubleshooting].

## Transport

Cloud Firestore uses gRPC for the transport layer.

## Supported Java Versions

Java 8 or above is required for using this client.

Google's Java client libraries,
[Google Cloud Client Libraries][cloudlibs]
and
[Google Cloud API Libraries][apilibs],
follow the
[Oracle Java SE support roadmap][oracle]
(see the Oracle Java SE Product Releases section).

### For new development

In general, new feature development occurs with support for the lowest Java
LTS version covered by  Oracle's Premier Support (which typically lasts 5 years
from initial General Availability). If the minimum required JVM for a given
library is changed, it is accompanied by a [semver][semver] major release.

Java 11 and (in September 2021) Java 17 are the best choices for new
development.

### Keeping production systems current

Google tests its client libraries with all current LTS versions covered by
Oracle's Extended Support (which typically lasts 8 years from initial
General Availability).

#### Legacy support

Google's client libraries support legacy versions of Java runtimes with long
term stable libraries that don't receive feature updates on a best efforts basis
as it may not be possible to backport all patches.

Google provides updates on a best efforts basis to apps that continue to use
Java 7, though apps might need to upgrade to current versions of the library
that supports their JVM.

#### Where to find specific information

The latest versions and the supported Java versions are identified on
the individual GitHub repository `github.com/GoogleAPIs/java-SERVICENAME`
and on [google-cloud-java][g-c-j].

## Versioning


This library follows [Semantic Versioning](http://semver.org/).



## Contributing


Contributions to this library are always welcome and highly encouraged.

See [CONTRIBUTING][contributing] for more information how to get started.

Please note that this project is released with a Contributor Code of Conduct. By participating in
this project you agree to abide by its terms. See [Code of Conduct][code-of-conduct] for more
information.


## License

Apache 2.0 - See [LICENSE][license] for more information.

## CI Status

Java Version | Status
------------ | ------
Java 8 | [![Kokoro CI][kokoro-badge-image-2]][kokoro-badge-link-2]
Java 8 OSX | [![Kokoro CI][kokoro-badge-image-3]][kokoro-badge-link-3]
Java 8 Windows | [![Kokoro CI][kokoro-badge-image-4]][kokoro-badge-link-4]
Java 11 | [![Kokoro CI][kokoro-badge-image-5]][kokoro-badge-link-5]

Java is a registered trademark of Oracle and/or its affiliates.

[product-docs]: https://cloud.google.com/firestore
[javadocs]: https://cloud.google.com/java/docs/reference/google-cloud-firestore/latest/history
[kokoro-badge-image-1]: http://storage.googleapis.com/cloud-devrel-public/java/badges/java-firestore/java7.svg
[kokoro-badge-link-1]: http://storage.googleapis.com/cloud-devrel-public/java/badges/java-firestore/java7.html
[kokoro-badge-image-2]: http://storage.googleapis.com/cloud-devrel-public/java/badges/java-firestore/java8.svg
[kokoro-badge-link-2]: http://storage.googleapis.com/cloud-devrel-public/java/badges/java-firestore/java8.html
[kokoro-badge-image-3]: http://storage.googleapis.com/cloud-devrel-public/java/badges/java-firestore/java8-osx.svg
[kokoro-badge-link-3]: http://storage.googleapis.com/cloud-devrel-public/java/badges/java-firestore/java8-osx.html
[kokoro-badge-image-4]: http://storage.googleapis.com/cloud-devrel-public/java/badges/java-firestore/java8-win.svg
[kokoro-badge-link-4]: http://storage.googleapis.com/cloud-devrel-public/java/badges/java-firestore/java8-win.html
[kokoro-badge-image-5]: http://storage.googleapis.com/cloud-devrel-public/java/badges/java-firestore/java11.svg
[kokoro-badge-link-5]: http://storage.googleapis.com/cloud-devrel-public/java/badges/java-firestore/java11.html
[stability-image]: https://img.shields.io/badge/stability-stable-green
[maven-version-image]: https://img.shields.io/maven-central/v/com.google.cloud/google-cloud-firestore.svg
[maven-version-link]: https://search.maven.org/search?q=g:com.google.cloud%20AND%20a:google-cloud-firestore&core=gav
[authentication]: https://github.com/googleapis/google-cloud-java#authentication
[auth-scopes]: https://developers.google.com/identity/protocols/oauth2/scopes
[predefined-iam-roles]: https://cloud.google.com/iam/docs/understanding-roles#predefined_roles
[iam-policy]: https://cloud.google.com/iam/docs/overview#cloud-iam-policy
[developer-console]: https://console.developers.google.com/
[create-project]: https://cloud.google.com/resource-manager/docs/creating-managing-projects
[cloud-sdk]: https://cloud.google.com/sdk/
[troubleshooting]: https://github.com/googleapis/google-cloud-common/blob/main/troubleshooting/readme.md#troubleshooting
[contributing]: https://github.com/googleapis/java-firestore/blob/main/CONTRIBUTING.md
[code-of-conduct]: https://github.com/googleapis/java-firestore/blob/main/CODE_OF_CONDUCT.md#contributor-code-of-conduct
[license]: https://github.com/googleapis/java-firestore/blob/main/LICENSE

[enable-api]: https://console.cloud.google.com/flows/enableapi?apiid=firestore.googleapis.com
[libraries-bom]: https://github.com/GoogleCloudPlatform/cloud-opensource-java/wiki/The-Google-Cloud-Platform-Libraries-BOM
[shell_img]: https://gstatic.com/cloudssh/images/open-btn.png

[semver]: https://semver.org/
[cloudlibs]: https://cloud.google.com/apis/docs/client-libraries-explained
[apilibs]: https://cloud.google.com/apis/docs/client-libraries-explained#google_api_client_libraries
[oracle]: https://www.oracle.com/java/technologies/java-se-support-roadmap.html
[g-c-j]: http://github.com/googleapis/google-cloud-java<|MERGE_RESOLUTION|>--- conflicted
+++ resolved
@@ -56,21 +56,13 @@
 If you are using Gradle without BOM, add this to your dependencies:
 
 ```Groovy
-<<<<<<< HEAD
-implementation 'com.google.cloud:google-cloud-firestore:3.4.0'
-=======
 implementation 'com.google.cloud:google-cloud-firestore:3.7.1'
->>>>>>> ae7f857c
 ```
 
 If you are using SBT, add this to your dependencies:
 
 ```Scala
-<<<<<<< HEAD
-libraryDependencies += "com.google.cloud" % "google-cloud-firestore" % "3.4.0"
-=======
 libraryDependencies += "com.google.cloud" % "google-cloud-firestore" % "3.7.1"
->>>>>>> ae7f857c
 ```
 
 ## Authentication
