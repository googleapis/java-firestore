--- conflicted
+++ resolved
@@ -56,21 +56,13 @@
 If you are using Gradle without BOM, add this to your dependencies
 
 ```Groovy
-<<<<<<< HEAD
-implementation 'com.google.cloud:google-cloud-firestore:3.0.18'
-=======
 implementation 'com.google.cloud:google-cloud-firestore:3.0.19'
->>>>>>> d7c1f365
 ```
 
 If you are using SBT, add this to your dependencies
 
 ```Scala
-<<<<<<< HEAD
-libraryDependencies += "com.google.cloud" % "google-cloud-firestore" % "3.0.18"
-=======
 libraryDependencies += "com.google.cloud" % "google-cloud-firestore" % "3.0.19"
->>>>>>> d7c1f365
 ```
 
 ## Authentication
