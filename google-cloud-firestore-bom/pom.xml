--- conflicted
+++ resolved
@@ -3,11 +3,7 @@
   <modelVersion>4.0.0</modelVersion>
   <groupId>com.google.cloud</groupId>
   <artifactId>google-cloud-firestore-bom</artifactId>
-<<<<<<< HEAD
-  <version>99.99.0-PRIVATEPREVIEW</version><!-- {x-version-update:google-cloud-firestore-bom:current} -->
-=======
   <version>3.33.4</version><!-- {x-version-update:google-cloud-firestore-bom:current} -->
->>>>>>> 2cab2e02
   <packaging>pom</packaging>
   <parent>
     <groupId>com.google.cloud</groupId>
@@ -56,65 +52,37 @@
       <dependency>
         <groupId>com.google.cloud</groupId>
         <artifactId>google-cloud-firestore</artifactId>
-<<<<<<< HEAD
-        <version>99.99.0-PRIVATEPREVIEW</version><!-- {x-version-update:google-cloud-firestore:current} -->
-=======
         <version>3.33.4</version><!-- {x-version-update:google-cloud-firestore:current} -->
->>>>>>> 2cab2e02
       </dependency>
       <dependency>
         <groupId>com.google.cloud</groupId>
         <artifactId>google-cloud-firestore-admin</artifactId>
-<<<<<<< HEAD
-        <version>99.99.0-PRIVATEPREVIEW</version><!-- {x-version-update:google-cloud-firestore-admin:current} -->
-=======
         <version>3.33.4</version><!-- {x-version-update:google-cloud-firestore-admin:current} -->
->>>>>>> 2cab2e02
       </dependency>
       <dependency>
         <groupId>com.google.api.grpc</groupId>
         <artifactId>grpc-google-cloud-firestore-admin-v1</artifactId>
-<<<<<<< HEAD
-        <version>99.99.0-PRIVATEPREVIEW</version><!-- {x-version-update:grpc-google-cloud-firestore-admin-v1:current} -->
-=======
         <version>3.33.4</version><!-- {x-version-update:grpc-google-cloud-firestore-admin-v1:current} -->
->>>>>>> 2cab2e02
       </dependency>
       <dependency>
         <groupId>com.google.api.grpc</groupId>
         <artifactId>grpc-google-cloud-firestore-v1</artifactId>
-<<<<<<< HEAD
-        <version>99.99.0-PRIVATEPREVIEW</version><!-- {x-version-update:grpc-google-cloud-firestore-v1:current} -->
-=======
         <version>3.33.4</version><!-- {x-version-update:grpc-google-cloud-firestore-v1:current} -->
->>>>>>> 2cab2e02
       </dependency>
       <dependency>
         <groupId>com.google.api.grpc</groupId>
         <artifactId>proto-google-cloud-firestore-admin-v1</artifactId>
-<<<<<<< HEAD
-        <version>99.99.0-PRIVATEPREVIEW</version><!-- {x-version-update:proto-google-cloud-firestore-admin-v1:current} -->
-=======
         <version>3.33.4</version><!-- {x-version-update:proto-google-cloud-firestore-admin-v1:current} -->
->>>>>>> 2cab2e02
       </dependency>
       <dependency>
         <groupId>com.google.api.grpc</groupId>
         <artifactId>proto-google-cloud-firestore-v1</artifactId>
-<<<<<<< HEAD
-        <version>99.99.0-PRIVATEPREVIEW</version><!-- {x-version-update:proto-google-cloud-firestore-v1:current} -->
-=======
         <version>3.33.4</version><!-- {x-version-update:proto-google-cloud-firestore-v1:current} -->
->>>>>>> 2cab2e02
       </dependency>
       <dependency>
         <groupId>com.google.cloud</groupId>
         <artifactId>proto-google-cloud-firestore-bundle-v1</artifactId>
-<<<<<<< HEAD
-        <version>99.99.0-PRIVATEPREVIEW</version><!-- {x-version-update:proto-google-cloud-firestore-bundle-v1:current} -->
-=======
         <version>3.33.4</version><!-- {x-version-update:proto-google-cloud-firestore-bundle-v1:current} -->
->>>>>>> 2cab2e02
       </dependency>
     </dependencies>
   </dependencyManagement>
