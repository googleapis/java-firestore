/*
 * Copyright 2025 Google LLC
 *
 * Licensed under the Apache License, Version 2.0 (the "License");
 * you may not use this file except in compliance with the License.
 * You may obtain a copy of the License at
 *
 *     https://www.apache.org/licenses/LICENSE-2.0
 *
 * Unless required by applicable law or agreed to in writing, software
 * distributed under the License is distributed on an "AS IS" BASIS,
 * WITHOUT WARRANTIES OR CONDITIONS OF ANY KIND, either express or implied.
 * See the License for the specific language governing permissions and
 * limitations under the License.
 */
package com.google.firestore.admin.v1;

import static io.grpc.MethodDescriptor.generateFullMethodName;

/**
 *
 *
 * <pre>
 * The Cloud Firestore Admin API.
 * This API provides several administrative services for Cloud Firestore.
 * Project, Database, Namespace, Collection, Collection Group, and Document are
 * used as defined in the Google Cloud Firestore API.
 * Operation: An Operation represents work being performed in the background.
 * The index service manages Cloud Firestore indexes.
 * Index creation is performed asynchronously.
 * An Operation resource is created for each such asynchronous operation.
 * The state of the operation (including any errors encountered)
 * may be queried via the Operation resource.
 * The Operations collection provides a record of actions performed for the
 * specified Project (including any Operations in progress). Operations are not
 * created directly but through calls on other collections or resources.
 * An Operation that is done may be deleted so that it is no longer listed as
 * part of the Operation collection. Operations are garbage collected after
 * 30 days. By default, ListOperations will only return in progress and failed
 * operations. To list completed operation, issue a ListOperations request with
 * the filter `done: true`.
 * Operations are created by service `FirestoreAdmin`, but are accessed via
 * service `google.longrunning.Operations`.
 * </pre>
 */
@io.grpc.stub.annotations.GrpcGenerated
public final class FirestoreAdminGrpc {

  private FirestoreAdminGrpc() {}

  public static final java.lang.String SERVICE_NAME = "google.firestore.admin.v1.FirestoreAdmin";

  // Static method descriptors that strictly reflect the proto.
  private static volatile io.grpc.MethodDescriptor<
          com.google.firestore.admin.v1.CreateIndexRequest, com.google.longrunning.Operation>
      getCreateIndexMethod;

  @io.grpc.stub.annotations.RpcMethod(
      fullMethodName = SERVICE_NAME + '/' + "CreateIndex",
      requestType = com.google.firestore.admin.v1.CreateIndexRequest.class,
      responseType = com.google.longrunning.Operation.class,
      methodType = io.grpc.MethodDescriptor.MethodType.UNARY)
  public static io.grpc.MethodDescriptor<
          com.google.firestore.admin.v1.CreateIndexRequest, com.google.longrunning.Operation>
      getCreateIndexMethod() {
    io.grpc.MethodDescriptor<
            com.google.firestore.admin.v1.CreateIndexRequest, com.google.longrunning.Operation>
        getCreateIndexMethod;
    if ((getCreateIndexMethod = FirestoreAdminGrpc.getCreateIndexMethod) == null) {
      synchronized (FirestoreAdminGrpc.class) {
        if ((getCreateIndexMethod = FirestoreAdminGrpc.getCreateIndexMethod) == null) {
          FirestoreAdminGrpc.getCreateIndexMethod =
              getCreateIndexMethod =
                  io.grpc.MethodDescriptor
                      .<com.google.firestore.admin.v1.CreateIndexRequest,
                          com.google.longrunning.Operation>
                          newBuilder()
                      .setType(io.grpc.MethodDescriptor.MethodType.UNARY)
                      .setFullMethodName(generateFullMethodName(SERVICE_NAME, "CreateIndex"))
                      .setSampledToLocalTracing(true)
                      .setRequestMarshaller(
                          io.grpc.protobuf.ProtoUtils.marshaller(
                              com.google.firestore.admin.v1.CreateIndexRequest
                                  .getDefaultInstance()))
                      .setResponseMarshaller(
                          io.grpc.protobuf.ProtoUtils.marshaller(
                              com.google.longrunning.Operation.getDefaultInstance()))
                      .setSchemaDescriptor(
                          new FirestoreAdminMethodDescriptorSupplier("CreateIndex"))
                      .build();
        }
      }
    }
    return getCreateIndexMethod;
  }

  private static volatile io.grpc.MethodDescriptor<
          com.google.firestore.admin.v1.ListIndexesRequest,
          com.google.firestore.admin.v1.ListIndexesResponse>
      getListIndexesMethod;

  @io.grpc.stub.annotations.RpcMethod(
      fullMethodName = SERVICE_NAME + '/' + "ListIndexes",
      requestType = com.google.firestore.admin.v1.ListIndexesRequest.class,
      responseType = com.google.firestore.admin.v1.ListIndexesResponse.class,
      methodType = io.grpc.MethodDescriptor.MethodType.UNARY)
  public static io.grpc.MethodDescriptor<
          com.google.firestore.admin.v1.ListIndexesRequest,
          com.google.firestore.admin.v1.ListIndexesResponse>
      getListIndexesMethod() {
    io.grpc.MethodDescriptor<
            com.google.firestore.admin.v1.ListIndexesRequest,
            com.google.firestore.admin.v1.ListIndexesResponse>
        getListIndexesMethod;
    if ((getListIndexesMethod = FirestoreAdminGrpc.getListIndexesMethod) == null) {
      synchronized (FirestoreAdminGrpc.class) {
        if ((getListIndexesMethod = FirestoreAdminGrpc.getListIndexesMethod) == null) {
          FirestoreAdminGrpc.getListIndexesMethod =
              getListIndexesMethod =
                  io.grpc.MethodDescriptor
                      .<com.google.firestore.admin.v1.ListIndexesRequest,
                          com.google.firestore.admin.v1.ListIndexesResponse>
                          newBuilder()
                      .setType(io.grpc.MethodDescriptor.MethodType.UNARY)
                      .setFullMethodName(generateFullMethodName(SERVICE_NAME, "ListIndexes"))
                      .setSampledToLocalTracing(true)
                      .setRequestMarshaller(
                          io.grpc.protobuf.ProtoUtils.marshaller(
                              com.google.firestore.admin.v1.ListIndexesRequest
                                  .getDefaultInstance()))
                      .setResponseMarshaller(
                          io.grpc.protobuf.ProtoUtils.marshaller(
                              com.google.firestore.admin.v1.ListIndexesResponse
                                  .getDefaultInstance()))
                      .setSchemaDescriptor(
                          new FirestoreAdminMethodDescriptorSupplier("ListIndexes"))
                      .build();
        }
      }
    }
    return getListIndexesMethod;
  }

  private static volatile io.grpc.MethodDescriptor<
          com.google.firestore.admin.v1.GetIndexRequest, com.google.firestore.admin.v1.Index>
      getGetIndexMethod;

  @io.grpc.stub.annotations.RpcMethod(
      fullMethodName = SERVICE_NAME + '/' + "GetIndex",
      requestType = com.google.firestore.admin.v1.GetIndexRequest.class,
      responseType = com.google.firestore.admin.v1.Index.class,
      methodType = io.grpc.MethodDescriptor.MethodType.UNARY)
  public static io.grpc.MethodDescriptor<
          com.google.firestore.admin.v1.GetIndexRequest, com.google.firestore.admin.v1.Index>
      getGetIndexMethod() {
    io.grpc.MethodDescriptor<
            com.google.firestore.admin.v1.GetIndexRequest, com.google.firestore.admin.v1.Index>
        getGetIndexMethod;
    if ((getGetIndexMethod = FirestoreAdminGrpc.getGetIndexMethod) == null) {
      synchronized (FirestoreAdminGrpc.class) {
        if ((getGetIndexMethod = FirestoreAdminGrpc.getGetIndexMethod) == null) {
          FirestoreAdminGrpc.getGetIndexMethod =
              getGetIndexMethod =
                  io.grpc.MethodDescriptor
                      .<com.google.firestore.admin.v1.GetIndexRequest,
                          com.google.firestore.admin.v1.Index>
                          newBuilder()
                      .setType(io.grpc.MethodDescriptor.MethodType.UNARY)
                      .setFullMethodName(generateFullMethodName(SERVICE_NAME, "GetIndex"))
                      .setSampledToLocalTracing(true)
                      .setRequestMarshaller(
                          io.grpc.protobuf.ProtoUtils.marshaller(
                              com.google.firestore.admin.v1.GetIndexRequest.getDefaultInstance()))
                      .setResponseMarshaller(
                          io.grpc.protobuf.ProtoUtils.marshaller(
                              com.google.firestore.admin.v1.Index.getDefaultInstance()))
                      .setSchemaDescriptor(new FirestoreAdminMethodDescriptorSupplier("GetIndex"))
                      .build();
        }
      }
    }
    return getGetIndexMethod;
  }

  private static volatile io.grpc.MethodDescriptor<
          com.google.firestore.admin.v1.DeleteIndexRequest, com.google.protobuf.Empty>
      getDeleteIndexMethod;

  @io.grpc.stub.annotations.RpcMethod(
      fullMethodName = SERVICE_NAME + '/' + "DeleteIndex",
      requestType = com.google.firestore.admin.v1.DeleteIndexRequest.class,
      responseType = com.google.protobuf.Empty.class,
      methodType = io.grpc.MethodDescriptor.MethodType.UNARY)
  public static io.grpc.MethodDescriptor<
          com.google.firestore.admin.v1.DeleteIndexRequest, com.google.protobuf.Empty>
      getDeleteIndexMethod() {
    io.grpc.MethodDescriptor<
            com.google.firestore.admin.v1.DeleteIndexRequest, com.google.protobuf.Empty>
        getDeleteIndexMethod;
    if ((getDeleteIndexMethod = FirestoreAdminGrpc.getDeleteIndexMethod) == null) {
      synchronized (FirestoreAdminGrpc.class) {
        if ((getDeleteIndexMethod = FirestoreAdminGrpc.getDeleteIndexMethod) == null) {
          FirestoreAdminGrpc.getDeleteIndexMethod =
              getDeleteIndexMethod =
                  io.grpc.MethodDescriptor
                      .<com.google.firestore.admin.v1.DeleteIndexRequest, com.google.protobuf.Empty>
                          newBuilder()
                      .setType(io.grpc.MethodDescriptor.MethodType.UNARY)
                      .setFullMethodName(generateFullMethodName(SERVICE_NAME, "DeleteIndex"))
                      .setSampledToLocalTracing(true)
                      .setRequestMarshaller(
                          io.grpc.protobuf.ProtoUtils.marshaller(
                              com.google.firestore.admin.v1.DeleteIndexRequest
                                  .getDefaultInstance()))
                      .setResponseMarshaller(
                          io.grpc.protobuf.ProtoUtils.marshaller(
                              com.google.protobuf.Empty.getDefaultInstance()))
                      .setSchemaDescriptor(
                          new FirestoreAdminMethodDescriptorSupplier("DeleteIndex"))
                      .build();
        }
      }
    }
    return getDeleteIndexMethod;
  }

  private static volatile io.grpc.MethodDescriptor<
          com.google.firestore.admin.v1.GetFieldRequest, com.google.firestore.admin.v1.Field>
      getGetFieldMethod;

  @io.grpc.stub.annotations.RpcMethod(
      fullMethodName = SERVICE_NAME + '/' + "GetField",
      requestType = com.google.firestore.admin.v1.GetFieldRequest.class,
      responseType = com.google.firestore.admin.v1.Field.class,
      methodType = io.grpc.MethodDescriptor.MethodType.UNARY)
  public static io.grpc.MethodDescriptor<
          com.google.firestore.admin.v1.GetFieldRequest, com.google.firestore.admin.v1.Field>
      getGetFieldMethod() {
    io.grpc.MethodDescriptor<
            com.google.firestore.admin.v1.GetFieldRequest, com.google.firestore.admin.v1.Field>
        getGetFieldMethod;
    if ((getGetFieldMethod = FirestoreAdminGrpc.getGetFieldMethod) == null) {
      synchronized (FirestoreAdminGrpc.class) {
        if ((getGetFieldMethod = FirestoreAdminGrpc.getGetFieldMethod) == null) {
          FirestoreAdminGrpc.getGetFieldMethod =
              getGetFieldMethod =
                  io.grpc.MethodDescriptor
                      .<com.google.firestore.admin.v1.GetFieldRequest,
                          com.google.firestore.admin.v1.Field>
                          newBuilder()
                      .setType(io.grpc.MethodDescriptor.MethodType.UNARY)
                      .setFullMethodName(generateFullMethodName(SERVICE_NAME, "GetField"))
                      .setSampledToLocalTracing(true)
                      .setRequestMarshaller(
                          io.grpc.protobuf.ProtoUtils.marshaller(
                              com.google.firestore.admin.v1.GetFieldRequest.getDefaultInstance()))
                      .setResponseMarshaller(
                          io.grpc.protobuf.ProtoUtils.marshaller(
                              com.google.firestore.admin.v1.Field.getDefaultInstance()))
                      .setSchemaDescriptor(new FirestoreAdminMethodDescriptorSupplier("GetField"))
                      .build();
        }
      }
    }
    return getGetFieldMethod;
  }

  private static volatile io.grpc.MethodDescriptor<
          com.google.firestore.admin.v1.UpdateFieldRequest, com.google.longrunning.Operation>
      getUpdateFieldMethod;

  @io.grpc.stub.annotations.RpcMethod(
      fullMethodName = SERVICE_NAME + '/' + "UpdateField",
      requestType = com.google.firestore.admin.v1.UpdateFieldRequest.class,
      responseType = com.google.longrunning.Operation.class,
      methodType = io.grpc.MethodDescriptor.MethodType.UNARY)
  public static io.grpc.MethodDescriptor<
          com.google.firestore.admin.v1.UpdateFieldRequest, com.google.longrunning.Operation>
      getUpdateFieldMethod() {
    io.grpc.MethodDescriptor<
            com.google.firestore.admin.v1.UpdateFieldRequest, com.google.longrunning.Operation>
        getUpdateFieldMethod;
    if ((getUpdateFieldMethod = FirestoreAdminGrpc.getUpdateFieldMethod) == null) {
      synchronized (FirestoreAdminGrpc.class) {
        if ((getUpdateFieldMethod = FirestoreAdminGrpc.getUpdateFieldMethod) == null) {
          FirestoreAdminGrpc.getUpdateFieldMethod =
              getUpdateFieldMethod =
                  io.grpc.MethodDescriptor
                      .<com.google.firestore.admin.v1.UpdateFieldRequest,
                          com.google.longrunning.Operation>
                          newBuilder()
                      .setType(io.grpc.MethodDescriptor.MethodType.UNARY)
                      .setFullMethodName(generateFullMethodName(SERVICE_NAME, "UpdateField"))
                      .setSampledToLocalTracing(true)
                      .setRequestMarshaller(
                          io.grpc.protobuf.ProtoUtils.marshaller(
                              com.google.firestore.admin.v1.UpdateFieldRequest
                                  .getDefaultInstance()))
                      .setResponseMarshaller(
                          io.grpc.protobuf.ProtoUtils.marshaller(
                              com.google.longrunning.Operation.getDefaultInstance()))
                      .setSchemaDescriptor(
                          new FirestoreAdminMethodDescriptorSupplier("UpdateField"))
                      .build();
        }
      }
    }
    return getUpdateFieldMethod;
  }

  private static volatile io.grpc.MethodDescriptor<
          com.google.firestore.admin.v1.ListFieldsRequest,
          com.google.firestore.admin.v1.ListFieldsResponse>
      getListFieldsMethod;

  @io.grpc.stub.annotations.RpcMethod(
      fullMethodName = SERVICE_NAME + '/' + "ListFields",
      requestType = com.google.firestore.admin.v1.ListFieldsRequest.class,
      responseType = com.google.firestore.admin.v1.ListFieldsResponse.class,
      methodType = io.grpc.MethodDescriptor.MethodType.UNARY)
  public static io.grpc.MethodDescriptor<
          com.google.firestore.admin.v1.ListFieldsRequest,
          com.google.firestore.admin.v1.ListFieldsResponse>
      getListFieldsMethod() {
    io.grpc.MethodDescriptor<
            com.google.firestore.admin.v1.ListFieldsRequest,
            com.google.firestore.admin.v1.ListFieldsResponse>
        getListFieldsMethod;
    if ((getListFieldsMethod = FirestoreAdminGrpc.getListFieldsMethod) == null) {
      synchronized (FirestoreAdminGrpc.class) {
        if ((getListFieldsMethod = FirestoreAdminGrpc.getListFieldsMethod) == null) {
          FirestoreAdminGrpc.getListFieldsMethod =
              getListFieldsMethod =
                  io.grpc.MethodDescriptor
                      .<com.google.firestore.admin.v1.ListFieldsRequest,
                          com.google.firestore.admin.v1.ListFieldsResponse>
                          newBuilder()
                      .setType(io.grpc.MethodDescriptor.MethodType.UNARY)
                      .setFullMethodName(generateFullMethodName(SERVICE_NAME, "ListFields"))
                      .setSampledToLocalTracing(true)
                      .setRequestMarshaller(
                          io.grpc.protobuf.ProtoUtils.marshaller(
                              com.google.firestore.admin.v1.ListFieldsRequest.getDefaultInstance()))
                      .setResponseMarshaller(
                          io.grpc.protobuf.ProtoUtils.marshaller(
                              com.google.firestore.admin.v1.ListFieldsResponse
                                  .getDefaultInstance()))
                      .setSchemaDescriptor(new FirestoreAdminMethodDescriptorSupplier("ListFields"))
                      .build();
        }
      }
    }
    return getListFieldsMethod;
  }

  private static volatile io.grpc.MethodDescriptor<
          com.google.firestore.admin.v1.ExportDocumentsRequest, com.google.longrunning.Operation>
      getExportDocumentsMethod;

  @io.grpc.stub.annotations.RpcMethod(
      fullMethodName = SERVICE_NAME + '/' + "ExportDocuments",
      requestType = com.google.firestore.admin.v1.ExportDocumentsRequest.class,
      responseType = com.google.longrunning.Operation.class,
      methodType = io.grpc.MethodDescriptor.MethodType.UNARY)
  public static io.grpc.MethodDescriptor<
          com.google.firestore.admin.v1.ExportDocumentsRequest, com.google.longrunning.Operation>
      getExportDocumentsMethod() {
    io.grpc.MethodDescriptor<
            com.google.firestore.admin.v1.ExportDocumentsRequest, com.google.longrunning.Operation>
        getExportDocumentsMethod;
    if ((getExportDocumentsMethod = FirestoreAdminGrpc.getExportDocumentsMethod) == null) {
      synchronized (FirestoreAdminGrpc.class) {
        if ((getExportDocumentsMethod = FirestoreAdminGrpc.getExportDocumentsMethod) == null) {
          FirestoreAdminGrpc.getExportDocumentsMethod =
              getExportDocumentsMethod =
                  io.grpc.MethodDescriptor
                      .<com.google.firestore.admin.v1.ExportDocumentsRequest,
                          com.google.longrunning.Operation>
                          newBuilder()
                      .setType(io.grpc.MethodDescriptor.MethodType.UNARY)
                      .setFullMethodName(generateFullMethodName(SERVICE_NAME, "ExportDocuments"))
                      .setSampledToLocalTracing(true)
                      .setRequestMarshaller(
                          io.grpc.protobuf.ProtoUtils.marshaller(
                              com.google.firestore.admin.v1.ExportDocumentsRequest
                                  .getDefaultInstance()))
                      .setResponseMarshaller(
                          io.grpc.protobuf.ProtoUtils.marshaller(
                              com.google.longrunning.Operation.getDefaultInstance()))
                      .setSchemaDescriptor(
                          new FirestoreAdminMethodDescriptorSupplier("ExportDocuments"))
                      .build();
        }
      }
    }
    return getExportDocumentsMethod;
  }

  private static volatile io.grpc.MethodDescriptor<
          com.google.firestore.admin.v1.ImportDocumentsRequest, com.google.longrunning.Operation>
      getImportDocumentsMethod;

  @io.grpc.stub.annotations.RpcMethod(
      fullMethodName = SERVICE_NAME + '/' + "ImportDocuments",
      requestType = com.google.firestore.admin.v1.ImportDocumentsRequest.class,
      responseType = com.google.longrunning.Operation.class,
      methodType = io.grpc.MethodDescriptor.MethodType.UNARY)
  public static io.grpc.MethodDescriptor<
          com.google.firestore.admin.v1.ImportDocumentsRequest, com.google.longrunning.Operation>
      getImportDocumentsMethod() {
    io.grpc.MethodDescriptor<
            com.google.firestore.admin.v1.ImportDocumentsRequest, com.google.longrunning.Operation>
        getImportDocumentsMethod;
    if ((getImportDocumentsMethod = FirestoreAdminGrpc.getImportDocumentsMethod) == null) {
      synchronized (FirestoreAdminGrpc.class) {
        if ((getImportDocumentsMethod = FirestoreAdminGrpc.getImportDocumentsMethod) == null) {
          FirestoreAdminGrpc.getImportDocumentsMethod =
              getImportDocumentsMethod =
                  io.grpc.MethodDescriptor
                      .<com.google.firestore.admin.v1.ImportDocumentsRequest,
                          com.google.longrunning.Operation>
                          newBuilder()
                      .setType(io.grpc.MethodDescriptor.MethodType.UNARY)
                      .setFullMethodName(generateFullMethodName(SERVICE_NAME, "ImportDocuments"))
                      .setSampledToLocalTracing(true)
                      .setRequestMarshaller(
                          io.grpc.protobuf.ProtoUtils.marshaller(
                              com.google.firestore.admin.v1.ImportDocumentsRequest
                                  .getDefaultInstance()))
                      .setResponseMarshaller(
                          io.grpc.protobuf.ProtoUtils.marshaller(
                              com.google.longrunning.Operation.getDefaultInstance()))
                      .setSchemaDescriptor(
                          new FirestoreAdminMethodDescriptorSupplier("ImportDocuments"))
                      .build();
        }
      }
    }
    return getImportDocumentsMethod;
  }

  private static volatile io.grpc.MethodDescriptor<
          com.google.firestore.admin.v1.BulkDeleteDocumentsRequest,
          com.google.longrunning.Operation>
      getBulkDeleteDocumentsMethod;

  @io.grpc.stub.annotations.RpcMethod(
      fullMethodName = SERVICE_NAME + '/' + "BulkDeleteDocuments",
      requestType = com.google.firestore.admin.v1.BulkDeleteDocumentsRequest.class,
      responseType = com.google.longrunning.Operation.class,
      methodType = io.grpc.MethodDescriptor.MethodType.UNARY)
  public static io.grpc.MethodDescriptor<
          com.google.firestore.admin.v1.BulkDeleteDocumentsRequest,
          com.google.longrunning.Operation>
      getBulkDeleteDocumentsMethod() {
    io.grpc.MethodDescriptor<
            com.google.firestore.admin.v1.BulkDeleteDocumentsRequest,
            com.google.longrunning.Operation>
        getBulkDeleteDocumentsMethod;
    if ((getBulkDeleteDocumentsMethod = FirestoreAdminGrpc.getBulkDeleteDocumentsMethod) == null) {
      synchronized (FirestoreAdminGrpc.class) {
        if ((getBulkDeleteDocumentsMethod = FirestoreAdminGrpc.getBulkDeleteDocumentsMethod)
            == null) {
          FirestoreAdminGrpc.getBulkDeleteDocumentsMethod =
              getBulkDeleteDocumentsMethod =
                  io.grpc.MethodDescriptor
                      .<com.google.firestore.admin.v1.BulkDeleteDocumentsRequest,
                          com.google.longrunning.Operation>
                          newBuilder()
                      .setType(io.grpc.MethodDescriptor.MethodType.UNARY)
                      .setFullMethodName(
                          generateFullMethodName(SERVICE_NAME, "BulkDeleteDocuments"))
                      .setSampledToLocalTracing(true)
                      .setRequestMarshaller(
                          io.grpc.protobuf.ProtoUtils.marshaller(
                              com.google.firestore.admin.v1.BulkDeleteDocumentsRequest
                                  .getDefaultInstance()))
                      .setResponseMarshaller(
                          io.grpc.protobuf.ProtoUtils.marshaller(
                              com.google.longrunning.Operation.getDefaultInstance()))
                      .setSchemaDescriptor(
                          new FirestoreAdminMethodDescriptorSupplier("BulkDeleteDocuments"))
                      .build();
        }
      }
    }
    return getBulkDeleteDocumentsMethod;
  }

  private static volatile io.grpc.MethodDescriptor<
          com.google.firestore.admin.v1.CreateDatabaseRequest, com.google.longrunning.Operation>
      getCreateDatabaseMethod;

  @io.grpc.stub.annotations.RpcMethod(
      fullMethodName = SERVICE_NAME + '/' + "CreateDatabase",
      requestType = com.google.firestore.admin.v1.CreateDatabaseRequest.class,
      responseType = com.google.longrunning.Operation.class,
      methodType = io.grpc.MethodDescriptor.MethodType.UNARY)
  public static io.grpc.MethodDescriptor<
          com.google.firestore.admin.v1.CreateDatabaseRequest, com.google.longrunning.Operation>
      getCreateDatabaseMethod() {
    io.grpc.MethodDescriptor<
            com.google.firestore.admin.v1.CreateDatabaseRequest, com.google.longrunning.Operation>
        getCreateDatabaseMethod;
    if ((getCreateDatabaseMethod = FirestoreAdminGrpc.getCreateDatabaseMethod) == null) {
      synchronized (FirestoreAdminGrpc.class) {
        if ((getCreateDatabaseMethod = FirestoreAdminGrpc.getCreateDatabaseMethod) == null) {
          FirestoreAdminGrpc.getCreateDatabaseMethod =
              getCreateDatabaseMethod =
                  io.grpc.MethodDescriptor
                      .<com.google.firestore.admin.v1.CreateDatabaseRequest,
                          com.google.longrunning.Operation>
                          newBuilder()
                      .setType(io.grpc.MethodDescriptor.MethodType.UNARY)
                      .setFullMethodName(generateFullMethodName(SERVICE_NAME, "CreateDatabase"))
                      .setSampledToLocalTracing(true)
                      .setRequestMarshaller(
                          io.grpc.protobuf.ProtoUtils.marshaller(
                              com.google.firestore.admin.v1.CreateDatabaseRequest
                                  .getDefaultInstance()))
                      .setResponseMarshaller(
                          io.grpc.protobuf.ProtoUtils.marshaller(
                              com.google.longrunning.Operation.getDefaultInstance()))
                      .setSchemaDescriptor(
                          new FirestoreAdminMethodDescriptorSupplier("CreateDatabase"))
                      .build();
        }
      }
    }
    return getCreateDatabaseMethod;
  }

  private static volatile io.grpc.MethodDescriptor<
          com.google.firestore.admin.v1.GetDatabaseRequest, com.google.firestore.admin.v1.Database>
      getGetDatabaseMethod;

  @io.grpc.stub.annotations.RpcMethod(
      fullMethodName = SERVICE_NAME + '/' + "GetDatabase",
      requestType = com.google.firestore.admin.v1.GetDatabaseRequest.class,
      responseType = com.google.firestore.admin.v1.Database.class,
      methodType = io.grpc.MethodDescriptor.MethodType.UNARY)
  public static io.grpc.MethodDescriptor<
          com.google.firestore.admin.v1.GetDatabaseRequest, com.google.firestore.admin.v1.Database>
      getGetDatabaseMethod() {
    io.grpc.MethodDescriptor<
            com.google.firestore.admin.v1.GetDatabaseRequest,
            com.google.firestore.admin.v1.Database>
        getGetDatabaseMethod;
    if ((getGetDatabaseMethod = FirestoreAdminGrpc.getGetDatabaseMethod) == null) {
      synchronized (FirestoreAdminGrpc.class) {
        if ((getGetDatabaseMethod = FirestoreAdminGrpc.getGetDatabaseMethod) == null) {
          FirestoreAdminGrpc.getGetDatabaseMethod =
              getGetDatabaseMethod =
                  io.grpc.MethodDescriptor
                      .<com.google.firestore.admin.v1.GetDatabaseRequest,
                          com.google.firestore.admin.v1.Database>
                          newBuilder()
                      .setType(io.grpc.MethodDescriptor.MethodType.UNARY)
                      .setFullMethodName(generateFullMethodName(SERVICE_NAME, "GetDatabase"))
                      .setSampledToLocalTracing(true)
                      .setRequestMarshaller(
                          io.grpc.protobuf.ProtoUtils.marshaller(
                              com.google.firestore.admin.v1.GetDatabaseRequest
                                  .getDefaultInstance()))
                      .setResponseMarshaller(
                          io.grpc.protobuf.ProtoUtils.marshaller(
                              com.google.firestore.admin.v1.Database.getDefaultInstance()))
                      .setSchemaDescriptor(
                          new FirestoreAdminMethodDescriptorSupplier("GetDatabase"))
                      .build();
        }
      }
    }
    return getGetDatabaseMethod;
  }

  private static volatile io.grpc.MethodDescriptor<
          com.google.firestore.admin.v1.ListDatabasesRequest,
          com.google.firestore.admin.v1.ListDatabasesResponse>
      getListDatabasesMethod;

  @io.grpc.stub.annotations.RpcMethod(
      fullMethodName = SERVICE_NAME + '/' + "ListDatabases",
      requestType = com.google.firestore.admin.v1.ListDatabasesRequest.class,
      responseType = com.google.firestore.admin.v1.ListDatabasesResponse.class,
      methodType = io.grpc.MethodDescriptor.MethodType.UNARY)
  public static io.grpc.MethodDescriptor<
          com.google.firestore.admin.v1.ListDatabasesRequest,
          com.google.firestore.admin.v1.ListDatabasesResponse>
      getListDatabasesMethod() {
    io.grpc.MethodDescriptor<
            com.google.firestore.admin.v1.ListDatabasesRequest,
            com.google.firestore.admin.v1.ListDatabasesResponse>
        getListDatabasesMethod;
    if ((getListDatabasesMethod = FirestoreAdminGrpc.getListDatabasesMethod) == null) {
      synchronized (FirestoreAdminGrpc.class) {
        if ((getListDatabasesMethod = FirestoreAdminGrpc.getListDatabasesMethod) == null) {
          FirestoreAdminGrpc.getListDatabasesMethod =
              getListDatabasesMethod =
                  io.grpc.MethodDescriptor
                      .<com.google.firestore.admin.v1.ListDatabasesRequest,
                          com.google.firestore.admin.v1.ListDatabasesResponse>
                          newBuilder()
                      .setType(io.grpc.MethodDescriptor.MethodType.UNARY)
                      .setFullMethodName(generateFullMethodName(SERVICE_NAME, "ListDatabases"))
                      .setSampledToLocalTracing(true)
                      .setRequestMarshaller(
                          io.grpc.protobuf.ProtoUtils.marshaller(
                              com.google.firestore.admin.v1.ListDatabasesRequest
                                  .getDefaultInstance()))
                      .setResponseMarshaller(
                          io.grpc.protobuf.ProtoUtils.marshaller(
                              com.google.firestore.admin.v1.ListDatabasesResponse
                                  .getDefaultInstance()))
                      .setSchemaDescriptor(
                          new FirestoreAdminMethodDescriptorSupplier("ListDatabases"))
                      .build();
        }
      }
    }
    return getListDatabasesMethod;
  }

  private static volatile io.grpc.MethodDescriptor<
          com.google.firestore.admin.v1.UpdateDatabaseRequest, com.google.longrunning.Operation>
      getUpdateDatabaseMethod;

  @io.grpc.stub.annotations.RpcMethod(
      fullMethodName = SERVICE_NAME + '/' + "UpdateDatabase",
      requestType = com.google.firestore.admin.v1.UpdateDatabaseRequest.class,
      responseType = com.google.longrunning.Operation.class,
      methodType = io.grpc.MethodDescriptor.MethodType.UNARY)
  public static io.grpc.MethodDescriptor<
          com.google.firestore.admin.v1.UpdateDatabaseRequest, com.google.longrunning.Operation>
      getUpdateDatabaseMethod() {
    io.grpc.MethodDescriptor<
            com.google.firestore.admin.v1.UpdateDatabaseRequest, com.google.longrunning.Operation>
        getUpdateDatabaseMethod;
    if ((getUpdateDatabaseMethod = FirestoreAdminGrpc.getUpdateDatabaseMethod) == null) {
      synchronized (FirestoreAdminGrpc.class) {
        if ((getUpdateDatabaseMethod = FirestoreAdminGrpc.getUpdateDatabaseMethod) == null) {
          FirestoreAdminGrpc.getUpdateDatabaseMethod =
              getUpdateDatabaseMethod =
                  io.grpc.MethodDescriptor
                      .<com.google.firestore.admin.v1.UpdateDatabaseRequest,
                          com.google.longrunning.Operation>
                          newBuilder()
                      .setType(io.grpc.MethodDescriptor.MethodType.UNARY)
                      .setFullMethodName(generateFullMethodName(SERVICE_NAME, "UpdateDatabase"))
                      .setSampledToLocalTracing(true)
                      .setRequestMarshaller(
                          io.grpc.protobuf.ProtoUtils.marshaller(
                              com.google.firestore.admin.v1.UpdateDatabaseRequest
                                  .getDefaultInstance()))
                      .setResponseMarshaller(
                          io.grpc.protobuf.ProtoUtils.marshaller(
                              com.google.longrunning.Operation.getDefaultInstance()))
                      .setSchemaDescriptor(
                          new FirestoreAdminMethodDescriptorSupplier("UpdateDatabase"))
                      .build();
        }
      }
    }
    return getUpdateDatabaseMethod;
  }

  private static volatile io.grpc.MethodDescriptor<
          com.google.firestore.admin.v1.DeleteDatabaseRequest, com.google.longrunning.Operation>
      getDeleteDatabaseMethod;

  @io.grpc.stub.annotations.RpcMethod(
      fullMethodName = SERVICE_NAME + '/' + "DeleteDatabase",
      requestType = com.google.firestore.admin.v1.DeleteDatabaseRequest.class,
      responseType = com.google.longrunning.Operation.class,
      methodType = io.grpc.MethodDescriptor.MethodType.UNARY)
  public static io.grpc.MethodDescriptor<
          com.google.firestore.admin.v1.DeleteDatabaseRequest, com.google.longrunning.Operation>
      getDeleteDatabaseMethod() {
    io.grpc.MethodDescriptor<
            com.google.firestore.admin.v1.DeleteDatabaseRequest, com.google.longrunning.Operation>
        getDeleteDatabaseMethod;
    if ((getDeleteDatabaseMethod = FirestoreAdminGrpc.getDeleteDatabaseMethod) == null) {
      synchronized (FirestoreAdminGrpc.class) {
        if ((getDeleteDatabaseMethod = FirestoreAdminGrpc.getDeleteDatabaseMethod) == null) {
          FirestoreAdminGrpc.getDeleteDatabaseMethod =
              getDeleteDatabaseMethod =
                  io.grpc.MethodDescriptor
                      .<com.google.firestore.admin.v1.DeleteDatabaseRequest,
                          com.google.longrunning.Operation>
                          newBuilder()
                      .setType(io.grpc.MethodDescriptor.MethodType.UNARY)
                      .setFullMethodName(generateFullMethodName(SERVICE_NAME, "DeleteDatabase"))
                      .setSampledToLocalTracing(true)
                      .setRequestMarshaller(
                          io.grpc.protobuf.ProtoUtils.marshaller(
                              com.google.firestore.admin.v1.DeleteDatabaseRequest
                                  .getDefaultInstance()))
                      .setResponseMarshaller(
                          io.grpc.protobuf.ProtoUtils.marshaller(
                              com.google.longrunning.Operation.getDefaultInstance()))
                      .setSchemaDescriptor(
                          new FirestoreAdminMethodDescriptorSupplier("DeleteDatabase"))
                      .build();
        }
      }
    }
    return getDeleteDatabaseMethod;
  }

  private static volatile io.grpc.MethodDescriptor<
          com.google.firestore.admin.v1.CreateUserCredsRequest,
          com.google.firestore.admin.v1.UserCreds>
      getCreateUserCredsMethod;

  @io.grpc.stub.annotations.RpcMethod(
      fullMethodName = SERVICE_NAME + '/' + "CreateUserCreds",
      requestType = com.google.firestore.admin.v1.CreateUserCredsRequest.class,
      responseType = com.google.firestore.admin.v1.UserCreds.class,
      methodType = io.grpc.MethodDescriptor.MethodType.UNARY)
  public static io.grpc.MethodDescriptor<
          com.google.firestore.admin.v1.CreateUserCredsRequest,
          com.google.firestore.admin.v1.UserCreds>
      getCreateUserCredsMethod() {
    io.grpc.MethodDescriptor<
            com.google.firestore.admin.v1.CreateUserCredsRequest,
            com.google.firestore.admin.v1.UserCreds>
        getCreateUserCredsMethod;
    if ((getCreateUserCredsMethod = FirestoreAdminGrpc.getCreateUserCredsMethod) == null) {
      synchronized (FirestoreAdminGrpc.class) {
        if ((getCreateUserCredsMethod = FirestoreAdminGrpc.getCreateUserCredsMethod) == null) {
          FirestoreAdminGrpc.getCreateUserCredsMethod =
              getCreateUserCredsMethod =
                  io.grpc.MethodDescriptor
                      .<com.google.firestore.admin.v1.CreateUserCredsRequest,
                          com.google.firestore.admin.v1.UserCreds>
                          newBuilder()
                      .setType(io.grpc.MethodDescriptor.MethodType.UNARY)
                      .setFullMethodName(generateFullMethodName(SERVICE_NAME, "CreateUserCreds"))
                      .setSampledToLocalTracing(true)
                      .setRequestMarshaller(
                          io.grpc.protobuf.ProtoUtils.marshaller(
                              com.google.firestore.admin.v1.CreateUserCredsRequest
                                  .getDefaultInstance()))
                      .setResponseMarshaller(
                          io.grpc.protobuf.ProtoUtils.marshaller(
                              com.google.firestore.admin.v1.UserCreds.getDefaultInstance()))
                      .setSchemaDescriptor(
                          new FirestoreAdminMethodDescriptorSupplier("CreateUserCreds"))
                      .build();
        }
      }
    }
    return getCreateUserCredsMethod;
  }

  private static volatile io.grpc.MethodDescriptor<
          com.google.firestore.admin.v1.GetUserCredsRequest,
          com.google.firestore.admin.v1.UserCreds>
      getGetUserCredsMethod;

  @io.grpc.stub.annotations.RpcMethod(
      fullMethodName = SERVICE_NAME + '/' + "GetUserCreds",
      requestType = com.google.firestore.admin.v1.GetUserCredsRequest.class,
      responseType = com.google.firestore.admin.v1.UserCreds.class,
      methodType = io.grpc.MethodDescriptor.MethodType.UNARY)
  public static io.grpc.MethodDescriptor<
          com.google.firestore.admin.v1.GetUserCredsRequest,
          com.google.firestore.admin.v1.UserCreds>
      getGetUserCredsMethod() {
    io.grpc.MethodDescriptor<
            com.google.firestore.admin.v1.GetUserCredsRequest,
            com.google.firestore.admin.v1.UserCreds>
        getGetUserCredsMethod;
    if ((getGetUserCredsMethod = FirestoreAdminGrpc.getGetUserCredsMethod) == null) {
      synchronized (FirestoreAdminGrpc.class) {
        if ((getGetUserCredsMethod = FirestoreAdminGrpc.getGetUserCredsMethod) == null) {
          FirestoreAdminGrpc.getGetUserCredsMethod =
              getGetUserCredsMethod =
                  io.grpc.MethodDescriptor
                      .<com.google.firestore.admin.v1.GetUserCredsRequest,
                          com.google.firestore.admin.v1.UserCreds>
                          newBuilder()
                      .setType(io.grpc.MethodDescriptor.MethodType.UNARY)
                      .setFullMethodName(generateFullMethodName(SERVICE_NAME, "GetUserCreds"))
                      .setSampledToLocalTracing(true)
                      .setRequestMarshaller(
                          io.grpc.protobuf.ProtoUtils.marshaller(
                              com.google.firestore.admin.v1.GetUserCredsRequest
                                  .getDefaultInstance()))
                      .setResponseMarshaller(
                          io.grpc.protobuf.ProtoUtils.marshaller(
                              com.google.firestore.admin.v1.UserCreds.getDefaultInstance()))
                      .setSchemaDescriptor(
                          new FirestoreAdminMethodDescriptorSupplier("GetUserCreds"))
                      .build();
        }
      }
    }
    return getGetUserCredsMethod;
  }

  private static volatile io.grpc.MethodDescriptor<
          com.google.firestore.admin.v1.ListUserCredsRequest,
          com.google.firestore.admin.v1.ListUserCredsResponse>
      getListUserCredsMethod;

  @io.grpc.stub.annotations.RpcMethod(
      fullMethodName = SERVICE_NAME + '/' + "ListUserCreds",
      requestType = com.google.firestore.admin.v1.ListUserCredsRequest.class,
      responseType = com.google.firestore.admin.v1.ListUserCredsResponse.class,
      methodType = io.grpc.MethodDescriptor.MethodType.UNARY)
  public static io.grpc.MethodDescriptor<
          com.google.firestore.admin.v1.ListUserCredsRequest,
          com.google.firestore.admin.v1.ListUserCredsResponse>
      getListUserCredsMethod() {
    io.grpc.MethodDescriptor<
            com.google.firestore.admin.v1.ListUserCredsRequest,
            com.google.firestore.admin.v1.ListUserCredsResponse>
        getListUserCredsMethod;
    if ((getListUserCredsMethod = FirestoreAdminGrpc.getListUserCredsMethod) == null) {
      synchronized (FirestoreAdminGrpc.class) {
        if ((getListUserCredsMethod = FirestoreAdminGrpc.getListUserCredsMethod) == null) {
          FirestoreAdminGrpc.getListUserCredsMethod =
              getListUserCredsMethod =
                  io.grpc.MethodDescriptor
                      .<com.google.firestore.admin.v1.ListUserCredsRequest,
                          com.google.firestore.admin.v1.ListUserCredsResponse>
                          newBuilder()
                      .setType(io.grpc.MethodDescriptor.MethodType.UNARY)
                      .setFullMethodName(generateFullMethodName(SERVICE_NAME, "ListUserCreds"))
                      .setSampledToLocalTracing(true)
                      .setRequestMarshaller(
                          io.grpc.protobuf.ProtoUtils.marshaller(
                              com.google.firestore.admin.v1.ListUserCredsRequest
                                  .getDefaultInstance()))
                      .setResponseMarshaller(
                          io.grpc.protobuf.ProtoUtils.marshaller(
                              com.google.firestore.admin.v1.ListUserCredsResponse
                                  .getDefaultInstance()))
                      .setSchemaDescriptor(
                          new FirestoreAdminMethodDescriptorSupplier("ListUserCreds"))
                      .build();
        }
      }
    }
    return getListUserCredsMethod;
  }

  private static volatile io.grpc.MethodDescriptor<
          com.google.firestore.admin.v1.EnableUserCredsRequest,
          com.google.firestore.admin.v1.UserCreds>
      getEnableUserCredsMethod;

  @io.grpc.stub.annotations.RpcMethod(
      fullMethodName = SERVICE_NAME + '/' + "EnableUserCreds",
      requestType = com.google.firestore.admin.v1.EnableUserCredsRequest.class,
      responseType = com.google.firestore.admin.v1.UserCreds.class,
      methodType = io.grpc.MethodDescriptor.MethodType.UNARY)
  public static io.grpc.MethodDescriptor<
          com.google.firestore.admin.v1.EnableUserCredsRequest,
          com.google.firestore.admin.v1.UserCreds>
      getEnableUserCredsMethod() {
    io.grpc.MethodDescriptor<
            com.google.firestore.admin.v1.EnableUserCredsRequest,
            com.google.firestore.admin.v1.UserCreds>
        getEnableUserCredsMethod;
    if ((getEnableUserCredsMethod = FirestoreAdminGrpc.getEnableUserCredsMethod) == null) {
      synchronized (FirestoreAdminGrpc.class) {
        if ((getEnableUserCredsMethod = FirestoreAdminGrpc.getEnableUserCredsMethod) == null) {
          FirestoreAdminGrpc.getEnableUserCredsMethod =
              getEnableUserCredsMethod =
                  io.grpc.MethodDescriptor
                      .<com.google.firestore.admin.v1.EnableUserCredsRequest,
                          com.google.firestore.admin.v1.UserCreds>
                          newBuilder()
                      .setType(io.grpc.MethodDescriptor.MethodType.UNARY)
                      .setFullMethodName(generateFullMethodName(SERVICE_NAME, "EnableUserCreds"))
                      .setSampledToLocalTracing(true)
                      .setRequestMarshaller(
                          io.grpc.protobuf.ProtoUtils.marshaller(
                              com.google.firestore.admin.v1.EnableUserCredsRequest
                                  .getDefaultInstance()))
                      .setResponseMarshaller(
                          io.grpc.protobuf.ProtoUtils.marshaller(
                              com.google.firestore.admin.v1.UserCreds.getDefaultInstance()))
                      .setSchemaDescriptor(
                          new FirestoreAdminMethodDescriptorSupplier("EnableUserCreds"))
                      .build();
        }
      }
    }
    return getEnableUserCredsMethod;
  }

  private static volatile io.grpc.MethodDescriptor<
          com.google.firestore.admin.v1.DisableUserCredsRequest,
          com.google.firestore.admin.v1.UserCreds>
      getDisableUserCredsMethod;

  @io.grpc.stub.annotations.RpcMethod(
      fullMethodName = SERVICE_NAME + '/' + "DisableUserCreds",
      requestType = com.google.firestore.admin.v1.DisableUserCredsRequest.class,
      responseType = com.google.firestore.admin.v1.UserCreds.class,
      methodType = io.grpc.MethodDescriptor.MethodType.UNARY)
  public static io.grpc.MethodDescriptor<
          com.google.firestore.admin.v1.DisableUserCredsRequest,
          com.google.firestore.admin.v1.UserCreds>
      getDisableUserCredsMethod() {
    io.grpc.MethodDescriptor<
            com.google.firestore.admin.v1.DisableUserCredsRequest,
            com.google.firestore.admin.v1.UserCreds>
        getDisableUserCredsMethod;
    if ((getDisableUserCredsMethod = FirestoreAdminGrpc.getDisableUserCredsMethod) == null) {
      synchronized (FirestoreAdminGrpc.class) {
        if ((getDisableUserCredsMethod = FirestoreAdminGrpc.getDisableUserCredsMethod) == null) {
          FirestoreAdminGrpc.getDisableUserCredsMethod =
              getDisableUserCredsMethod =
                  io.grpc.MethodDescriptor
                      .<com.google.firestore.admin.v1.DisableUserCredsRequest,
                          com.google.firestore.admin.v1.UserCreds>
                          newBuilder()
                      .setType(io.grpc.MethodDescriptor.MethodType.UNARY)
                      .setFullMethodName(generateFullMethodName(SERVICE_NAME, "DisableUserCreds"))
                      .setSampledToLocalTracing(true)
                      .setRequestMarshaller(
                          io.grpc.protobuf.ProtoUtils.marshaller(
                              com.google.firestore.admin.v1.DisableUserCredsRequest
                                  .getDefaultInstance()))
                      .setResponseMarshaller(
                          io.grpc.protobuf.ProtoUtils.marshaller(
                              com.google.firestore.admin.v1.UserCreds.getDefaultInstance()))
                      .setSchemaDescriptor(
                          new FirestoreAdminMethodDescriptorSupplier("DisableUserCreds"))
                      .build();
        }
      }
    }
    return getDisableUserCredsMethod;
  }

  private static volatile io.grpc.MethodDescriptor<
          com.google.firestore.admin.v1.ResetUserPasswordRequest,
          com.google.firestore.admin.v1.UserCreds>
      getResetUserPasswordMethod;

  @io.grpc.stub.annotations.RpcMethod(
      fullMethodName = SERVICE_NAME + '/' + "ResetUserPassword",
      requestType = com.google.firestore.admin.v1.ResetUserPasswordRequest.class,
      responseType = com.google.firestore.admin.v1.UserCreds.class,
      methodType = io.grpc.MethodDescriptor.MethodType.UNARY)
  public static io.grpc.MethodDescriptor<
          com.google.firestore.admin.v1.ResetUserPasswordRequest,
          com.google.firestore.admin.v1.UserCreds>
      getResetUserPasswordMethod() {
    io.grpc.MethodDescriptor<
            com.google.firestore.admin.v1.ResetUserPasswordRequest,
            com.google.firestore.admin.v1.UserCreds>
        getResetUserPasswordMethod;
    if ((getResetUserPasswordMethod = FirestoreAdminGrpc.getResetUserPasswordMethod) == null) {
      synchronized (FirestoreAdminGrpc.class) {
        if ((getResetUserPasswordMethod = FirestoreAdminGrpc.getResetUserPasswordMethod) == null) {
          FirestoreAdminGrpc.getResetUserPasswordMethod =
              getResetUserPasswordMethod =
                  io.grpc.MethodDescriptor
                      .<com.google.firestore.admin.v1.ResetUserPasswordRequest,
                          com.google.firestore.admin.v1.UserCreds>
                          newBuilder()
                      .setType(io.grpc.MethodDescriptor.MethodType.UNARY)
                      .setFullMethodName(generateFullMethodName(SERVICE_NAME, "ResetUserPassword"))
                      .setSampledToLocalTracing(true)
                      .setRequestMarshaller(
                          io.grpc.protobuf.ProtoUtils.marshaller(
                              com.google.firestore.admin.v1.ResetUserPasswordRequest
                                  .getDefaultInstance()))
                      .setResponseMarshaller(
                          io.grpc.protobuf.ProtoUtils.marshaller(
                              com.google.firestore.admin.v1.UserCreds.getDefaultInstance()))
                      .setSchemaDescriptor(
                          new FirestoreAdminMethodDescriptorSupplier("ResetUserPassword"))
                      .build();
        }
      }
    }
    return getResetUserPasswordMethod;
  }

  private static volatile io.grpc.MethodDescriptor<
          com.google.firestore.admin.v1.DeleteUserCredsRequest, com.google.protobuf.Empty>
      getDeleteUserCredsMethod;

  @io.grpc.stub.annotations.RpcMethod(
      fullMethodName = SERVICE_NAME + '/' + "DeleteUserCreds",
      requestType = com.google.firestore.admin.v1.DeleteUserCredsRequest.class,
      responseType = com.google.protobuf.Empty.class,
      methodType = io.grpc.MethodDescriptor.MethodType.UNARY)
  public static io.grpc.MethodDescriptor<
          com.google.firestore.admin.v1.DeleteUserCredsRequest, com.google.protobuf.Empty>
      getDeleteUserCredsMethod() {
    io.grpc.MethodDescriptor<
            com.google.firestore.admin.v1.DeleteUserCredsRequest, com.google.protobuf.Empty>
        getDeleteUserCredsMethod;
    if ((getDeleteUserCredsMethod = FirestoreAdminGrpc.getDeleteUserCredsMethod) == null) {
      synchronized (FirestoreAdminGrpc.class) {
        if ((getDeleteUserCredsMethod = FirestoreAdminGrpc.getDeleteUserCredsMethod) == null) {
          FirestoreAdminGrpc.getDeleteUserCredsMethod =
              getDeleteUserCredsMethod =
                  io.grpc.MethodDescriptor
                      .<com.google.firestore.admin.v1.DeleteUserCredsRequest,
                          com.google.protobuf.Empty>
                          newBuilder()
                      .setType(io.grpc.MethodDescriptor.MethodType.UNARY)
                      .setFullMethodName(generateFullMethodName(SERVICE_NAME, "DeleteUserCreds"))
                      .setSampledToLocalTracing(true)
                      .setRequestMarshaller(
                          io.grpc.protobuf.ProtoUtils.marshaller(
                              com.google.firestore.admin.v1.DeleteUserCredsRequest
                                  .getDefaultInstance()))
                      .setResponseMarshaller(
                          io.grpc.protobuf.ProtoUtils.marshaller(
                              com.google.protobuf.Empty.getDefaultInstance()))
                      .setSchemaDescriptor(
                          new FirestoreAdminMethodDescriptorSupplier("DeleteUserCreds"))
                      .build();
        }
      }
    }
    return getDeleteUserCredsMethod;
  }

  private static volatile io.grpc.MethodDescriptor<
          com.google.firestore.admin.v1.GetBackupRequest, com.google.firestore.admin.v1.Backup>
      getGetBackupMethod;

  @io.grpc.stub.annotations.RpcMethod(
      fullMethodName = SERVICE_NAME + '/' + "GetBackup",
      requestType = com.google.firestore.admin.v1.GetBackupRequest.class,
      responseType = com.google.firestore.admin.v1.Backup.class,
      methodType = io.grpc.MethodDescriptor.MethodType.UNARY)
  public static io.grpc.MethodDescriptor<
          com.google.firestore.admin.v1.GetBackupRequest, com.google.firestore.admin.v1.Backup>
      getGetBackupMethod() {
    io.grpc.MethodDescriptor<
            com.google.firestore.admin.v1.GetBackupRequest, com.google.firestore.admin.v1.Backup>
        getGetBackupMethod;
    if ((getGetBackupMethod = FirestoreAdminGrpc.getGetBackupMethod) == null) {
      synchronized (FirestoreAdminGrpc.class) {
        if ((getGetBackupMethod = FirestoreAdminGrpc.getGetBackupMethod) == null) {
          FirestoreAdminGrpc.getGetBackupMethod =
              getGetBackupMethod =
                  io.grpc.MethodDescriptor
                      .<com.google.firestore.admin.v1.GetBackupRequest,
                          com.google.firestore.admin.v1.Backup>
                          newBuilder()
                      .setType(io.grpc.MethodDescriptor.MethodType.UNARY)
                      .setFullMethodName(generateFullMethodName(SERVICE_NAME, "GetBackup"))
                      .setSampledToLocalTracing(true)
                      .setRequestMarshaller(
                          io.grpc.protobuf.ProtoUtils.marshaller(
                              com.google.firestore.admin.v1.GetBackupRequest.getDefaultInstance()))
                      .setResponseMarshaller(
                          io.grpc.protobuf.ProtoUtils.marshaller(
                              com.google.firestore.admin.v1.Backup.getDefaultInstance()))
                      .setSchemaDescriptor(new FirestoreAdminMethodDescriptorSupplier("GetBackup"))
                      .build();
        }
      }
    }
    return getGetBackupMethod;
  }

  private static volatile io.grpc.MethodDescriptor<
          com.google.firestore.admin.v1.ListBackupsRequest,
          com.google.firestore.admin.v1.ListBackupsResponse>
      getListBackupsMethod;

  @io.grpc.stub.annotations.RpcMethod(
      fullMethodName = SERVICE_NAME + '/' + "ListBackups",
      requestType = com.google.firestore.admin.v1.ListBackupsRequest.class,
      responseType = com.google.firestore.admin.v1.ListBackupsResponse.class,
      methodType = io.grpc.MethodDescriptor.MethodType.UNARY)
  public static io.grpc.MethodDescriptor<
          com.google.firestore.admin.v1.ListBackupsRequest,
          com.google.firestore.admin.v1.ListBackupsResponse>
      getListBackupsMethod() {
    io.grpc.MethodDescriptor<
            com.google.firestore.admin.v1.ListBackupsRequest,
            com.google.firestore.admin.v1.ListBackupsResponse>
        getListBackupsMethod;
    if ((getListBackupsMethod = FirestoreAdminGrpc.getListBackupsMethod) == null) {
      synchronized (FirestoreAdminGrpc.class) {
        if ((getListBackupsMethod = FirestoreAdminGrpc.getListBackupsMethod) == null) {
          FirestoreAdminGrpc.getListBackupsMethod =
              getListBackupsMethod =
                  io.grpc.MethodDescriptor
                      .<com.google.firestore.admin.v1.ListBackupsRequest,
                          com.google.firestore.admin.v1.ListBackupsResponse>
                          newBuilder()
                      .setType(io.grpc.MethodDescriptor.MethodType.UNARY)
                      .setFullMethodName(generateFullMethodName(SERVICE_NAME, "ListBackups"))
                      .setSampledToLocalTracing(true)
                      .setRequestMarshaller(
                          io.grpc.protobuf.ProtoUtils.marshaller(
                              com.google.firestore.admin.v1.ListBackupsRequest
                                  .getDefaultInstance()))
                      .setResponseMarshaller(
                          io.grpc.protobuf.ProtoUtils.marshaller(
                              com.google.firestore.admin.v1.ListBackupsResponse
                                  .getDefaultInstance()))
                      .setSchemaDescriptor(
                          new FirestoreAdminMethodDescriptorSupplier("ListBackups"))
                      .build();
        }
      }
    }
    return getListBackupsMethod;
  }

  private static volatile io.grpc.MethodDescriptor<
          com.google.firestore.admin.v1.DeleteBackupRequest, com.google.protobuf.Empty>
      getDeleteBackupMethod;

  @io.grpc.stub.annotations.RpcMethod(
      fullMethodName = SERVICE_NAME + '/' + "DeleteBackup",
      requestType = com.google.firestore.admin.v1.DeleteBackupRequest.class,
      responseType = com.google.protobuf.Empty.class,
      methodType = io.grpc.MethodDescriptor.MethodType.UNARY)
  public static io.grpc.MethodDescriptor<
          com.google.firestore.admin.v1.DeleteBackupRequest, com.google.protobuf.Empty>
      getDeleteBackupMethod() {
    io.grpc.MethodDescriptor<
            com.google.firestore.admin.v1.DeleteBackupRequest, com.google.protobuf.Empty>
        getDeleteBackupMethod;
    if ((getDeleteBackupMethod = FirestoreAdminGrpc.getDeleteBackupMethod) == null) {
      synchronized (FirestoreAdminGrpc.class) {
        if ((getDeleteBackupMethod = FirestoreAdminGrpc.getDeleteBackupMethod) == null) {
          FirestoreAdminGrpc.getDeleteBackupMethod =
              getDeleteBackupMethod =
                  io.grpc.MethodDescriptor
                      .<com.google.firestore.admin.v1.DeleteBackupRequest,
                          com.google.protobuf.Empty>
                          newBuilder()
                      .setType(io.grpc.MethodDescriptor.MethodType.UNARY)
                      .setFullMethodName(generateFullMethodName(SERVICE_NAME, "DeleteBackup"))
                      .setSampledToLocalTracing(true)
                      .setRequestMarshaller(
                          io.grpc.protobuf.ProtoUtils.marshaller(
                              com.google.firestore.admin.v1.DeleteBackupRequest
                                  .getDefaultInstance()))
                      .setResponseMarshaller(
                          io.grpc.protobuf.ProtoUtils.marshaller(
                              com.google.protobuf.Empty.getDefaultInstance()))
                      .setSchemaDescriptor(
                          new FirestoreAdminMethodDescriptorSupplier("DeleteBackup"))
                      .build();
        }
      }
    }
    return getDeleteBackupMethod;
  }

  private static volatile io.grpc.MethodDescriptor<
          com.google.firestore.admin.v1.RestoreDatabaseRequest, com.google.longrunning.Operation>
      getRestoreDatabaseMethod;

  @io.grpc.stub.annotations.RpcMethod(
      fullMethodName = SERVICE_NAME + '/' + "RestoreDatabase",
      requestType = com.google.firestore.admin.v1.RestoreDatabaseRequest.class,
      responseType = com.google.longrunning.Operation.class,
      methodType = io.grpc.MethodDescriptor.MethodType.UNARY)
  public static io.grpc.MethodDescriptor<
          com.google.firestore.admin.v1.RestoreDatabaseRequest, com.google.longrunning.Operation>
      getRestoreDatabaseMethod() {
    io.grpc.MethodDescriptor<
            com.google.firestore.admin.v1.RestoreDatabaseRequest, com.google.longrunning.Operation>
        getRestoreDatabaseMethod;
    if ((getRestoreDatabaseMethod = FirestoreAdminGrpc.getRestoreDatabaseMethod) == null) {
      synchronized (FirestoreAdminGrpc.class) {
        if ((getRestoreDatabaseMethod = FirestoreAdminGrpc.getRestoreDatabaseMethod) == null) {
          FirestoreAdminGrpc.getRestoreDatabaseMethod =
              getRestoreDatabaseMethod =
                  io.grpc.MethodDescriptor
                      .<com.google.firestore.admin.v1.RestoreDatabaseRequest,
                          com.google.longrunning.Operation>
                          newBuilder()
                      .setType(io.grpc.MethodDescriptor.MethodType.UNARY)
                      .setFullMethodName(generateFullMethodName(SERVICE_NAME, "RestoreDatabase"))
                      .setSampledToLocalTracing(true)
                      .setRequestMarshaller(
                          io.grpc.protobuf.ProtoUtils.marshaller(
                              com.google.firestore.admin.v1.RestoreDatabaseRequest
                                  .getDefaultInstance()))
                      .setResponseMarshaller(
                          io.grpc.protobuf.ProtoUtils.marshaller(
                              com.google.longrunning.Operation.getDefaultInstance()))
                      .setSchemaDescriptor(
                          new FirestoreAdminMethodDescriptorSupplier("RestoreDatabase"))
                      .build();
        }
      }
    }
    return getRestoreDatabaseMethod;
  }

  private static volatile io.grpc.MethodDescriptor<
          com.google.firestore.admin.v1.CreateBackupScheduleRequest,
          com.google.firestore.admin.v1.BackupSchedule>
      getCreateBackupScheduleMethod;

  @io.grpc.stub.annotations.RpcMethod(
      fullMethodName = SERVICE_NAME + '/' + "CreateBackupSchedule",
      requestType = com.google.firestore.admin.v1.CreateBackupScheduleRequest.class,
      responseType = com.google.firestore.admin.v1.BackupSchedule.class,
      methodType = io.grpc.MethodDescriptor.MethodType.UNARY)
  public static io.grpc.MethodDescriptor<
          com.google.firestore.admin.v1.CreateBackupScheduleRequest,
          com.google.firestore.admin.v1.BackupSchedule>
      getCreateBackupScheduleMethod() {
    io.grpc.MethodDescriptor<
            com.google.firestore.admin.v1.CreateBackupScheduleRequest,
            com.google.firestore.admin.v1.BackupSchedule>
        getCreateBackupScheduleMethod;
    if ((getCreateBackupScheduleMethod = FirestoreAdminGrpc.getCreateBackupScheduleMethod)
        == null) {
      synchronized (FirestoreAdminGrpc.class) {
        if ((getCreateBackupScheduleMethod = FirestoreAdminGrpc.getCreateBackupScheduleMethod)
            == null) {
          FirestoreAdminGrpc.getCreateBackupScheduleMethod =
              getCreateBackupScheduleMethod =
                  io.grpc.MethodDescriptor
                      .<com.google.firestore.admin.v1.CreateBackupScheduleRequest,
                          com.google.firestore.admin.v1.BackupSchedule>
                          newBuilder()
                      .setType(io.grpc.MethodDescriptor.MethodType.UNARY)
                      .setFullMethodName(
                          generateFullMethodName(SERVICE_NAME, "CreateBackupSchedule"))
                      .setSampledToLocalTracing(true)
                      .setRequestMarshaller(
                          io.grpc.protobuf.ProtoUtils.marshaller(
                              com.google.firestore.admin.v1.CreateBackupScheduleRequest
                                  .getDefaultInstance()))
                      .setResponseMarshaller(
                          io.grpc.protobuf.ProtoUtils.marshaller(
                              com.google.firestore.admin.v1.BackupSchedule.getDefaultInstance()))
                      .setSchemaDescriptor(
                          new FirestoreAdminMethodDescriptorSupplier("CreateBackupSchedule"))
                      .build();
        }
      }
    }
    return getCreateBackupScheduleMethod;
  }

  private static volatile io.grpc.MethodDescriptor<
          com.google.firestore.admin.v1.GetBackupScheduleRequest,
          com.google.firestore.admin.v1.BackupSchedule>
      getGetBackupScheduleMethod;

  @io.grpc.stub.annotations.RpcMethod(
      fullMethodName = SERVICE_NAME + '/' + "GetBackupSchedule",
      requestType = com.google.firestore.admin.v1.GetBackupScheduleRequest.class,
      responseType = com.google.firestore.admin.v1.BackupSchedule.class,
      methodType = io.grpc.MethodDescriptor.MethodType.UNARY)
  public static io.grpc.MethodDescriptor<
          com.google.firestore.admin.v1.GetBackupScheduleRequest,
          com.google.firestore.admin.v1.BackupSchedule>
      getGetBackupScheduleMethod() {
    io.grpc.MethodDescriptor<
            com.google.firestore.admin.v1.GetBackupScheduleRequest,
            com.google.firestore.admin.v1.BackupSchedule>
        getGetBackupScheduleMethod;
    if ((getGetBackupScheduleMethod = FirestoreAdminGrpc.getGetBackupScheduleMethod) == null) {
      synchronized (FirestoreAdminGrpc.class) {
        if ((getGetBackupScheduleMethod = FirestoreAdminGrpc.getGetBackupScheduleMethod) == null) {
          FirestoreAdminGrpc.getGetBackupScheduleMethod =
              getGetBackupScheduleMethod =
                  io.grpc.MethodDescriptor
                      .<com.google.firestore.admin.v1.GetBackupScheduleRequest,
                          com.google.firestore.admin.v1.BackupSchedule>
                          newBuilder()
                      .setType(io.grpc.MethodDescriptor.MethodType.UNARY)
                      .setFullMethodName(generateFullMethodName(SERVICE_NAME, "GetBackupSchedule"))
                      .setSampledToLocalTracing(true)
                      .setRequestMarshaller(
                          io.grpc.protobuf.ProtoUtils.marshaller(
                              com.google.firestore.admin.v1.GetBackupScheduleRequest
                                  .getDefaultInstance()))
                      .setResponseMarshaller(
                          io.grpc.protobuf.ProtoUtils.marshaller(
                              com.google.firestore.admin.v1.BackupSchedule.getDefaultInstance()))
                      .setSchemaDescriptor(
                          new FirestoreAdminMethodDescriptorSupplier("GetBackupSchedule"))
                      .build();
        }
      }
    }
    return getGetBackupScheduleMethod;
  }

  private static volatile io.grpc.MethodDescriptor<
          com.google.firestore.admin.v1.ListBackupSchedulesRequest,
          com.google.firestore.admin.v1.ListBackupSchedulesResponse>
      getListBackupSchedulesMethod;

  @io.grpc.stub.annotations.RpcMethod(
      fullMethodName = SERVICE_NAME + '/' + "ListBackupSchedules",
      requestType = com.google.firestore.admin.v1.ListBackupSchedulesRequest.class,
      responseType = com.google.firestore.admin.v1.ListBackupSchedulesResponse.class,
      methodType = io.grpc.MethodDescriptor.MethodType.UNARY)
  public static io.grpc.MethodDescriptor<
          com.google.firestore.admin.v1.ListBackupSchedulesRequest,
          com.google.firestore.admin.v1.ListBackupSchedulesResponse>
      getListBackupSchedulesMethod() {
    io.grpc.MethodDescriptor<
            com.google.firestore.admin.v1.ListBackupSchedulesRequest,
            com.google.firestore.admin.v1.ListBackupSchedulesResponse>
        getListBackupSchedulesMethod;
    if ((getListBackupSchedulesMethod = FirestoreAdminGrpc.getListBackupSchedulesMethod) == null) {
      synchronized (FirestoreAdminGrpc.class) {
        if ((getListBackupSchedulesMethod = FirestoreAdminGrpc.getListBackupSchedulesMethod)
            == null) {
          FirestoreAdminGrpc.getListBackupSchedulesMethod =
              getListBackupSchedulesMethod =
                  io.grpc.MethodDescriptor
                      .<com.google.firestore.admin.v1.ListBackupSchedulesRequest,
                          com.google.firestore.admin.v1.ListBackupSchedulesResponse>
                          newBuilder()
                      .setType(io.grpc.MethodDescriptor.MethodType.UNARY)
                      .setFullMethodName(
                          generateFullMethodName(SERVICE_NAME, "ListBackupSchedules"))
                      .setSampledToLocalTracing(true)
                      .setRequestMarshaller(
                          io.grpc.protobuf.ProtoUtils.marshaller(
                              com.google.firestore.admin.v1.ListBackupSchedulesRequest
                                  .getDefaultInstance()))
                      .setResponseMarshaller(
                          io.grpc.protobuf.ProtoUtils.marshaller(
                              com.google.firestore.admin.v1.ListBackupSchedulesResponse
                                  .getDefaultInstance()))
                      .setSchemaDescriptor(
                          new FirestoreAdminMethodDescriptorSupplier("ListBackupSchedules"))
                      .build();
        }
      }
    }
    return getListBackupSchedulesMethod;
  }

  private static volatile io.grpc.MethodDescriptor<
          com.google.firestore.admin.v1.UpdateBackupScheduleRequest,
          com.google.firestore.admin.v1.BackupSchedule>
      getUpdateBackupScheduleMethod;

  @io.grpc.stub.annotations.RpcMethod(
      fullMethodName = SERVICE_NAME + '/' + "UpdateBackupSchedule",
      requestType = com.google.firestore.admin.v1.UpdateBackupScheduleRequest.class,
      responseType = com.google.firestore.admin.v1.BackupSchedule.class,
      methodType = io.grpc.MethodDescriptor.MethodType.UNARY)
  public static io.grpc.MethodDescriptor<
          com.google.firestore.admin.v1.UpdateBackupScheduleRequest,
          com.google.firestore.admin.v1.BackupSchedule>
      getUpdateBackupScheduleMethod() {
    io.grpc.MethodDescriptor<
            com.google.firestore.admin.v1.UpdateBackupScheduleRequest,
            com.google.firestore.admin.v1.BackupSchedule>
        getUpdateBackupScheduleMethod;
    if ((getUpdateBackupScheduleMethod = FirestoreAdminGrpc.getUpdateBackupScheduleMethod)
        == null) {
      synchronized (FirestoreAdminGrpc.class) {
        if ((getUpdateBackupScheduleMethod = FirestoreAdminGrpc.getUpdateBackupScheduleMethod)
            == null) {
          FirestoreAdminGrpc.getUpdateBackupScheduleMethod =
              getUpdateBackupScheduleMethod =
                  io.grpc.MethodDescriptor
                      .<com.google.firestore.admin.v1.UpdateBackupScheduleRequest,
                          com.google.firestore.admin.v1.BackupSchedule>
                          newBuilder()
                      .setType(io.grpc.MethodDescriptor.MethodType.UNARY)
                      .setFullMethodName(
                          generateFullMethodName(SERVICE_NAME, "UpdateBackupSchedule"))
                      .setSampledToLocalTracing(true)
                      .setRequestMarshaller(
                          io.grpc.protobuf.ProtoUtils.marshaller(
                              com.google.firestore.admin.v1.UpdateBackupScheduleRequest
                                  .getDefaultInstance()))
                      .setResponseMarshaller(
                          io.grpc.protobuf.ProtoUtils.marshaller(
                              com.google.firestore.admin.v1.BackupSchedule.getDefaultInstance()))
                      .setSchemaDescriptor(
                          new FirestoreAdminMethodDescriptorSupplier("UpdateBackupSchedule"))
                      .build();
        }
      }
    }
    return getUpdateBackupScheduleMethod;
  }

  private static volatile io.grpc.MethodDescriptor<
          com.google.firestore.admin.v1.DeleteBackupScheduleRequest, com.google.protobuf.Empty>
      getDeleteBackupScheduleMethod;

  @io.grpc.stub.annotations.RpcMethod(
      fullMethodName = SERVICE_NAME + '/' + "DeleteBackupSchedule",
      requestType = com.google.firestore.admin.v1.DeleteBackupScheduleRequest.class,
      responseType = com.google.protobuf.Empty.class,
      methodType = io.grpc.MethodDescriptor.MethodType.UNARY)
  public static io.grpc.MethodDescriptor<
          com.google.firestore.admin.v1.DeleteBackupScheduleRequest, com.google.protobuf.Empty>
      getDeleteBackupScheduleMethod() {
    io.grpc.MethodDescriptor<
            com.google.firestore.admin.v1.DeleteBackupScheduleRequest, com.google.protobuf.Empty>
        getDeleteBackupScheduleMethod;
    if ((getDeleteBackupScheduleMethod = FirestoreAdminGrpc.getDeleteBackupScheduleMethod)
        == null) {
      synchronized (FirestoreAdminGrpc.class) {
        if ((getDeleteBackupScheduleMethod = FirestoreAdminGrpc.getDeleteBackupScheduleMethod)
            == null) {
          FirestoreAdminGrpc.getDeleteBackupScheduleMethod =
              getDeleteBackupScheduleMethod =
                  io.grpc.MethodDescriptor
                      .<com.google.firestore.admin.v1.DeleteBackupScheduleRequest,
                          com.google.protobuf.Empty>
                          newBuilder()
                      .setType(io.grpc.MethodDescriptor.MethodType.UNARY)
                      .setFullMethodName(
                          generateFullMethodName(SERVICE_NAME, "DeleteBackupSchedule"))
                      .setSampledToLocalTracing(true)
                      .setRequestMarshaller(
                          io.grpc.protobuf.ProtoUtils.marshaller(
                              com.google.firestore.admin.v1.DeleteBackupScheduleRequest
                                  .getDefaultInstance()))
                      .setResponseMarshaller(
                          io.grpc.protobuf.ProtoUtils.marshaller(
                              com.google.protobuf.Empty.getDefaultInstance()))
                      .setSchemaDescriptor(
                          new FirestoreAdminMethodDescriptorSupplier("DeleteBackupSchedule"))
                      .build();
        }
      }
    }
    return getDeleteBackupScheduleMethod;
  }

  private static volatile io.grpc.MethodDescriptor<
          com.google.firestore.admin.v1.CloneDatabaseRequest, com.google.longrunning.Operation>
      getCloneDatabaseMethod;

  @io.grpc.stub.annotations.RpcMethod(
      fullMethodName = SERVICE_NAME + '/' + "CloneDatabase",
      requestType = com.google.firestore.admin.v1.CloneDatabaseRequest.class,
      responseType = com.google.longrunning.Operation.class,
      methodType = io.grpc.MethodDescriptor.MethodType.UNARY)
  public static io.grpc.MethodDescriptor<
          com.google.firestore.admin.v1.CloneDatabaseRequest, com.google.longrunning.Operation>
      getCloneDatabaseMethod() {
    io.grpc.MethodDescriptor<
            com.google.firestore.admin.v1.CloneDatabaseRequest, com.google.longrunning.Operation>
        getCloneDatabaseMethod;
    if ((getCloneDatabaseMethod = FirestoreAdminGrpc.getCloneDatabaseMethod) == null) {
      synchronized (FirestoreAdminGrpc.class) {
        if ((getCloneDatabaseMethod = FirestoreAdminGrpc.getCloneDatabaseMethod) == null) {
          FirestoreAdminGrpc.getCloneDatabaseMethod =
              getCloneDatabaseMethod =
                  io.grpc.MethodDescriptor
                      .<com.google.firestore.admin.v1.CloneDatabaseRequest,
                          com.google.longrunning.Operation>
                          newBuilder()
                      .setType(io.grpc.MethodDescriptor.MethodType.UNARY)
                      .setFullMethodName(generateFullMethodName(SERVICE_NAME, "CloneDatabase"))
                      .setSampledToLocalTracing(true)
                      .setRequestMarshaller(
                          io.grpc.protobuf.ProtoUtils.marshaller(
                              com.google.firestore.admin.v1.CloneDatabaseRequest
                                  .getDefaultInstance()))
                      .setResponseMarshaller(
                          io.grpc.protobuf.ProtoUtils.marshaller(
                              com.google.longrunning.Operation.getDefaultInstance()))
                      .setSchemaDescriptor(
                          new FirestoreAdminMethodDescriptorSupplier("CloneDatabase"))
                      .build();
        }
      }
    }
    return getCloneDatabaseMethod;
  }

  /** Creates a new async stub that supports all call types for the service */
  public static FirestoreAdminStub newStub(io.grpc.Channel channel) {
    io.grpc.stub.AbstractStub.StubFactory<FirestoreAdminStub> factory =
        new io.grpc.stub.AbstractStub.StubFactory<FirestoreAdminStub>() {
          @java.lang.Override
          public FirestoreAdminStub newStub(
              io.grpc.Channel channel, io.grpc.CallOptions callOptions) {
            return new FirestoreAdminStub(channel, callOptions);
          }
        };
    return FirestoreAdminStub.newStub(factory, channel);
  }

  /** Creates a new blocking-style stub that supports all types of calls on the service */
  public static FirestoreAdminBlockingV2Stub newBlockingV2Stub(io.grpc.Channel channel) {
    io.grpc.stub.AbstractStub.StubFactory<FirestoreAdminBlockingV2Stub> factory =
        new io.grpc.stub.AbstractStub.StubFactory<FirestoreAdminBlockingV2Stub>() {
          @java.lang.Override
          public FirestoreAdminBlockingV2Stub newStub(
              io.grpc.Channel channel, io.grpc.CallOptions callOptions) {
            return new FirestoreAdminBlockingV2Stub(channel, callOptions);
          }
        };
    return FirestoreAdminBlockingV2Stub.newStub(factory, channel);
  }

  /**
   * Creates a new blocking-style stub that supports unary and streaming output calls on the service
   */
  public static FirestoreAdminBlockingStub newBlockingStub(io.grpc.Channel channel) {
    io.grpc.stub.AbstractStub.StubFactory<FirestoreAdminBlockingStub> factory =
        new io.grpc.stub.AbstractStub.StubFactory<FirestoreAdminBlockingStub>() {
          @java.lang.Override
          public FirestoreAdminBlockingStub newStub(
              io.grpc.Channel channel, io.grpc.CallOptions callOptions) {
            return new FirestoreAdminBlockingStub(channel, callOptions);
          }
        };
    return FirestoreAdminBlockingStub.newStub(factory, channel);
  }

  /** Creates a new ListenableFuture-style stub that supports unary calls on the service */
  public static FirestoreAdminFutureStub newFutureStub(io.grpc.Channel channel) {
    io.grpc.stub.AbstractStub.StubFactory<FirestoreAdminFutureStub> factory =
        new io.grpc.stub.AbstractStub.StubFactory<FirestoreAdminFutureStub>() {
          @java.lang.Override
          public FirestoreAdminFutureStub newStub(
              io.grpc.Channel channel, io.grpc.CallOptions callOptions) {
            return new FirestoreAdminFutureStub(channel, callOptions);
          }
        };
    return FirestoreAdminFutureStub.newStub(factory, channel);
  }

  /**
   *
   *
   * <pre>
   * The Cloud Firestore Admin API.
   * This API provides several administrative services for Cloud Firestore.
   * Project, Database, Namespace, Collection, Collection Group, and Document are
   * used as defined in the Google Cloud Firestore API.
   * Operation: An Operation represents work being performed in the background.
   * The index service manages Cloud Firestore indexes.
   * Index creation is performed asynchronously.
   * An Operation resource is created for each such asynchronous operation.
   * The state of the operation (including any errors encountered)
   * may be queried via the Operation resource.
   * The Operations collection provides a record of actions performed for the
   * specified Project (including any Operations in progress). Operations are not
   * created directly but through calls on other collections or resources.
   * An Operation that is done may be deleted so that it is no longer listed as
   * part of the Operation collection. Operations are garbage collected after
   * 30 days. By default, ListOperations will only return in progress and failed
   * operations. To list completed operation, issue a ListOperations request with
   * the filter `done: true`.
   * Operations are created by service `FirestoreAdmin`, but are accessed via
   * service `google.longrunning.Operations`.
   * </pre>
   */
  public interface AsyncService {

    /**
     *
     *
     * <pre>
     * Creates a composite index. This returns a
     * [google.longrunning.Operation][google.longrunning.Operation] which may be
     * used to track the status of the creation. The metadata for the operation
     * will be the type
     * [IndexOperationMetadata][google.firestore.admin.v1.IndexOperationMetadata].
     * </pre>
     */
    default void createIndex(
        com.google.firestore.admin.v1.CreateIndexRequest request,
        io.grpc.stub.StreamObserver<com.google.longrunning.Operation> responseObserver) {
      io.grpc.stub.ServerCalls.asyncUnimplementedUnaryCall(
          getCreateIndexMethod(), responseObserver);
    }

    /**
     *
     *
     * <pre>
     * Lists composite indexes.
     * </pre>
     */
    default void listIndexes(
        com.google.firestore.admin.v1.ListIndexesRequest request,
        io.grpc.stub.StreamObserver<com.google.firestore.admin.v1.ListIndexesResponse>
            responseObserver) {
      io.grpc.stub.ServerCalls.asyncUnimplementedUnaryCall(
          getListIndexesMethod(), responseObserver);
    }

    /**
     *
     *
     * <pre>
     * Gets a composite index.
     * </pre>
     */
    default void getIndex(
        com.google.firestore.admin.v1.GetIndexRequest request,
        io.grpc.stub.StreamObserver<com.google.firestore.admin.v1.Index> responseObserver) {
      io.grpc.stub.ServerCalls.asyncUnimplementedUnaryCall(getGetIndexMethod(), responseObserver);
    }

    /**
     *
     *
     * <pre>
     * Deletes a composite index.
     * </pre>
     */
    default void deleteIndex(
        com.google.firestore.admin.v1.DeleteIndexRequest request,
        io.grpc.stub.StreamObserver<com.google.protobuf.Empty> responseObserver) {
      io.grpc.stub.ServerCalls.asyncUnimplementedUnaryCall(
          getDeleteIndexMethod(), responseObserver);
    }

    /**
     *
     *
     * <pre>
     * Gets the metadata and configuration for a Field.
     * </pre>
     */
    default void getField(
        com.google.firestore.admin.v1.GetFieldRequest request,
        io.grpc.stub.StreamObserver<com.google.firestore.admin.v1.Field> responseObserver) {
      io.grpc.stub.ServerCalls.asyncUnimplementedUnaryCall(getGetFieldMethod(), responseObserver);
    }

    /**
     *
     *
     * <pre>
     * Updates a field configuration. Currently, field updates apply only to
     * single field index configuration. However, calls to
     * [FirestoreAdmin.UpdateField][google.firestore.admin.v1.FirestoreAdmin.UpdateField]
     * should provide a field mask to avoid changing any configuration that the
     * caller isn't aware of. The field mask should be specified as: `{ paths:
     * "index_config" }`.
     * This call returns a
     * [google.longrunning.Operation][google.longrunning.Operation] which may be
     * used to track the status of the field update. The metadata for the
     * operation will be the type
     * [FieldOperationMetadata][google.firestore.admin.v1.FieldOperationMetadata].
     * To configure the default field settings for the database, use
     * the special `Field` with resource name:
     * `projects/{project_id}/databases/{database_id}/collectionGroups/__default__/fields/&#42;`.
     * </pre>
     */
    default void updateField(
        com.google.firestore.admin.v1.UpdateFieldRequest request,
        io.grpc.stub.StreamObserver<com.google.longrunning.Operation> responseObserver) {
      io.grpc.stub.ServerCalls.asyncUnimplementedUnaryCall(
          getUpdateFieldMethod(), responseObserver);
    }

    /**
     *
     *
     * <pre>
     * Lists the field configuration and metadata for this database.
     * Currently,
     * [FirestoreAdmin.ListFields][google.firestore.admin.v1.FirestoreAdmin.ListFields]
     * only supports listing fields that have been explicitly overridden. To issue
     * this query, call
     * [FirestoreAdmin.ListFields][google.firestore.admin.v1.FirestoreAdmin.ListFields]
     * with the filter set to `indexConfig.usesAncestorConfig:false` or
     * `ttlConfig:*`.
     * </pre>
     */
    default void listFields(
        com.google.firestore.admin.v1.ListFieldsRequest request,
        io.grpc.stub.StreamObserver<com.google.firestore.admin.v1.ListFieldsResponse>
            responseObserver) {
      io.grpc.stub.ServerCalls.asyncUnimplementedUnaryCall(getListFieldsMethod(), responseObserver);
    }

    /**
     *
     *
     * <pre>
     * Exports a copy of all or a subset of documents from Google Cloud Firestore
     * to another storage system, such as Google Cloud Storage. Recent updates to
     * documents may not be reflected in the export. The export occurs in the
     * background and its progress can be monitored and managed via the
     * Operation resource that is created. The output of an export may only be
     * used once the associated operation is done. If an export operation is
     * cancelled before completion it may leave partial data behind in Google
     * Cloud Storage.
     * For more details on export behavior and output format, refer to:
     * https://cloud.google.com/firestore/docs/manage-data/export-import
     * </pre>
     */
    default void exportDocuments(
        com.google.firestore.admin.v1.ExportDocumentsRequest request,
        io.grpc.stub.StreamObserver<com.google.longrunning.Operation> responseObserver) {
      io.grpc.stub.ServerCalls.asyncUnimplementedUnaryCall(
          getExportDocumentsMethod(), responseObserver);
    }

    /**
     *
     *
     * <pre>
     * Imports documents into Google Cloud Firestore. Existing documents with the
     * same name are overwritten. The import occurs in the background and its
     * progress can be monitored and managed via the Operation resource that is
     * created. If an ImportDocuments operation is cancelled, it is possible
     * that a subset of the data has already been imported to Cloud Firestore.
     * </pre>
     */
    default void importDocuments(
        com.google.firestore.admin.v1.ImportDocumentsRequest request,
        io.grpc.stub.StreamObserver<com.google.longrunning.Operation> responseObserver) {
      io.grpc.stub.ServerCalls.asyncUnimplementedUnaryCall(
          getImportDocumentsMethod(), responseObserver);
    }

    /**
     *
     *
     * <pre>
     * Bulk deletes a subset of documents from Google Cloud Firestore.
     * Documents created or updated after the underlying system starts to process
     * the request will not be deleted. The bulk delete occurs in the background
     * and its progress can be monitored and managed via the Operation resource
     * that is created.
     * For more details on bulk delete behavior, refer to:
     * https://cloud.google.com/firestore/docs/manage-data/bulk-delete
     * </pre>
     */
    default void bulkDeleteDocuments(
        com.google.firestore.admin.v1.BulkDeleteDocumentsRequest request,
        io.grpc.stub.StreamObserver<com.google.longrunning.Operation> responseObserver) {
      io.grpc.stub.ServerCalls.asyncUnimplementedUnaryCall(
          getBulkDeleteDocumentsMethod(), responseObserver);
    }

    /**
     *
     *
     * <pre>
     * Create a database.
     * </pre>
     */
    default void createDatabase(
        com.google.firestore.admin.v1.CreateDatabaseRequest request,
        io.grpc.stub.StreamObserver<com.google.longrunning.Operation> responseObserver) {
      io.grpc.stub.ServerCalls.asyncUnimplementedUnaryCall(
          getCreateDatabaseMethod(), responseObserver);
    }

    /**
     *
     *
     * <pre>
     * Gets information about a database.
     * </pre>
     */
    default void getDatabase(
        com.google.firestore.admin.v1.GetDatabaseRequest request,
        io.grpc.stub.StreamObserver<com.google.firestore.admin.v1.Database> responseObserver) {
      io.grpc.stub.ServerCalls.asyncUnimplementedUnaryCall(
          getGetDatabaseMethod(), responseObserver);
    }

    /**
     *
     *
     * <pre>
     * List all the databases in the project.
     * </pre>
     */
    default void listDatabases(
        com.google.firestore.admin.v1.ListDatabasesRequest request,
        io.grpc.stub.StreamObserver<com.google.firestore.admin.v1.ListDatabasesResponse>
            responseObserver) {
      io.grpc.stub.ServerCalls.asyncUnimplementedUnaryCall(
          getListDatabasesMethod(), responseObserver);
    }

    /**
     *
     *
     * <pre>
     * Updates a database.
     * </pre>
     */
    default void updateDatabase(
        com.google.firestore.admin.v1.UpdateDatabaseRequest request,
        io.grpc.stub.StreamObserver<com.google.longrunning.Operation> responseObserver) {
      io.grpc.stub.ServerCalls.asyncUnimplementedUnaryCall(
          getUpdateDatabaseMethod(), responseObserver);
    }

    /**
     *
     *
     * <pre>
     * Deletes a database.
     * </pre>
     */
    default void deleteDatabase(
        com.google.firestore.admin.v1.DeleteDatabaseRequest request,
        io.grpc.stub.StreamObserver<com.google.longrunning.Operation> responseObserver) {
      io.grpc.stub.ServerCalls.asyncUnimplementedUnaryCall(
          getDeleteDatabaseMethod(), responseObserver);
    }

    /**
     *
     *
     * <pre>
     * Create a user creds.
     * </pre>
     */
    default void createUserCreds(
        com.google.firestore.admin.v1.CreateUserCredsRequest request,
        io.grpc.stub.StreamObserver<com.google.firestore.admin.v1.UserCreds> responseObserver) {
      io.grpc.stub.ServerCalls.asyncUnimplementedUnaryCall(
          getCreateUserCredsMethod(), responseObserver);
    }

    /**
     *
     *
     * <pre>
     * Gets a user creds resource. Note that the returned resource does not
     * contain the secret value itself.
     * </pre>
     */
    default void getUserCreds(
        com.google.firestore.admin.v1.GetUserCredsRequest request,
        io.grpc.stub.StreamObserver<com.google.firestore.admin.v1.UserCreds> responseObserver) {
      io.grpc.stub.ServerCalls.asyncUnimplementedUnaryCall(
          getGetUserCredsMethod(), responseObserver);
    }

    /**
     *
     *
     * <pre>
     * List all user creds in the database. Note that the returned resource
     * does not contain the secret value itself.
     * </pre>
     */
    default void listUserCreds(
        com.google.firestore.admin.v1.ListUserCredsRequest request,
        io.grpc.stub.StreamObserver<com.google.firestore.admin.v1.ListUserCredsResponse>
            responseObserver) {
      io.grpc.stub.ServerCalls.asyncUnimplementedUnaryCall(
          getListUserCredsMethod(), responseObserver);
    }

    /**
     *
     *
     * <pre>
     * Enables a user creds. No-op if the user creds are already enabled.
     * </pre>
     */
    default void enableUserCreds(
        com.google.firestore.admin.v1.EnableUserCredsRequest request,
        io.grpc.stub.StreamObserver<com.google.firestore.admin.v1.UserCreds> responseObserver) {
      io.grpc.stub.ServerCalls.asyncUnimplementedUnaryCall(
          getEnableUserCredsMethod(), responseObserver);
    }

    /**
     *
     *
     * <pre>
     * Disables a user creds. No-op if the user creds are already disabled.
     * </pre>
     */
    default void disableUserCreds(
        com.google.firestore.admin.v1.DisableUserCredsRequest request,
        io.grpc.stub.StreamObserver<com.google.firestore.admin.v1.UserCreds> responseObserver) {
      io.grpc.stub.ServerCalls.asyncUnimplementedUnaryCall(
          getDisableUserCredsMethod(), responseObserver);
    }

    /**
     *
     *
     * <pre>
     * Resets the password of a user creds.
     * </pre>
     */
    default void resetUserPassword(
        com.google.firestore.admin.v1.ResetUserPasswordRequest request,
        io.grpc.stub.StreamObserver<com.google.firestore.admin.v1.UserCreds> responseObserver) {
      io.grpc.stub.ServerCalls.asyncUnimplementedUnaryCall(
          getResetUserPasswordMethod(), responseObserver);
    }

    /**
     *
     *
     * <pre>
     * Deletes a user creds.
     * </pre>
     */
    default void deleteUserCreds(
        com.google.firestore.admin.v1.DeleteUserCredsRequest request,
        io.grpc.stub.StreamObserver<com.google.protobuf.Empty> responseObserver) {
      io.grpc.stub.ServerCalls.asyncUnimplementedUnaryCall(
          getDeleteUserCredsMethod(), responseObserver);
    }

    /**
     *
     *
     * <pre>
     * Gets information about a backup.
     * </pre>
     */
    default void getBackup(
        com.google.firestore.admin.v1.GetBackupRequest request,
        io.grpc.stub.StreamObserver<com.google.firestore.admin.v1.Backup> responseObserver) {
      io.grpc.stub.ServerCalls.asyncUnimplementedUnaryCall(getGetBackupMethod(), responseObserver);
    }

    /**
     *
     *
     * <pre>
     * Lists all the backups.
     * </pre>
     */
    default void listBackups(
        com.google.firestore.admin.v1.ListBackupsRequest request,
        io.grpc.stub.StreamObserver<com.google.firestore.admin.v1.ListBackupsResponse>
            responseObserver) {
      io.grpc.stub.ServerCalls.asyncUnimplementedUnaryCall(
          getListBackupsMethod(), responseObserver);
    }

    /**
     *
     *
     * <pre>
     * Deletes a backup.
     * </pre>
     */
    default void deleteBackup(
        com.google.firestore.admin.v1.DeleteBackupRequest request,
        io.grpc.stub.StreamObserver<com.google.protobuf.Empty> responseObserver) {
      io.grpc.stub.ServerCalls.asyncUnimplementedUnaryCall(
          getDeleteBackupMethod(), responseObserver);
    }

    /**
     *
     *
     * <pre>
     * Creates a new database by restoring from an existing backup.
     * The new database must be in the same cloud region or multi-region location
     * as the existing backup. This behaves similar to
     * [FirestoreAdmin.CreateDatabase][google.firestore.admin.v1.FirestoreAdmin.CreateDatabase]
     * except instead of creating a new empty database, a new database is created
     * with the database type, index configuration, and documents from an existing
     * backup.
     * The [long-running operation][google.longrunning.Operation] can be used to
     * track the progress of the restore, with the Operation's
     * [metadata][google.longrunning.Operation.metadata] field type being the
     * [RestoreDatabaseMetadata][google.firestore.admin.v1.RestoreDatabaseMetadata].
     * The [response][google.longrunning.Operation.response] type is the
     * [Database][google.firestore.admin.v1.Database] if the restore was
     * successful. The new database is not readable or writeable until the LRO has
     * completed.
     * </pre>
     */
    default void restoreDatabase(
        com.google.firestore.admin.v1.RestoreDatabaseRequest request,
        io.grpc.stub.StreamObserver<com.google.longrunning.Operation> responseObserver) {
      io.grpc.stub.ServerCalls.asyncUnimplementedUnaryCall(
          getRestoreDatabaseMethod(), responseObserver);
    }

    /**
     *
     *
     * <pre>
     * Creates a backup schedule on a database.
     * At most two backup schedules can be configured on a database, one daily
     * backup schedule and one weekly backup schedule.
     * </pre>
     */
    default void createBackupSchedule(
        com.google.firestore.admin.v1.CreateBackupScheduleRequest request,
        io.grpc.stub.StreamObserver<com.google.firestore.admin.v1.BackupSchedule>
            responseObserver) {
      io.grpc.stub.ServerCalls.asyncUnimplementedUnaryCall(
          getCreateBackupScheduleMethod(), responseObserver);
    }

    /**
     *
     *
     * <pre>
     * Gets information about a backup schedule.
     * </pre>
     */
    default void getBackupSchedule(
        com.google.firestore.admin.v1.GetBackupScheduleRequest request,
        io.grpc.stub.StreamObserver<com.google.firestore.admin.v1.BackupSchedule>
            responseObserver) {
      io.grpc.stub.ServerCalls.asyncUnimplementedUnaryCall(
          getGetBackupScheduleMethod(), responseObserver);
    }

    /**
     *
     *
     * <pre>
     * List backup schedules.
     * </pre>
     */
    default void listBackupSchedules(
        com.google.firestore.admin.v1.ListBackupSchedulesRequest request,
        io.grpc.stub.StreamObserver<com.google.firestore.admin.v1.ListBackupSchedulesResponse>
            responseObserver) {
      io.grpc.stub.ServerCalls.asyncUnimplementedUnaryCall(
          getListBackupSchedulesMethod(), responseObserver);
    }

    /**
     *
     *
     * <pre>
     * Updates a backup schedule.
     * </pre>
     */
    default void updateBackupSchedule(
        com.google.firestore.admin.v1.UpdateBackupScheduleRequest request,
        io.grpc.stub.StreamObserver<com.google.firestore.admin.v1.BackupSchedule>
            responseObserver) {
      io.grpc.stub.ServerCalls.asyncUnimplementedUnaryCall(
          getUpdateBackupScheduleMethod(), responseObserver);
    }

    /**
     *
     *
     * <pre>
     * Deletes a backup schedule.
     * </pre>
     */
    default void deleteBackupSchedule(
        com.google.firestore.admin.v1.DeleteBackupScheduleRequest request,
        io.grpc.stub.StreamObserver<com.google.protobuf.Empty> responseObserver) {
      io.grpc.stub.ServerCalls.asyncUnimplementedUnaryCall(
          getDeleteBackupScheduleMethod(), responseObserver);
    }

    /**
     *
     *
     * <pre>
     * Creates a new database by cloning an existing one.
     * The new database must be in the same cloud region or multi-region location
     * as the existing database. This behaves similar to
     * [FirestoreAdmin.CreateDatabase][google.firestore.admin.v1.FirestoreAdmin.CreateDatabase]
     * except instead of creating a new empty database, a new database is created
     * with the database type, index configuration, and documents from an existing
     * database.
     * The [long-running operation][google.longrunning.Operation] can be used to
     * track the progress of the clone, with the Operation's
     * [metadata][google.longrunning.Operation.metadata] field type being the
     * [CloneDatabaseMetadata][google.firestore.admin.v1.CloneDatabaseMetadata].
     * The [response][google.longrunning.Operation.response] type is the
     * [Database][google.firestore.admin.v1.Database] if the clone was
     * successful. The new database is not readable or writeable until the LRO has
     * completed.
     * </pre>
     */
    default void cloneDatabase(
        com.google.firestore.admin.v1.CloneDatabaseRequest request,
        io.grpc.stub.StreamObserver<com.google.longrunning.Operation> responseObserver) {
      io.grpc.stub.ServerCalls.asyncUnimplementedUnaryCall(
          getCloneDatabaseMethod(), responseObserver);
    }
  }

  /**
   * Base class for the server implementation of the service FirestoreAdmin.
   *
   * <pre>
   * The Cloud Firestore Admin API.
   * This API provides several administrative services for Cloud Firestore.
   * Project, Database, Namespace, Collection, Collection Group, and Document are
   * used as defined in the Google Cloud Firestore API.
   * Operation: An Operation represents work being performed in the background.
   * The index service manages Cloud Firestore indexes.
   * Index creation is performed asynchronously.
   * An Operation resource is created for each such asynchronous operation.
   * The state of the operation (including any errors encountered)
   * may be queried via the Operation resource.
   * The Operations collection provides a record of actions performed for the
   * specified Project (including any Operations in progress). Operations are not
   * created directly but through calls on other collections or resources.
   * An Operation that is done may be deleted so that it is no longer listed as
   * part of the Operation collection. Operations are garbage collected after
   * 30 days. By default, ListOperations will only return in progress and failed
   * operations. To list completed operation, issue a ListOperations request with
   * the filter `done: true`.
   * Operations are created by service `FirestoreAdmin`, but are accessed via
   * service `google.longrunning.Operations`.
   * </pre>
   */
  public abstract static class FirestoreAdminImplBase
      implements io.grpc.BindableService, AsyncService {

    @java.lang.Override
    public final io.grpc.ServerServiceDefinition bindService() {
      return FirestoreAdminGrpc.bindService(this);
    }
  }

  /**
   * A stub to allow clients to do asynchronous rpc calls to service FirestoreAdmin.
   *
   * <pre>
   * The Cloud Firestore Admin API.
   * This API provides several administrative services for Cloud Firestore.
   * Project, Database, Namespace, Collection, Collection Group, and Document are
   * used as defined in the Google Cloud Firestore API.
   * Operation: An Operation represents work being performed in the background.
   * The index service manages Cloud Firestore indexes.
   * Index creation is performed asynchronously.
   * An Operation resource is created for each such asynchronous operation.
   * The state of the operation (including any errors encountered)
   * may be queried via the Operation resource.
   * The Operations collection provides a record of actions performed for the
   * specified Project (including any Operations in progress). Operations are not
   * created directly but through calls on other collections or resources.
   * An Operation that is done may be deleted so that it is no longer listed as
   * part of the Operation collection. Operations are garbage collected after
   * 30 days. By default, ListOperations will only return in progress and failed
   * operations. To list completed operation, issue a ListOperations request with
   * the filter `done: true`.
   * Operations are created by service `FirestoreAdmin`, but are accessed via
   * service `google.longrunning.Operations`.
   * </pre>
   */
  public static final class FirestoreAdminStub
      extends io.grpc.stub.AbstractAsyncStub<FirestoreAdminStub> {
    private FirestoreAdminStub(io.grpc.Channel channel, io.grpc.CallOptions callOptions) {
      super(channel, callOptions);
    }

    @java.lang.Override
    protected FirestoreAdminStub build(io.grpc.Channel channel, io.grpc.CallOptions callOptions) {
      return new FirestoreAdminStub(channel, callOptions);
    }

    /**
     *
     *
     * <pre>
     * Creates a composite index. This returns a
     * [google.longrunning.Operation][google.longrunning.Operation] which may be
     * used to track the status of the creation. The metadata for the operation
     * will be the type
     * [IndexOperationMetadata][google.firestore.admin.v1.IndexOperationMetadata].
     * </pre>
     */
    public void createIndex(
        com.google.firestore.admin.v1.CreateIndexRequest request,
        io.grpc.stub.StreamObserver<com.google.longrunning.Operation> responseObserver) {
      io.grpc.stub.ClientCalls.asyncUnaryCall(
          getChannel().newCall(getCreateIndexMethod(), getCallOptions()),
          request,
          responseObserver);
    }

    /**
     *
     *
     * <pre>
     * Lists composite indexes.
     * </pre>
     */
    public void listIndexes(
        com.google.firestore.admin.v1.ListIndexesRequest request,
        io.grpc.stub.StreamObserver<com.google.firestore.admin.v1.ListIndexesResponse>
            responseObserver) {
      io.grpc.stub.ClientCalls.asyncUnaryCall(
          getChannel().newCall(getListIndexesMethod(), getCallOptions()),
          request,
          responseObserver);
    }

    /**
     *
     *
     * <pre>
     * Gets a composite index.
     * </pre>
     */
    public void getIndex(
        com.google.firestore.admin.v1.GetIndexRequest request,
        io.grpc.stub.StreamObserver<com.google.firestore.admin.v1.Index> responseObserver) {
      io.grpc.stub.ClientCalls.asyncUnaryCall(
          getChannel().newCall(getGetIndexMethod(), getCallOptions()), request, responseObserver);
    }

    /**
     *
     *
     * <pre>
     * Deletes a composite index.
     * </pre>
     */
    public void deleteIndex(
        com.google.firestore.admin.v1.DeleteIndexRequest request,
        io.grpc.stub.StreamObserver<com.google.protobuf.Empty> responseObserver) {
      io.grpc.stub.ClientCalls.asyncUnaryCall(
          getChannel().newCall(getDeleteIndexMethod(), getCallOptions()),
          request,
          responseObserver);
    }

    /**
     *
     *
     * <pre>
     * Gets the metadata and configuration for a Field.
     * </pre>
     */
    public void getField(
        com.google.firestore.admin.v1.GetFieldRequest request,
        io.grpc.stub.StreamObserver<com.google.firestore.admin.v1.Field> responseObserver) {
      io.grpc.stub.ClientCalls.asyncUnaryCall(
          getChannel().newCall(getGetFieldMethod(), getCallOptions()), request, responseObserver);
    }

    /**
     *
     *
     * <pre>
     * Updates a field configuration. Currently, field updates apply only to
     * single field index configuration. However, calls to
     * [FirestoreAdmin.UpdateField][google.firestore.admin.v1.FirestoreAdmin.UpdateField]
     * should provide a field mask to avoid changing any configuration that the
     * caller isn't aware of. The field mask should be specified as: `{ paths:
     * "index_config" }`.
     * This call returns a
     * [google.longrunning.Operation][google.longrunning.Operation] which may be
     * used to track the status of the field update. The metadata for the
     * operation will be the type
     * [FieldOperationMetadata][google.firestore.admin.v1.FieldOperationMetadata].
     * To configure the default field settings for the database, use
     * the special `Field` with resource name:
     * `projects/{project_id}/databases/{database_id}/collectionGroups/__default__/fields/&#42;`.
     * </pre>
     */
    public void updateField(
        com.google.firestore.admin.v1.UpdateFieldRequest request,
        io.grpc.stub.StreamObserver<com.google.longrunning.Operation> responseObserver) {
      io.grpc.stub.ClientCalls.asyncUnaryCall(
          getChannel().newCall(getUpdateFieldMethod(), getCallOptions()),
          request,
          responseObserver);
    }

    /**
     *
     *
     * <pre>
     * Lists the field configuration and metadata for this database.
     * Currently,
     * [FirestoreAdmin.ListFields][google.firestore.admin.v1.FirestoreAdmin.ListFields]
     * only supports listing fields that have been explicitly overridden. To issue
     * this query, call
     * [FirestoreAdmin.ListFields][google.firestore.admin.v1.FirestoreAdmin.ListFields]
     * with the filter set to `indexConfig.usesAncestorConfig:false` or
     * `ttlConfig:*`.
     * </pre>
     */
    public void listFields(
        com.google.firestore.admin.v1.ListFieldsRequest request,
        io.grpc.stub.StreamObserver<com.google.firestore.admin.v1.ListFieldsResponse>
            responseObserver) {
      io.grpc.stub.ClientCalls.asyncUnaryCall(
          getChannel().newCall(getListFieldsMethod(), getCallOptions()), request, responseObserver);
    }

    /**
     *
     *
     * <pre>
     * Exports a copy of all or a subset of documents from Google Cloud Firestore
     * to another storage system, such as Google Cloud Storage. Recent updates to
     * documents may not be reflected in the export. The export occurs in the
     * background and its progress can be monitored and managed via the
     * Operation resource that is created. The output of an export may only be
     * used once the associated operation is done. If an export operation is
     * cancelled before completion it may leave partial data behind in Google
     * Cloud Storage.
     * For more details on export behavior and output format, refer to:
     * https://cloud.google.com/firestore/docs/manage-data/export-import
     * </pre>
     */
    public void exportDocuments(
        com.google.firestore.admin.v1.ExportDocumentsRequest request,
        io.grpc.stub.StreamObserver<com.google.longrunning.Operation> responseObserver) {
      io.grpc.stub.ClientCalls.asyncUnaryCall(
          getChannel().newCall(getExportDocumentsMethod(), getCallOptions()),
          request,
          responseObserver);
    }

    /**
     *
     *
     * <pre>
     * Imports documents into Google Cloud Firestore. Existing documents with the
     * same name are overwritten. The import occurs in the background and its
     * progress can be monitored and managed via the Operation resource that is
     * created. If an ImportDocuments operation is cancelled, it is possible
     * that a subset of the data has already been imported to Cloud Firestore.
     * </pre>
     */
    public void importDocuments(
        com.google.firestore.admin.v1.ImportDocumentsRequest request,
        io.grpc.stub.StreamObserver<com.google.longrunning.Operation> responseObserver) {
      io.grpc.stub.ClientCalls.asyncUnaryCall(
          getChannel().newCall(getImportDocumentsMethod(), getCallOptions()),
          request,
          responseObserver);
    }

    /**
     *
     *
     * <pre>
     * Bulk deletes a subset of documents from Google Cloud Firestore.
     * Documents created or updated after the underlying system starts to process
     * the request will not be deleted. The bulk delete occurs in the background
     * and its progress can be monitored and managed via the Operation resource
     * that is created.
     * For more details on bulk delete behavior, refer to:
     * https://cloud.google.com/firestore/docs/manage-data/bulk-delete
     * </pre>
     */
    public void bulkDeleteDocuments(
        com.google.firestore.admin.v1.BulkDeleteDocumentsRequest request,
        io.grpc.stub.StreamObserver<com.google.longrunning.Operation> responseObserver) {
      io.grpc.stub.ClientCalls.asyncUnaryCall(
          getChannel().newCall(getBulkDeleteDocumentsMethod(), getCallOptions()),
          request,
          responseObserver);
    }

    /**
     *
     *
     * <pre>
     * Create a database.
     * </pre>
     */
    public void createDatabase(
        com.google.firestore.admin.v1.CreateDatabaseRequest request,
        io.grpc.stub.StreamObserver<com.google.longrunning.Operation> responseObserver) {
      io.grpc.stub.ClientCalls.asyncUnaryCall(
          getChannel().newCall(getCreateDatabaseMethod(), getCallOptions()),
          request,
          responseObserver);
    }

    /**
     *
     *
     * <pre>
     * Gets information about a database.
     * </pre>
     */
    public void getDatabase(
        com.google.firestore.admin.v1.GetDatabaseRequest request,
        io.grpc.stub.StreamObserver<com.google.firestore.admin.v1.Database> responseObserver) {
      io.grpc.stub.ClientCalls.asyncUnaryCall(
          getChannel().newCall(getGetDatabaseMethod(), getCallOptions()),
          request,
          responseObserver);
    }

    /**
     *
     *
     * <pre>
     * List all the databases in the project.
     * </pre>
     */
    public void listDatabases(
        com.google.firestore.admin.v1.ListDatabasesRequest request,
        io.grpc.stub.StreamObserver<com.google.firestore.admin.v1.ListDatabasesResponse>
            responseObserver) {
      io.grpc.stub.ClientCalls.asyncUnaryCall(
          getChannel().newCall(getListDatabasesMethod(), getCallOptions()),
          request,
          responseObserver);
    }

    /**
     *
     *
     * <pre>
     * Updates a database.
     * </pre>
     */
    public void updateDatabase(
        com.google.firestore.admin.v1.UpdateDatabaseRequest request,
        io.grpc.stub.StreamObserver<com.google.longrunning.Operation> responseObserver) {
      io.grpc.stub.ClientCalls.asyncUnaryCall(
          getChannel().newCall(getUpdateDatabaseMethod(), getCallOptions()),
          request,
          responseObserver);
    }

    /**
     *
     *
     * <pre>
     * Deletes a database.
     * </pre>
     */
    public void deleteDatabase(
        com.google.firestore.admin.v1.DeleteDatabaseRequest request,
        io.grpc.stub.StreamObserver<com.google.longrunning.Operation> responseObserver) {
      io.grpc.stub.ClientCalls.asyncUnaryCall(
          getChannel().newCall(getDeleteDatabaseMethod(), getCallOptions()),
          request,
          responseObserver);
    }

    /**
     *
     *
     * <pre>
     * Create a user creds.
     * </pre>
     */
    public void createUserCreds(
        com.google.firestore.admin.v1.CreateUserCredsRequest request,
        io.grpc.stub.StreamObserver<com.google.firestore.admin.v1.UserCreds> responseObserver) {
      io.grpc.stub.ClientCalls.asyncUnaryCall(
          getChannel().newCall(getCreateUserCredsMethod(), getCallOptions()),
          request,
          responseObserver);
    }

    /**
     *
     *
     * <pre>
     * Gets a user creds resource. Note that the returned resource does not
     * contain the secret value itself.
     * </pre>
     */
    public void getUserCreds(
        com.google.firestore.admin.v1.GetUserCredsRequest request,
        io.grpc.stub.StreamObserver<com.google.firestore.admin.v1.UserCreds> responseObserver) {
      io.grpc.stub.ClientCalls.asyncUnaryCall(
          getChannel().newCall(getGetUserCredsMethod(), getCallOptions()),
          request,
          responseObserver);
    }

    /**
     *
     *
     * <pre>
     * List all user creds in the database. Note that the returned resource
     * does not contain the secret value itself.
     * </pre>
     */
    public void listUserCreds(
        com.google.firestore.admin.v1.ListUserCredsRequest request,
        io.grpc.stub.StreamObserver<com.google.firestore.admin.v1.ListUserCredsResponse>
            responseObserver) {
      io.grpc.stub.ClientCalls.asyncUnaryCall(
          getChannel().newCall(getListUserCredsMethod(), getCallOptions()),
          request,
          responseObserver);
    }

    /**
     *
     *
     * <pre>
     * Enables a user creds. No-op if the user creds are already enabled.
     * </pre>
     */
    public void enableUserCreds(
        com.google.firestore.admin.v1.EnableUserCredsRequest request,
        io.grpc.stub.StreamObserver<com.google.firestore.admin.v1.UserCreds> responseObserver) {
      io.grpc.stub.ClientCalls.asyncUnaryCall(
          getChannel().newCall(getEnableUserCredsMethod(), getCallOptions()),
          request,
          responseObserver);
    }

    /**
     *
     *
     * <pre>
     * Disables a user creds. No-op if the user creds are already disabled.
     * </pre>
     */
    public void disableUserCreds(
        com.google.firestore.admin.v1.DisableUserCredsRequest request,
        io.grpc.stub.StreamObserver<com.google.firestore.admin.v1.UserCreds> responseObserver) {
      io.grpc.stub.ClientCalls.asyncUnaryCall(
          getChannel().newCall(getDisableUserCredsMethod(), getCallOptions()),
          request,
          responseObserver);
    }

    /**
     *
     *
     * <pre>
     * Resets the password of a user creds.
     * </pre>
     */
    public void resetUserPassword(
        com.google.firestore.admin.v1.ResetUserPasswordRequest request,
        io.grpc.stub.StreamObserver<com.google.firestore.admin.v1.UserCreds> responseObserver) {
      io.grpc.stub.ClientCalls.asyncUnaryCall(
          getChannel().newCall(getResetUserPasswordMethod(), getCallOptions()),
          request,
          responseObserver);
    }

    /**
     *
     *
     * <pre>
     * Deletes a user creds.
     * </pre>
     */
    public void deleteUserCreds(
        com.google.firestore.admin.v1.DeleteUserCredsRequest request,
        io.grpc.stub.StreamObserver<com.google.protobuf.Empty> responseObserver) {
      io.grpc.stub.ClientCalls.asyncUnaryCall(
          getChannel().newCall(getDeleteUserCredsMethod(), getCallOptions()),
          request,
          responseObserver);
    }

    /**
     *
     *
     * <pre>
     * Gets information about a backup.
     * </pre>
     */
    public void getBackup(
        com.google.firestore.admin.v1.GetBackupRequest request,
        io.grpc.stub.StreamObserver<com.google.firestore.admin.v1.Backup> responseObserver) {
      io.grpc.stub.ClientCalls.asyncUnaryCall(
          getChannel().newCall(getGetBackupMethod(), getCallOptions()), request, responseObserver);
    }

    /**
     *
     *
     * <pre>
     * Lists all the backups.
     * </pre>
     */
    public void listBackups(
        com.google.firestore.admin.v1.ListBackupsRequest request,
        io.grpc.stub.StreamObserver<com.google.firestore.admin.v1.ListBackupsResponse>
            responseObserver) {
      io.grpc.stub.ClientCalls.asyncUnaryCall(
          getChannel().newCall(getListBackupsMethod(), getCallOptions()),
          request,
          responseObserver);
    }

    /**
     *
     *
     * <pre>
     * Deletes a backup.
     * </pre>
     */
    public void deleteBackup(
        com.google.firestore.admin.v1.DeleteBackupRequest request,
        io.grpc.stub.StreamObserver<com.google.protobuf.Empty> responseObserver) {
      io.grpc.stub.ClientCalls.asyncUnaryCall(
          getChannel().newCall(getDeleteBackupMethod(), getCallOptions()),
          request,
          responseObserver);
    }

    /**
     *
     *
     * <pre>
     * Creates a new database by restoring from an existing backup.
     * The new database must be in the same cloud region or multi-region location
     * as the existing backup. This behaves similar to
     * [FirestoreAdmin.CreateDatabase][google.firestore.admin.v1.FirestoreAdmin.CreateDatabase]
     * except instead of creating a new empty database, a new database is created
     * with the database type, index configuration, and documents from an existing
     * backup.
     * The [long-running operation][google.longrunning.Operation] can be used to
     * track the progress of the restore, with the Operation's
     * [metadata][google.longrunning.Operation.metadata] field type being the
     * [RestoreDatabaseMetadata][google.firestore.admin.v1.RestoreDatabaseMetadata].
     * The [response][google.longrunning.Operation.response] type is the
     * [Database][google.firestore.admin.v1.Database] if the restore was
     * successful. The new database is not readable or writeable until the LRO has
     * completed.
     * </pre>
     */
    public void restoreDatabase(
        com.google.firestore.admin.v1.RestoreDatabaseRequest request,
        io.grpc.stub.StreamObserver<com.google.longrunning.Operation> responseObserver) {
      io.grpc.stub.ClientCalls.asyncUnaryCall(
          getChannel().newCall(getRestoreDatabaseMethod(), getCallOptions()),
          request,
          responseObserver);
    }

    /**
     *
     *
     * <pre>
     * Creates a backup schedule on a database.
     * At most two backup schedules can be configured on a database, one daily
     * backup schedule and one weekly backup schedule.
     * </pre>
     */
    public void createBackupSchedule(
        com.google.firestore.admin.v1.CreateBackupScheduleRequest request,
        io.grpc.stub.StreamObserver<com.google.firestore.admin.v1.BackupSchedule>
            responseObserver) {
      io.grpc.stub.ClientCalls.asyncUnaryCall(
          getChannel().newCall(getCreateBackupScheduleMethod(), getCallOptions()),
          request,
          responseObserver);
    }

    /**
     *
     *
     * <pre>
     * Gets information about a backup schedule.
     * </pre>
     */
    public void getBackupSchedule(
        com.google.firestore.admin.v1.GetBackupScheduleRequest request,
        io.grpc.stub.StreamObserver<com.google.firestore.admin.v1.BackupSchedule>
            responseObserver) {
      io.grpc.stub.ClientCalls.asyncUnaryCall(
          getChannel().newCall(getGetBackupScheduleMethod(), getCallOptions()),
          request,
          responseObserver);
    }

    /**
     *
     *
     * <pre>
     * List backup schedules.
     * </pre>
     */
    public void listBackupSchedules(
        com.google.firestore.admin.v1.ListBackupSchedulesRequest request,
        io.grpc.stub.StreamObserver<com.google.firestore.admin.v1.ListBackupSchedulesResponse>
            responseObserver) {
      io.grpc.stub.ClientCalls.asyncUnaryCall(
          getChannel().newCall(getListBackupSchedulesMethod(), getCallOptions()),
          request,
          responseObserver);
    }

    /**
     *
     *
     * <pre>
     * Updates a backup schedule.
     * </pre>
     */
    public void updateBackupSchedule(
        com.google.firestore.admin.v1.UpdateBackupScheduleRequest request,
        io.grpc.stub.StreamObserver<com.google.firestore.admin.v1.BackupSchedule>
            responseObserver) {
      io.grpc.stub.ClientCalls.asyncUnaryCall(
          getChannel().newCall(getUpdateBackupScheduleMethod(), getCallOptions()),
          request,
          responseObserver);
    }

    /**
     *
     *
     * <pre>
     * Deletes a backup schedule.
     * </pre>
     */
    public void deleteBackupSchedule(
        com.google.firestore.admin.v1.DeleteBackupScheduleRequest request,
        io.grpc.stub.StreamObserver<com.google.protobuf.Empty> responseObserver) {
      io.grpc.stub.ClientCalls.asyncUnaryCall(
          getChannel().newCall(getDeleteBackupScheduleMethod(), getCallOptions()),
          request,
          responseObserver);
    }

    /**
     *
     *
     * <pre>
     * Creates a new database by cloning an existing one.
     * The new database must be in the same cloud region or multi-region location
     * as the existing database. This behaves similar to
     * [FirestoreAdmin.CreateDatabase][google.firestore.admin.v1.FirestoreAdmin.CreateDatabase]
     * except instead of creating a new empty database, a new database is created
     * with the database type, index configuration, and documents from an existing
     * database.
     * The [long-running operation][google.longrunning.Operation] can be used to
     * track the progress of the clone, with the Operation's
     * [metadata][google.longrunning.Operation.metadata] field type being the
     * [CloneDatabaseMetadata][google.firestore.admin.v1.CloneDatabaseMetadata].
     * The [response][google.longrunning.Operation.response] type is the
     * [Database][google.firestore.admin.v1.Database] if the clone was
     * successful. The new database is not readable or writeable until the LRO has
     * completed.
     * </pre>
     */
    public void cloneDatabase(
        com.google.firestore.admin.v1.CloneDatabaseRequest request,
        io.grpc.stub.StreamObserver<com.google.longrunning.Operation> responseObserver) {
      io.grpc.stub.ClientCalls.asyncUnaryCall(
          getChannel().newCall(getCloneDatabaseMethod(), getCallOptions()),
          request,
          responseObserver);
    }
  }

  /**
   * A stub to allow clients to do synchronous rpc calls to service FirestoreAdmin.
   *
   * <pre>
   * The Cloud Firestore Admin API.
   * This API provides several administrative services for Cloud Firestore.
   * Project, Database, Namespace, Collection, Collection Group, and Document are
   * used as defined in the Google Cloud Firestore API.
   * Operation: An Operation represents work being performed in the background.
   * The index service manages Cloud Firestore indexes.
   * Index creation is performed asynchronously.
   * An Operation resource is created for each such asynchronous operation.
   * The state of the operation (including any errors encountered)
   * may be queried via the Operation resource.
   * The Operations collection provides a record of actions performed for the
   * specified Project (including any Operations in progress). Operations are not
   * created directly but through calls on other collections or resources.
   * An Operation that is done may be deleted so that it is no longer listed as
   * part of the Operation collection. Operations are garbage collected after
   * 30 days. By default, ListOperations will only return in progress and failed
   * operations. To list completed operation, issue a ListOperations request with
   * the filter `done: true`.
   * Operations are created by service `FirestoreAdmin`, but are accessed via
   * service `google.longrunning.Operations`.
   * </pre>
   */
  public static final class FirestoreAdminBlockingV2Stub
      extends io.grpc.stub.AbstractBlockingStub<FirestoreAdminBlockingV2Stub> {
    private FirestoreAdminBlockingV2Stub(io.grpc.Channel channel, io.grpc.CallOptions callOptions) {
      super(channel, callOptions);
    }

    @java.lang.Override
    protected FirestoreAdminBlockingV2Stub build(
        io.grpc.Channel channel, io.grpc.CallOptions callOptions) {
      return new FirestoreAdminBlockingV2Stub(channel, callOptions);
    }

    /**
     *
     *
     * <pre>
     * Creates a composite index. This returns a
     * [google.longrunning.Operation][google.longrunning.Operation] which may be
     * used to track the status of the creation. The metadata for the operation
     * will be the type
     * [IndexOperationMetadata][google.firestore.admin.v1.IndexOperationMetadata].
     * </pre>
     */
    public com.google.longrunning.Operation createIndex(
        com.google.firestore.admin.v1.CreateIndexRequest request) throws io.grpc.StatusException {
      return io.grpc.stub.ClientCalls.blockingV2UnaryCall(
          getChannel(), getCreateIndexMethod(), getCallOptions(), request);
    }

    /**
     *
     *
     * <pre>
     * Lists composite indexes.
     * </pre>
     */
    public com.google.firestore.admin.v1.ListIndexesResponse listIndexes(
        com.google.firestore.admin.v1.ListIndexesRequest request) throws io.grpc.StatusException {
      return io.grpc.stub.ClientCalls.blockingV2UnaryCall(
          getChannel(), getListIndexesMethod(), getCallOptions(), request);
    }

    /**
     *
     *
     * <pre>
     * Gets a composite index.
     * </pre>
     */
    public com.google.firestore.admin.v1.Index getIndex(
        com.google.firestore.admin.v1.GetIndexRequest request) throws io.grpc.StatusException {
      return io.grpc.stub.ClientCalls.blockingV2UnaryCall(
          getChannel(), getGetIndexMethod(), getCallOptions(), request);
    }

    /**
     *
     *
     * <pre>
     * Deletes a composite index.
     * </pre>
     */
    public com.google.protobuf.Empty deleteIndex(
        com.google.firestore.admin.v1.DeleteIndexRequest request) throws io.grpc.StatusException {
      return io.grpc.stub.ClientCalls.blockingV2UnaryCall(
          getChannel(), getDeleteIndexMethod(), getCallOptions(), request);
    }

    /**
     *
     *
     * <pre>
     * Gets the metadata and configuration for a Field.
     * </pre>
     */
    public com.google.firestore.admin.v1.Field getField(
        com.google.firestore.admin.v1.GetFieldRequest request) throws io.grpc.StatusException {
      return io.grpc.stub.ClientCalls.blockingV2UnaryCall(
          getChannel(), getGetFieldMethod(), getCallOptions(), request);
    }

    /**
     *
     *
     * <pre>
     * Updates a field configuration. Currently, field updates apply only to
     * single field index configuration. However, calls to
     * [FirestoreAdmin.UpdateField][google.firestore.admin.v1.FirestoreAdmin.UpdateField]
     * should provide a field mask to avoid changing any configuration that the
     * caller isn't aware of. The field mask should be specified as: `{ paths:
     * "index_config" }`.
     * This call returns a
     * [google.longrunning.Operation][google.longrunning.Operation] which may be
     * used to track the status of the field update. The metadata for the
     * operation will be the type
     * [FieldOperationMetadata][google.firestore.admin.v1.FieldOperationMetadata].
     * To configure the default field settings for the database, use
     * the special `Field` with resource name:
     * `projects/{project_id}/databases/{database_id}/collectionGroups/__default__/fields/&#42;`.
     * </pre>
     */
    public com.google.longrunning.Operation updateField(
        com.google.firestore.admin.v1.UpdateFieldRequest request) throws io.grpc.StatusException {
      return io.grpc.stub.ClientCalls.blockingV2UnaryCall(
          getChannel(), getUpdateFieldMethod(), getCallOptions(), request);
    }

    /**
     *
     *
     * <pre>
     * Lists the field configuration and metadata for this database.
     * Currently,
     * [FirestoreAdmin.ListFields][google.firestore.admin.v1.FirestoreAdmin.ListFields]
     * only supports listing fields that have been explicitly overridden. To issue
     * this query, call
     * [FirestoreAdmin.ListFields][google.firestore.admin.v1.FirestoreAdmin.ListFields]
     * with the filter set to `indexConfig.usesAncestorConfig:false` or
     * `ttlConfig:*`.
     * </pre>
     */
    public com.google.firestore.admin.v1.ListFieldsResponse listFields(
        com.google.firestore.admin.v1.ListFieldsRequest request) throws io.grpc.StatusException {
      return io.grpc.stub.ClientCalls.blockingV2UnaryCall(
          getChannel(), getListFieldsMethod(), getCallOptions(), request);
    }

    /**
     *
     *
     * <pre>
     * Exports a copy of all or a subset of documents from Google Cloud Firestore
     * to another storage system, such as Google Cloud Storage. Recent updates to
     * documents may not be reflected in the export. The export occurs in the
     * background and its progress can be monitored and managed via the
     * Operation resource that is created. The output of an export may only be
     * used once the associated operation is done. If an export operation is
     * cancelled before completion it may leave partial data behind in Google
     * Cloud Storage.
     * For more details on export behavior and output format, refer to:
     * https://cloud.google.com/firestore/docs/manage-data/export-import
     * </pre>
     */
    public com.google.longrunning.Operation exportDocuments(
        com.google.firestore.admin.v1.ExportDocumentsRequest request)
        throws io.grpc.StatusException {
      return io.grpc.stub.ClientCalls.blockingV2UnaryCall(
          getChannel(), getExportDocumentsMethod(), getCallOptions(), request);
    }

    /**
     *
     *
     * <pre>
     * Imports documents into Google Cloud Firestore. Existing documents with the
     * same name are overwritten. The import occurs in the background and its
     * progress can be monitored and managed via the Operation resource that is
     * created. If an ImportDocuments operation is cancelled, it is possible
     * that a subset of the data has already been imported to Cloud Firestore.
     * </pre>
     */
    public com.google.longrunning.Operation importDocuments(
        com.google.firestore.admin.v1.ImportDocumentsRequest request)
        throws io.grpc.StatusException {
      return io.grpc.stub.ClientCalls.blockingV2UnaryCall(
          getChannel(), getImportDocumentsMethod(), getCallOptions(), request);
    }

    /**
     *
     *
     * <pre>
     * Bulk deletes a subset of documents from Google Cloud Firestore.
     * Documents created or updated after the underlying system starts to process
     * the request will not be deleted. The bulk delete occurs in the background
     * and its progress can be monitored and managed via the Operation resource
     * that is created.
     * For more details on bulk delete behavior, refer to:
     * https://cloud.google.com/firestore/docs/manage-data/bulk-delete
     * </pre>
     */
    public com.google.longrunning.Operation bulkDeleteDocuments(
        com.google.firestore.admin.v1.BulkDeleteDocumentsRequest request)
        throws io.grpc.StatusException {
      return io.grpc.stub.ClientCalls.blockingV2UnaryCall(
          getChannel(), getBulkDeleteDocumentsMethod(), getCallOptions(), request);
    }

    /**
     *
     *
     * <pre>
     * Create a database.
     * </pre>
     */
    public com.google.longrunning.Operation createDatabase(
        com.google.firestore.admin.v1.CreateDatabaseRequest request)
        throws io.grpc.StatusException {
      return io.grpc.stub.ClientCalls.blockingV2UnaryCall(
          getChannel(), getCreateDatabaseMethod(), getCallOptions(), request);
    }

    /**
     *
     *
     * <pre>
     * Gets information about a database.
     * </pre>
     */
    public com.google.firestore.admin.v1.Database getDatabase(
        com.google.firestore.admin.v1.GetDatabaseRequest request) throws io.grpc.StatusException {
      return io.grpc.stub.ClientCalls.blockingV2UnaryCall(
          getChannel(), getGetDatabaseMethod(), getCallOptions(), request);
    }

    /**
     *
     *
     * <pre>
     * List all the databases in the project.
     * </pre>
     */
    public com.google.firestore.admin.v1.ListDatabasesResponse listDatabases(
        com.google.firestore.admin.v1.ListDatabasesRequest request) throws io.grpc.StatusException {
      return io.grpc.stub.ClientCalls.blockingV2UnaryCall(
          getChannel(), getListDatabasesMethod(), getCallOptions(), request);
    }

    /**
     *
     *
     * <pre>
     * Updates a database.
     * </pre>
     */
    public com.google.longrunning.Operation updateDatabase(
        com.google.firestore.admin.v1.UpdateDatabaseRequest request)
        throws io.grpc.StatusException {
      return io.grpc.stub.ClientCalls.blockingV2UnaryCall(
          getChannel(), getUpdateDatabaseMethod(), getCallOptions(), request);
    }

    /**
     *
     *
     * <pre>
     * Deletes a database.
     * </pre>
     */
    public com.google.longrunning.Operation deleteDatabase(
        com.google.firestore.admin.v1.DeleteDatabaseRequest request)
        throws io.grpc.StatusException {
      return io.grpc.stub.ClientCalls.blockingV2UnaryCall(
          getChannel(), getDeleteDatabaseMethod(), getCallOptions(), request);
    }

    /**
     *
     *
     * <pre>
     * Create a user creds.
     * </pre>
     */
    public com.google.firestore.admin.v1.UserCreds createUserCreds(
        com.google.firestore.admin.v1.CreateUserCredsRequest request)
        throws io.grpc.StatusException {
      return io.grpc.stub.ClientCalls.blockingV2UnaryCall(
          getChannel(), getCreateUserCredsMethod(), getCallOptions(), request);
    }

    /**
     *
     *
     * <pre>
     * Gets a user creds resource. Note that the returned resource does not
     * contain the secret value itself.
     * </pre>
     */
    public com.google.firestore.admin.v1.UserCreds getUserCreds(
        com.google.firestore.admin.v1.GetUserCredsRequest request) throws io.grpc.StatusException {
      return io.grpc.stub.ClientCalls.blockingV2UnaryCall(
          getChannel(), getGetUserCredsMethod(), getCallOptions(), request);
    }

    /**
     *
     *
     * <pre>
     * List all user creds in the database. Note that the returned resource
     * does not contain the secret value itself.
     * </pre>
     */
    public com.google.firestore.admin.v1.ListUserCredsResponse listUserCreds(
        com.google.firestore.admin.v1.ListUserCredsRequest request) throws io.grpc.StatusException {
      return io.grpc.stub.ClientCalls.blockingV2UnaryCall(
          getChannel(), getListUserCredsMethod(), getCallOptions(), request);
    }

    /**
     *
     *
     * <pre>
     * Enables a user creds. No-op if the user creds are already enabled.
     * </pre>
     */
    public com.google.firestore.admin.v1.UserCreds enableUserCreds(
        com.google.firestore.admin.v1.EnableUserCredsRequest request)
        throws io.grpc.StatusException {
      return io.grpc.stub.ClientCalls.blockingV2UnaryCall(
          getChannel(), getEnableUserCredsMethod(), getCallOptions(), request);
    }

    /**
     *
     *
     * <pre>
     * Disables a user creds. No-op if the user creds are already disabled.
     * </pre>
     */
    public com.google.firestore.admin.v1.UserCreds disableUserCreds(
        com.google.firestore.admin.v1.DisableUserCredsRequest request)
        throws io.grpc.StatusException {
      return io.grpc.stub.ClientCalls.blockingV2UnaryCall(
          getChannel(), getDisableUserCredsMethod(), getCallOptions(), request);
    }

    /**
     *
     *
     * <pre>
     * Resets the password of a user creds.
     * </pre>
     */
    public com.google.firestore.admin.v1.UserCreds resetUserPassword(
        com.google.firestore.admin.v1.ResetUserPasswordRequest request)
        throws io.grpc.StatusException {
      return io.grpc.stub.ClientCalls.blockingV2UnaryCall(
          getChannel(), getResetUserPasswordMethod(), getCallOptions(), request);
    }

    /**
     *
     *
     * <pre>
     * Deletes a user creds.
     * </pre>
     */
    public com.google.protobuf.Empty deleteUserCreds(
        com.google.firestore.admin.v1.DeleteUserCredsRequest request)
        throws io.grpc.StatusException {
      return io.grpc.stub.ClientCalls.blockingV2UnaryCall(
          getChannel(), getDeleteUserCredsMethod(), getCallOptions(), request);
    }

    /**
     *
     *
     * <pre>
     * Gets information about a backup.
     * </pre>
     */
    public com.google.firestore.admin.v1.Backup getBackup(
        com.google.firestore.admin.v1.GetBackupRequest request) throws io.grpc.StatusException {
      return io.grpc.stub.ClientCalls.blockingV2UnaryCall(
          getChannel(), getGetBackupMethod(), getCallOptions(), request);
    }

    /**
     *
     *
     * <pre>
     * Lists all the backups.
     * </pre>
     */
    public com.google.firestore.admin.v1.ListBackupsResponse listBackups(
        com.google.firestore.admin.v1.ListBackupsRequest request) throws io.grpc.StatusException {
      return io.grpc.stub.ClientCalls.blockingV2UnaryCall(
          getChannel(), getListBackupsMethod(), getCallOptions(), request);
    }

    /**
     *
     *
     * <pre>
     * Deletes a backup.
     * </pre>
     */
    public com.google.protobuf.Empty deleteBackup(
        com.google.firestore.admin.v1.DeleteBackupRequest request) throws io.grpc.StatusException {
      return io.grpc.stub.ClientCalls.blockingV2UnaryCall(
          getChannel(), getDeleteBackupMethod(), getCallOptions(), request);
    }

    /**
     *
     *
     * <pre>
     * Creates a new database by restoring from an existing backup.
     * The new database must be in the same cloud region or multi-region location
     * as the existing backup. This behaves similar to
     * [FirestoreAdmin.CreateDatabase][google.firestore.admin.v1.FirestoreAdmin.CreateDatabase]
     * except instead of creating a new empty database, a new database is created
     * with the database type, index configuration, and documents from an existing
     * backup.
     * The [long-running operation][google.longrunning.Operation] can be used to
     * track the progress of the restore, with the Operation's
     * [metadata][google.longrunning.Operation.metadata] field type being the
     * [RestoreDatabaseMetadata][google.firestore.admin.v1.RestoreDatabaseMetadata].
     * The [response][google.longrunning.Operation.response] type is the
     * [Database][google.firestore.admin.v1.Database] if the restore was
     * successful. The new database is not readable or writeable until the LRO has
     * completed.
     * </pre>
     */
    public com.google.longrunning.Operation restoreDatabase(
        com.google.firestore.admin.v1.RestoreDatabaseRequest request)
        throws io.grpc.StatusException {
      return io.grpc.stub.ClientCalls.blockingV2UnaryCall(
          getChannel(), getRestoreDatabaseMethod(), getCallOptions(), request);
    }

    /**
     *
     *
     * <pre>
     * Creates a backup schedule on a database.
     * At most two backup schedules can be configured on a database, one daily
     * backup schedule and one weekly backup schedule.
     * </pre>
     */
    public com.google.firestore.admin.v1.BackupSchedule createBackupSchedule(
        com.google.firestore.admin.v1.CreateBackupScheduleRequest request)
        throws io.grpc.StatusException {
      return io.grpc.stub.ClientCalls.blockingV2UnaryCall(
          getChannel(), getCreateBackupScheduleMethod(), getCallOptions(), request);
    }

    /**
     *
     *
     * <pre>
     * Gets information about a backup schedule.
     * </pre>
     */
    public com.google.firestore.admin.v1.BackupSchedule getBackupSchedule(
        com.google.firestore.admin.v1.GetBackupScheduleRequest request)
        throws io.grpc.StatusException {
      return io.grpc.stub.ClientCalls.blockingV2UnaryCall(
          getChannel(), getGetBackupScheduleMethod(), getCallOptions(), request);
    }

    /**
     *
     *
     * <pre>
     * List backup schedules.
     * </pre>
     */
    public com.google.firestore.admin.v1.ListBackupSchedulesResponse listBackupSchedules(
        com.google.firestore.admin.v1.ListBackupSchedulesRequest request)
        throws io.grpc.StatusException {
      return io.grpc.stub.ClientCalls.blockingV2UnaryCall(
          getChannel(), getListBackupSchedulesMethod(), getCallOptions(), request);
    }

    /**
     *
     *
     * <pre>
     * Updates a backup schedule.
     * </pre>
     */
    public com.google.firestore.admin.v1.BackupSchedule updateBackupSchedule(
        com.google.firestore.admin.v1.UpdateBackupScheduleRequest request)
        throws io.grpc.StatusException {
      return io.grpc.stub.ClientCalls.blockingV2UnaryCall(
          getChannel(), getUpdateBackupScheduleMethod(), getCallOptions(), request);
    }

    /**
     *
     *
     * <pre>
     * Deletes a backup schedule.
     * </pre>
     */
<<<<<<< HEAD
    public void updateBackupSchedule(
        com.google.firestore.admin.v1.UpdateBackupScheduleRequest request,
        io.grpc.stub.StreamObserver<com.google.firestore.admin.v1.BackupSchedule>
            responseObserver) {
      io.grpc.stub.ClientCalls.asyncUnaryCall(
          getChannel().newCall(getUpdateBackupScheduleMethod(), getCallOptions()),
          request,
          responseObserver);
    }

    /**
     *
     *
     * <pre>
     * Deletes a backup schedule.
     * </pre>
     */
    public void deleteBackupSchedule(
        com.google.firestore.admin.v1.DeleteBackupScheduleRequest request,
        io.grpc.stub.StreamObserver<com.google.protobuf.Empty> responseObserver) {
      io.grpc.stub.ClientCalls.asyncUnaryCall(
          getChannel().newCall(getDeleteBackupScheduleMethod(), getCallOptions()),
          request,
          responseObserver);
    }

    /**
     *
     *
     * <pre>
     * Creates a new database by cloning an existing one.
     * The new database must be in the same cloud region or multi-region location
     * as the existing database. This behaves similar to
     * [FirestoreAdmin.CreateDatabase][google.firestore.admin.v1.FirestoreAdmin.CreateDatabase]
     * except instead of creating a new empty database, a new database is created
     * with the database type, index configuration, and documents from an existing
     * database.
     * The [long-running operation][google.longrunning.Operation] can be used to
     * track the progress of the clone, with the Operation's
     * [metadata][google.longrunning.Operation.metadata] field type being the
     * [CloneDatabaseMetadata][google.firestore.admin.v1.CloneDatabaseMetadata].
     * The [response][google.longrunning.Operation.response] type is the
     * [Database][google.firestore.admin.v1.Database] if the clone was
     * successful. The new database is not readable or writeable until the LRO has
     * completed.
     * </pre>
     */
    public void cloneDatabase(
        com.google.firestore.admin.v1.CloneDatabaseRequest request,
        io.grpc.stub.StreamObserver<com.google.longrunning.Operation> responseObserver) {
      io.grpc.stub.ClientCalls.asyncUnaryCall(
          getChannel().newCall(getCloneDatabaseMethod(), getCallOptions()),
          request,
          responseObserver);
    }
  }

  /**
   * A stub to allow clients to do synchronous rpc calls to service FirestoreAdmin.
   *
   * <pre>
   * The Cloud Firestore Admin API.
   * This API provides several administrative services for Cloud Firestore.
   * Project, Database, Namespace, Collection, Collection Group, and Document are
   * used as defined in the Google Cloud Firestore API.
   * Operation: An Operation represents work being performed in the background.
   * The index service manages Cloud Firestore indexes.
   * Index creation is performed asynchronously.
   * An Operation resource is created for each such asynchronous operation.
   * The state of the operation (including any errors encountered)
   * may be queried via the Operation resource.
   * The Operations collection provides a record of actions performed for the
   * specified Project (including any Operations in progress). Operations are not
   * created directly but through calls on other collections or resources.
   * An Operation that is done may be deleted so that it is no longer listed as
   * part of the Operation collection. Operations are garbage collected after
   * 30 days. By default, ListOperations will only return in progress and failed
   * operations. To list completed operation, issue a ListOperations request with
   * the filter `done: true`.
   * Operations are created by service `FirestoreAdmin`, but are accessed via
   * service `google.longrunning.Operations`.
   * </pre>
   */
  public static final class FirestoreAdminBlockingV2Stub
      extends io.grpc.stub.AbstractBlockingStub<FirestoreAdminBlockingV2Stub> {
    private FirestoreAdminBlockingV2Stub(io.grpc.Channel channel, io.grpc.CallOptions callOptions) {
      super(channel, callOptions);
    }

    @java.lang.Override
    protected FirestoreAdminBlockingV2Stub build(
        io.grpc.Channel channel, io.grpc.CallOptions callOptions) {
      return new FirestoreAdminBlockingV2Stub(channel, callOptions);
    }

    /**
     *
     *
     * <pre>
     * Creates a composite index. This returns a
     * [google.longrunning.Operation][google.longrunning.Operation] which may be
     * used to track the status of the creation. The metadata for the operation
     * will be the type
     * [IndexOperationMetadata][google.firestore.admin.v1.IndexOperationMetadata].
     * </pre>
     */
    public com.google.longrunning.Operation createIndex(
        com.google.firestore.admin.v1.CreateIndexRequest request) {
      return io.grpc.stub.ClientCalls.blockingUnaryCall(
          getChannel(), getCreateIndexMethod(), getCallOptions(), request);
    }

    /**
     *
     *
     * <pre>
     * Lists composite indexes.
     * </pre>
     */
    public com.google.firestore.admin.v1.ListIndexesResponse listIndexes(
        com.google.firestore.admin.v1.ListIndexesRequest request) {
      return io.grpc.stub.ClientCalls.blockingUnaryCall(
          getChannel(), getListIndexesMethod(), getCallOptions(), request);
    }

    /**
     *
     *
     * <pre>
     * Gets a composite index.
     * </pre>
     */
    public com.google.firestore.admin.v1.Index getIndex(
        com.google.firestore.admin.v1.GetIndexRequest request) {
      return io.grpc.stub.ClientCalls.blockingUnaryCall(
          getChannel(), getGetIndexMethod(), getCallOptions(), request);
    }

    /**
     *
     *
     * <pre>
     * Deletes a composite index.
     * </pre>
     */
    public com.google.protobuf.Empty deleteIndex(
        com.google.firestore.admin.v1.DeleteIndexRequest request) {
      return io.grpc.stub.ClientCalls.blockingUnaryCall(
          getChannel(), getDeleteIndexMethod(), getCallOptions(), request);
    }

    /**
     *
     *
     * <pre>
     * Gets the metadata and configuration for a Field.
     * </pre>
     */
    public com.google.firestore.admin.v1.Field getField(
        com.google.firestore.admin.v1.GetFieldRequest request) {
      return io.grpc.stub.ClientCalls.blockingUnaryCall(
          getChannel(), getGetFieldMethod(), getCallOptions(), request);
    }

    /**
     *
     *
     * <pre>
     * Updates a field configuration. Currently, field updates apply only to
     * single field index configuration. However, calls to
     * [FirestoreAdmin.UpdateField][google.firestore.admin.v1.FirestoreAdmin.UpdateField]
     * should provide a field mask to avoid changing any configuration that the
     * caller isn't aware of. The field mask should be specified as: `{ paths:
     * "index_config" }`.
     * This call returns a
     * [google.longrunning.Operation][google.longrunning.Operation] which may be
     * used to track the status of the field update. The metadata for the
     * operation will be the type
     * [FieldOperationMetadata][google.firestore.admin.v1.FieldOperationMetadata].
     * To configure the default field settings for the database, use
     * the special `Field` with resource name:
     * `projects/{project_id}/databases/{database_id}/collectionGroups/__default__/fields/&#42;`.
     * </pre>
     */
    public com.google.longrunning.Operation updateField(
        com.google.firestore.admin.v1.UpdateFieldRequest request) {
      return io.grpc.stub.ClientCalls.blockingUnaryCall(
          getChannel(), getUpdateFieldMethod(), getCallOptions(), request);
    }

    /**
     *
     *
     * <pre>
     * Lists the field configuration and metadata for this database.
     * Currently,
     * [FirestoreAdmin.ListFields][google.firestore.admin.v1.FirestoreAdmin.ListFields]
     * only supports listing fields that have been explicitly overridden. To issue
     * this query, call
     * [FirestoreAdmin.ListFields][google.firestore.admin.v1.FirestoreAdmin.ListFields]
     * with the filter set to `indexConfig.usesAncestorConfig:false` or
     * `ttlConfig:*`.
     * </pre>
     */
    public com.google.firestore.admin.v1.ListFieldsResponse listFields(
        com.google.firestore.admin.v1.ListFieldsRequest request) {
      return io.grpc.stub.ClientCalls.blockingUnaryCall(
          getChannel(), getListFieldsMethod(), getCallOptions(), request);
    }

    /**
     *
     *
     * <pre>
     * Exports a copy of all or a subset of documents from Google Cloud Firestore
     * to another storage system, such as Google Cloud Storage. Recent updates to
     * documents may not be reflected in the export. The export occurs in the
     * background and its progress can be monitored and managed via the
     * Operation resource that is created. The output of an export may only be
     * used once the associated operation is done. If an export operation is
     * cancelled before completion it may leave partial data behind in Google
     * Cloud Storage.
     * For more details on export behavior and output format, refer to:
     * https://cloud.google.com/firestore/docs/manage-data/export-import
     * </pre>
     */
    public com.google.longrunning.Operation exportDocuments(
        com.google.firestore.admin.v1.ExportDocumentsRequest request) {
      return io.grpc.stub.ClientCalls.blockingUnaryCall(
          getChannel(), getExportDocumentsMethod(), getCallOptions(), request);
    }

    /**
     *
     *
     * <pre>
     * Imports documents into Google Cloud Firestore. Existing documents with the
     * same name are overwritten. The import occurs in the background and its
     * progress can be monitored and managed via the Operation resource that is
     * created. If an ImportDocuments operation is cancelled, it is possible
     * that a subset of the data has already been imported to Cloud Firestore.
     * </pre>
     */
    public com.google.longrunning.Operation importDocuments(
        com.google.firestore.admin.v1.ImportDocumentsRequest request) {
      return io.grpc.stub.ClientCalls.blockingUnaryCall(
          getChannel(), getImportDocumentsMethod(), getCallOptions(), request);
    }

    /**
     *
     *
     * <pre>
     * Bulk deletes a subset of documents from Google Cloud Firestore.
     * Documents created or updated after the underlying system starts to process
     * the request will not be deleted. The bulk delete occurs in the background
     * and its progress can be monitored and managed via the Operation resource
     * that is created.
     * For more details on bulk delete behavior, refer to:
     * https://cloud.google.com/firestore/docs/manage-data/bulk-delete
     * </pre>
     */
    public com.google.longrunning.Operation bulkDeleteDocuments(
        com.google.firestore.admin.v1.BulkDeleteDocumentsRequest request) {
      return io.grpc.stub.ClientCalls.blockingUnaryCall(
          getChannel(), getBulkDeleteDocumentsMethod(), getCallOptions(), request);
    }

    /**
     *
     *
     * <pre>
     * Create a database.
     * </pre>
     */
    public com.google.longrunning.Operation createDatabase(
        com.google.firestore.admin.v1.CreateDatabaseRequest request) {
      return io.grpc.stub.ClientCalls.blockingUnaryCall(
          getChannel(), getCreateDatabaseMethod(), getCallOptions(), request);
    }

    /**
     *
     *
     * <pre>
     * Gets information about a database.
     * </pre>
     */
    public com.google.firestore.admin.v1.Database getDatabase(
        com.google.firestore.admin.v1.GetDatabaseRequest request) {
      return io.grpc.stub.ClientCalls.blockingUnaryCall(
          getChannel(), getGetDatabaseMethod(), getCallOptions(), request);
    }

    /**
     *
     *
     * <pre>
     * List all the databases in the project.
     * </pre>
     */
    public com.google.firestore.admin.v1.ListDatabasesResponse listDatabases(
        com.google.firestore.admin.v1.ListDatabasesRequest request) {
      return io.grpc.stub.ClientCalls.blockingUnaryCall(
          getChannel(), getListDatabasesMethod(), getCallOptions(), request);
    }

    /**
     *
     *
     * <pre>
     * Updates a database.
     * </pre>
     */
    public com.google.longrunning.Operation updateDatabase(
        com.google.firestore.admin.v1.UpdateDatabaseRequest request) {
      return io.grpc.stub.ClientCalls.blockingUnaryCall(
          getChannel(), getUpdateDatabaseMethod(), getCallOptions(), request);
    }

    /**
     *
     *
     * <pre>
     * Deletes a database.
     * </pre>
     */
    public com.google.longrunning.Operation deleteDatabase(
        com.google.firestore.admin.v1.DeleteDatabaseRequest request) {
      return io.grpc.stub.ClientCalls.blockingUnaryCall(
          getChannel(), getDeleteDatabaseMethod(), getCallOptions(), request);
    }

    /**
     *
     *
     * <pre>
     * Create a user creds.
     * </pre>
     */
    public com.google.firestore.admin.v1.UserCreds createUserCreds(
        com.google.firestore.admin.v1.CreateUserCredsRequest request) {
      return io.grpc.stub.ClientCalls.blockingUnaryCall(
          getChannel(), getCreateUserCredsMethod(), getCallOptions(), request);
    }

    /**
     *
     *
     * <pre>
     * Gets a user creds resource. Note that the returned resource does not
     * contain the secret value itself.
     * </pre>
     */
    public com.google.firestore.admin.v1.UserCreds getUserCreds(
        com.google.firestore.admin.v1.GetUserCredsRequest request) {
      return io.grpc.stub.ClientCalls.blockingUnaryCall(
          getChannel(), getGetUserCredsMethod(), getCallOptions(), request);
    }

    /**
     *
     *
     * <pre>
     * List all user creds in the database. Note that the returned resource
     * does not contain the secret value itself.
     * </pre>
     */
    public com.google.firestore.admin.v1.ListUserCredsResponse listUserCreds(
        com.google.firestore.admin.v1.ListUserCredsRequest request) {
      return io.grpc.stub.ClientCalls.blockingUnaryCall(
          getChannel(), getListUserCredsMethod(), getCallOptions(), request);
    }

    /**
     *
     *
     * <pre>
     * Enables a user creds. No-op if the user creds are already enabled.
     * </pre>
     */
    public com.google.firestore.admin.v1.UserCreds enableUserCreds(
        com.google.firestore.admin.v1.EnableUserCredsRequest request) {
      return io.grpc.stub.ClientCalls.blockingUnaryCall(
          getChannel(), getEnableUserCredsMethod(), getCallOptions(), request);
    }

    /**
     *
     *
     * <pre>
     * Disables a user creds. No-op if the user creds are already disabled.
     * </pre>
     */
    public com.google.firestore.admin.v1.UserCreds disableUserCreds(
        com.google.firestore.admin.v1.DisableUserCredsRequest request) {
      return io.grpc.stub.ClientCalls.blockingUnaryCall(
          getChannel(), getDisableUserCredsMethod(), getCallOptions(), request);
    }

    /**
     *
     *
     * <pre>
     * Resets the password of a user creds.
     * </pre>
     */
    public com.google.firestore.admin.v1.UserCreds resetUserPassword(
        com.google.firestore.admin.v1.ResetUserPasswordRequest request) {
      return io.grpc.stub.ClientCalls.blockingUnaryCall(
          getChannel(), getResetUserPasswordMethod(), getCallOptions(), request);
    }

    /**
     *
     *
     * <pre>
     * Deletes a user creds.
     * </pre>
     */
    public com.google.protobuf.Empty deleteUserCreds(
        com.google.firestore.admin.v1.DeleteUserCredsRequest request) {
      return io.grpc.stub.ClientCalls.blockingUnaryCall(
          getChannel(), getDeleteUserCredsMethod(), getCallOptions(), request);
    }

    /**
     *
     *
     * <pre>
     * Gets information about a backup.
     * </pre>
     */
    public com.google.firestore.admin.v1.Backup getBackup(
        com.google.firestore.admin.v1.GetBackupRequest request) {
      return io.grpc.stub.ClientCalls.blockingUnaryCall(
          getChannel(), getGetBackupMethod(), getCallOptions(), request);
    }

    /**
     *
     *
     * <pre>
     * Lists all the backups.
     * </pre>
     */
    public com.google.firestore.admin.v1.ListBackupsResponse listBackups(
        com.google.firestore.admin.v1.ListBackupsRequest request) {
      return io.grpc.stub.ClientCalls.blockingUnaryCall(
          getChannel(), getListBackupsMethod(), getCallOptions(), request);
    }

    /**
     *
     *
     * <pre>
     * Deletes a backup.
     * </pre>
     */
    public com.google.protobuf.Empty deleteBackup(
        com.google.firestore.admin.v1.DeleteBackupRequest request) {
      return io.grpc.stub.ClientCalls.blockingUnaryCall(
          getChannel(), getDeleteBackupMethod(), getCallOptions(), request);
    }

    /**
     *
     *
     * <pre>
     * Creates a new database by restoring from an existing backup.
     * The new database must be in the same cloud region or multi-region location
     * as the existing backup. This behaves similar to
     * [FirestoreAdmin.CreateDatabase][google.firestore.admin.v1.FirestoreAdmin.CreateDatabase]
     * except instead of creating a new empty database, a new database is created
     * with the database type, index configuration, and documents from an existing
     * backup.
     * The [long-running operation][google.longrunning.Operation] can be used to
     * track the progress of the restore, with the Operation's
     * [metadata][google.longrunning.Operation.metadata] field type being the
     * [RestoreDatabaseMetadata][google.firestore.admin.v1.RestoreDatabaseMetadata].
     * The [response][google.longrunning.Operation.response] type is the
     * [Database][google.firestore.admin.v1.Database] if the restore was
     * successful. The new database is not readable or writeable until the LRO has
     * completed.
     * </pre>
     */
    public com.google.longrunning.Operation restoreDatabase(
        com.google.firestore.admin.v1.RestoreDatabaseRequest request) {
      return io.grpc.stub.ClientCalls.blockingUnaryCall(
          getChannel(), getRestoreDatabaseMethod(), getCallOptions(), request);
    }

    /**
     *
     *
     * <pre>
     * Creates a backup schedule on a database.
     * At most two backup schedules can be configured on a database, one daily
     * backup schedule and one weekly backup schedule.
     * </pre>
     */
    public com.google.firestore.admin.v1.BackupSchedule createBackupSchedule(
        com.google.firestore.admin.v1.CreateBackupScheduleRequest request) {
      return io.grpc.stub.ClientCalls.blockingUnaryCall(
          getChannel(), getCreateBackupScheduleMethod(), getCallOptions(), request);
    }

    /**
     *
     *
     * <pre>
     * Gets information about a backup schedule.
     * </pre>
     */
    public com.google.firestore.admin.v1.BackupSchedule getBackupSchedule(
        com.google.firestore.admin.v1.GetBackupScheduleRequest request) {
      return io.grpc.stub.ClientCalls.blockingUnaryCall(
          getChannel(), getGetBackupScheduleMethod(), getCallOptions(), request);
    }

    /**
     *
     *
     * <pre>
     * List backup schedules.
     * </pre>
     */
    public com.google.firestore.admin.v1.ListBackupSchedulesResponse listBackupSchedules(
        com.google.firestore.admin.v1.ListBackupSchedulesRequest request) {
      return io.grpc.stub.ClientCalls.blockingUnaryCall(
          getChannel(), getListBackupSchedulesMethod(), getCallOptions(), request);
    }

    /**
     *
     *
     * <pre>
     * Updates a backup schedule.
     * </pre>
     */
    public com.google.firestore.admin.v1.BackupSchedule updateBackupSchedule(
        com.google.firestore.admin.v1.UpdateBackupScheduleRequest request) {
      return io.grpc.stub.ClientCalls.blockingUnaryCall(
          getChannel(), getUpdateBackupScheduleMethod(), getCallOptions(), request);
=======
    public com.google.protobuf.Empty deleteBackupSchedule(
        com.google.firestore.admin.v1.DeleteBackupScheduleRequest request)
        throws io.grpc.StatusException {
      return io.grpc.stub.ClientCalls.blockingV2UnaryCall(
          getChannel(), getDeleteBackupScheduleMethod(), getCallOptions(), request);
>>>>>>> 2cab2e02
    }

    /**
     *
     *
     * <pre>
     * Creates a new database by cloning an existing one.
     * The new database must be in the same cloud region or multi-region location
     * as the existing database. This behaves similar to
     * [FirestoreAdmin.CreateDatabase][google.firestore.admin.v1.FirestoreAdmin.CreateDatabase]
     * except instead of creating a new empty database, a new database is created
     * with the database type, index configuration, and documents from an existing
     * database.
     * The [long-running operation][google.longrunning.Operation] can be used to
     * track the progress of the clone, with the Operation's
     * [metadata][google.longrunning.Operation.metadata] field type being the
     * [CloneDatabaseMetadata][google.firestore.admin.v1.CloneDatabaseMetadata].
     * The [response][google.longrunning.Operation.response] type is the
     * [Database][google.firestore.admin.v1.Database] if the clone was
     * successful. The new database is not readable or writeable until the LRO has
     * completed.
     * </pre>
     */
<<<<<<< HEAD
    public com.google.protobuf.Empty deleteBackupSchedule(
        com.google.firestore.admin.v1.DeleteBackupScheduleRequest request) {
      return io.grpc.stub.ClientCalls.blockingUnaryCall(
          getChannel(), getDeleteBackupScheduleMethod(), getCallOptions(), request);
    }

    /**
     *
     *
     * <pre>
     * Creates a new database by cloning an existing one.
     * The new database must be in the same cloud region or multi-region location
     * as the existing database. This behaves similar to
     * [FirestoreAdmin.CreateDatabase][google.firestore.admin.v1.FirestoreAdmin.CreateDatabase]
     * except instead of creating a new empty database, a new database is created
     * with the database type, index configuration, and documents from an existing
     * database.
     * The [long-running operation][google.longrunning.Operation] can be used to
     * track the progress of the clone, with the Operation's
     * [metadata][google.longrunning.Operation.metadata] field type being the
     * [CloneDatabaseMetadata][google.firestore.admin.v1.CloneDatabaseMetadata].
     * The [response][google.longrunning.Operation.response] type is the
     * [Database][google.firestore.admin.v1.Database] if the clone was
     * successful. The new database is not readable or writeable until the LRO has
     * completed.
     * </pre>
     */
    public com.google.longrunning.Operation cloneDatabase(
        com.google.firestore.admin.v1.CloneDatabaseRequest request) {
      return io.grpc.stub.ClientCalls.blockingUnaryCall(
=======
    public com.google.longrunning.Operation cloneDatabase(
        com.google.firestore.admin.v1.CloneDatabaseRequest request) throws io.grpc.StatusException {
      return io.grpc.stub.ClientCalls.blockingV2UnaryCall(
>>>>>>> 2cab2e02
          getChannel(), getCloneDatabaseMethod(), getCallOptions(), request);
    }
  }

  /**
   * A stub to allow clients to do limited synchronous rpc calls to service FirestoreAdmin.
   *
   * <pre>
   * The Cloud Firestore Admin API.
   * This API provides several administrative services for Cloud Firestore.
   * Project, Database, Namespace, Collection, Collection Group, and Document are
   * used as defined in the Google Cloud Firestore API.
   * Operation: An Operation represents work being performed in the background.
   * The index service manages Cloud Firestore indexes.
   * Index creation is performed asynchronously.
   * An Operation resource is created for each such asynchronous operation.
   * The state of the operation (including any errors encountered)
   * may be queried via the Operation resource.
   * The Operations collection provides a record of actions performed for the
   * specified Project (including any Operations in progress). Operations are not
   * created directly but through calls on other collections or resources.
   * An Operation that is done may be deleted so that it is no longer listed as
   * part of the Operation collection. Operations are garbage collected after
   * 30 days. By default, ListOperations will only return in progress and failed
   * operations. To list completed operation, issue a ListOperations request with
   * the filter `done: true`.
   * Operations are created by service `FirestoreAdmin`, but are accessed via
   * service `google.longrunning.Operations`.
   * </pre>
   */
  public static final class FirestoreAdminBlockingStub
      extends io.grpc.stub.AbstractBlockingStub<FirestoreAdminBlockingStub> {
    private FirestoreAdminBlockingStub(io.grpc.Channel channel, io.grpc.CallOptions callOptions) {
      super(channel, callOptions);
    }

    @java.lang.Override
    protected FirestoreAdminBlockingStub build(
        io.grpc.Channel channel, io.grpc.CallOptions callOptions) {
      return new FirestoreAdminBlockingStub(channel, callOptions);
    }

    /**
     *
     *
     * <pre>
     * Creates a composite index. This returns a
     * [google.longrunning.Operation][google.longrunning.Operation] which may be
     * used to track the status of the creation. The metadata for the operation
     * will be the type
     * [IndexOperationMetadata][google.firestore.admin.v1.IndexOperationMetadata].
     * </pre>
     */
    public com.google.longrunning.Operation createIndex(
        com.google.firestore.admin.v1.CreateIndexRequest request) {
      return io.grpc.stub.ClientCalls.blockingUnaryCall(
          getChannel(), getCreateIndexMethod(), getCallOptions(), request);
    }

    /**
     *
     *
     * <pre>
     * Lists composite indexes.
     * </pre>
     */
    public com.google.firestore.admin.v1.ListIndexesResponse listIndexes(
        com.google.firestore.admin.v1.ListIndexesRequest request) {
      return io.grpc.stub.ClientCalls.blockingUnaryCall(
          getChannel(), getListIndexesMethod(), getCallOptions(), request);
    }

    /**
     *
     *
     * <pre>
     * Gets a composite index.
     * </pre>
     */
    public com.google.firestore.admin.v1.Index getIndex(
        com.google.firestore.admin.v1.GetIndexRequest request) {
      return io.grpc.stub.ClientCalls.blockingUnaryCall(
          getChannel(), getGetIndexMethod(), getCallOptions(), request);
    }

    /**
     *
     *
     * <pre>
     * Deletes a composite index.
     * </pre>
     */
    public com.google.protobuf.Empty deleteIndex(
        com.google.firestore.admin.v1.DeleteIndexRequest request) {
      return io.grpc.stub.ClientCalls.blockingUnaryCall(
          getChannel(), getDeleteIndexMethod(), getCallOptions(), request);
    }

    /**
     *
     *
     * <pre>
     * Gets the metadata and configuration for a Field.
     * </pre>
     */
    public com.google.firestore.admin.v1.Field getField(
        com.google.firestore.admin.v1.GetFieldRequest request) {
      return io.grpc.stub.ClientCalls.blockingUnaryCall(
          getChannel(), getGetFieldMethod(), getCallOptions(), request);
    }

    /**
     *
     *
     * <pre>
     * Updates a field configuration. Currently, field updates apply only to
     * single field index configuration. However, calls to
     * [FirestoreAdmin.UpdateField][google.firestore.admin.v1.FirestoreAdmin.UpdateField]
     * should provide a field mask to avoid changing any configuration that the
     * caller isn't aware of. The field mask should be specified as: `{ paths:
     * "index_config" }`.
     * This call returns a
     * [google.longrunning.Operation][google.longrunning.Operation] which may be
     * used to track the status of the field update. The metadata for the
     * operation will be the type
     * [FieldOperationMetadata][google.firestore.admin.v1.FieldOperationMetadata].
     * To configure the default field settings for the database, use
     * the special `Field` with resource name:
     * `projects/{project_id}/databases/{database_id}/collectionGroups/__default__/fields/&#42;`.
     * </pre>
     */
    public com.google.longrunning.Operation updateField(
        com.google.firestore.admin.v1.UpdateFieldRequest request) {
      return io.grpc.stub.ClientCalls.blockingUnaryCall(
          getChannel(), getUpdateFieldMethod(), getCallOptions(), request);
    }

    /**
     *
     *
     * <pre>
     * Lists the field configuration and metadata for this database.
     * Currently,
     * [FirestoreAdmin.ListFields][google.firestore.admin.v1.FirestoreAdmin.ListFields]
     * only supports listing fields that have been explicitly overridden. To issue
     * this query, call
     * [FirestoreAdmin.ListFields][google.firestore.admin.v1.FirestoreAdmin.ListFields]
     * with the filter set to `indexConfig.usesAncestorConfig:false` or
     * `ttlConfig:*`.
     * </pre>
     */
    public com.google.firestore.admin.v1.ListFieldsResponse listFields(
        com.google.firestore.admin.v1.ListFieldsRequest request) {
      return io.grpc.stub.ClientCalls.blockingUnaryCall(
          getChannel(), getListFieldsMethod(), getCallOptions(), request);
    }

    /**
     *
     *
     * <pre>
     * Exports a copy of all or a subset of documents from Google Cloud Firestore
     * to another storage system, such as Google Cloud Storage. Recent updates to
     * documents may not be reflected in the export. The export occurs in the
     * background and its progress can be monitored and managed via the
     * Operation resource that is created. The output of an export may only be
     * used once the associated operation is done. If an export operation is
     * cancelled before completion it may leave partial data behind in Google
     * Cloud Storage.
     * For more details on export behavior and output format, refer to:
     * https://cloud.google.com/firestore/docs/manage-data/export-import
     * </pre>
     */
    public com.google.longrunning.Operation exportDocuments(
        com.google.firestore.admin.v1.ExportDocumentsRequest request) {
      return io.grpc.stub.ClientCalls.blockingUnaryCall(
          getChannel(), getExportDocumentsMethod(), getCallOptions(), request);
    }

    /**
     *
     *
     * <pre>
     * Imports documents into Google Cloud Firestore. Existing documents with the
     * same name are overwritten. The import occurs in the background and its
     * progress can be monitored and managed via the Operation resource that is
     * created. If an ImportDocuments operation is cancelled, it is possible
     * that a subset of the data has already been imported to Cloud Firestore.
     * </pre>
     */
    public com.google.longrunning.Operation importDocuments(
        com.google.firestore.admin.v1.ImportDocumentsRequest request) {
      return io.grpc.stub.ClientCalls.blockingUnaryCall(
          getChannel(), getImportDocumentsMethod(), getCallOptions(), request);
    }

    /**
     *
     *
     * <pre>
     * Bulk deletes a subset of documents from Google Cloud Firestore.
     * Documents created or updated after the underlying system starts to process
     * the request will not be deleted. The bulk delete occurs in the background
     * and its progress can be monitored and managed via the Operation resource
     * that is created.
     * For more details on bulk delete behavior, refer to:
     * https://cloud.google.com/firestore/docs/manage-data/bulk-delete
     * </pre>
     */
    public com.google.longrunning.Operation bulkDeleteDocuments(
        com.google.firestore.admin.v1.BulkDeleteDocumentsRequest request) {
      return io.grpc.stub.ClientCalls.blockingUnaryCall(
          getChannel(), getBulkDeleteDocumentsMethod(), getCallOptions(), request);
    }

    /**
     *
     *
     * <pre>
     * Create a database.
     * </pre>
     */
    public com.google.longrunning.Operation createDatabase(
        com.google.firestore.admin.v1.CreateDatabaseRequest request) {
      return io.grpc.stub.ClientCalls.blockingUnaryCall(
          getChannel(), getCreateDatabaseMethod(), getCallOptions(), request);
    }

    /**
     *
     *
     * <pre>
     * Gets information about a database.
     * </pre>
     */
    public com.google.firestore.admin.v1.Database getDatabase(
        com.google.firestore.admin.v1.GetDatabaseRequest request) {
      return io.grpc.stub.ClientCalls.blockingUnaryCall(
          getChannel(), getGetDatabaseMethod(), getCallOptions(), request);
    }

    /**
     *
     *
     * <pre>
     * List all the databases in the project.
     * </pre>
     */
    public com.google.firestore.admin.v1.ListDatabasesResponse listDatabases(
        com.google.firestore.admin.v1.ListDatabasesRequest request) {
      return io.grpc.stub.ClientCalls.blockingUnaryCall(
          getChannel(), getListDatabasesMethod(), getCallOptions(), request);
    }

    /**
     *
     *
     * <pre>
     * Updates a database.
     * </pre>
     */
    public com.google.longrunning.Operation updateDatabase(
        com.google.firestore.admin.v1.UpdateDatabaseRequest request) {
      return io.grpc.stub.ClientCalls.blockingUnaryCall(
          getChannel(), getUpdateDatabaseMethod(), getCallOptions(), request);
    }

    /**
     *
     *
     * <pre>
     * Deletes a database.
     * </pre>
     */
    public com.google.longrunning.Operation deleteDatabase(
        com.google.firestore.admin.v1.DeleteDatabaseRequest request) {
      return io.grpc.stub.ClientCalls.blockingUnaryCall(
          getChannel(), getDeleteDatabaseMethod(), getCallOptions(), request);
    }

    /**
     *
     *
     * <pre>
     * Create a user creds.
     * </pre>
     */
    public com.google.firestore.admin.v1.UserCreds createUserCreds(
        com.google.firestore.admin.v1.CreateUserCredsRequest request) {
      return io.grpc.stub.ClientCalls.blockingUnaryCall(
          getChannel(), getCreateUserCredsMethod(), getCallOptions(), request);
    }

    /**
     *
     *
     * <pre>
     * Gets a user creds resource. Note that the returned resource does not
     * contain the secret value itself.
     * </pre>
     */
    public com.google.firestore.admin.v1.UserCreds getUserCreds(
        com.google.firestore.admin.v1.GetUserCredsRequest request) {
      return io.grpc.stub.ClientCalls.blockingUnaryCall(
          getChannel(), getGetUserCredsMethod(), getCallOptions(), request);
    }

    /**
     *
     *
     * <pre>
     * List all user creds in the database. Note that the returned resource
     * does not contain the secret value itself.
     * </pre>
     */
    public com.google.firestore.admin.v1.ListUserCredsResponse listUserCreds(
        com.google.firestore.admin.v1.ListUserCredsRequest request) {
      return io.grpc.stub.ClientCalls.blockingUnaryCall(
          getChannel(), getListUserCredsMethod(), getCallOptions(), request);
    }

    /**
     *
     *
     * <pre>
     * Enables a user creds. No-op if the user creds are already enabled.
     * </pre>
     */
    public com.google.firestore.admin.v1.UserCreds enableUserCreds(
        com.google.firestore.admin.v1.EnableUserCredsRequest request) {
      return io.grpc.stub.ClientCalls.blockingUnaryCall(
          getChannel(), getEnableUserCredsMethod(), getCallOptions(), request);
    }

    /**
     *
     *
     * <pre>
     * Disables a user creds. No-op if the user creds are already disabled.
     * </pre>
     */
    public com.google.firestore.admin.v1.UserCreds disableUserCreds(
        com.google.firestore.admin.v1.DisableUserCredsRequest request) {
      return io.grpc.stub.ClientCalls.blockingUnaryCall(
          getChannel(), getDisableUserCredsMethod(), getCallOptions(), request);
    }

    /**
     *
     *
     * <pre>
     * Resets the password of a user creds.
     * </pre>
     */
    public com.google.firestore.admin.v1.UserCreds resetUserPassword(
        com.google.firestore.admin.v1.ResetUserPasswordRequest request) {
      return io.grpc.stub.ClientCalls.blockingUnaryCall(
          getChannel(), getResetUserPasswordMethod(), getCallOptions(), request);
    }

    /**
     *
     *
     * <pre>
     * Deletes a user creds.
     * </pre>
     */
    public com.google.protobuf.Empty deleteUserCreds(
        com.google.firestore.admin.v1.DeleteUserCredsRequest request) {
      return io.grpc.stub.ClientCalls.blockingUnaryCall(
          getChannel(), getDeleteUserCredsMethod(), getCallOptions(), request);
    }

    /**
     *
     *
     * <pre>
     * Gets information about a backup.
     * </pre>
     */
    public com.google.firestore.admin.v1.Backup getBackup(
        com.google.firestore.admin.v1.GetBackupRequest request) {
      return io.grpc.stub.ClientCalls.blockingUnaryCall(
          getChannel(), getGetBackupMethod(), getCallOptions(), request);
    }

    /**
     *
     *
     * <pre>
     * Lists all the backups.
     * </pre>
     */
    public com.google.firestore.admin.v1.ListBackupsResponse listBackups(
        com.google.firestore.admin.v1.ListBackupsRequest request) {
      return io.grpc.stub.ClientCalls.blockingUnaryCall(
          getChannel(), getListBackupsMethod(), getCallOptions(), request);
    }

    /**
     *
     *
     * <pre>
     * Deletes a backup.
     * </pre>
     */
    public com.google.protobuf.Empty deleteBackup(
        com.google.firestore.admin.v1.DeleteBackupRequest request) {
      return io.grpc.stub.ClientCalls.blockingUnaryCall(
          getChannel(), getDeleteBackupMethod(), getCallOptions(), request);
    }

    /**
     *
     *
     * <pre>
     * Creates a new database by restoring from an existing backup.
     * The new database must be in the same cloud region or multi-region location
     * as the existing backup. This behaves similar to
     * [FirestoreAdmin.CreateDatabase][google.firestore.admin.v1.FirestoreAdmin.CreateDatabase]
     * except instead of creating a new empty database, a new database is created
     * with the database type, index configuration, and documents from an existing
     * backup.
     * The [long-running operation][google.longrunning.Operation] can be used to
     * track the progress of the restore, with the Operation's
     * [metadata][google.longrunning.Operation.metadata] field type being the
     * [RestoreDatabaseMetadata][google.firestore.admin.v1.RestoreDatabaseMetadata].
     * The [response][google.longrunning.Operation.response] type is the
     * [Database][google.firestore.admin.v1.Database] if the restore was
     * successful. The new database is not readable or writeable until the LRO has
     * completed.
     * </pre>
     */
    public com.google.longrunning.Operation restoreDatabase(
        com.google.firestore.admin.v1.RestoreDatabaseRequest request) {
      return io.grpc.stub.ClientCalls.blockingUnaryCall(
          getChannel(), getRestoreDatabaseMethod(), getCallOptions(), request);
    }

    /**
     *
     *
     * <pre>
     * Creates a backup schedule on a database.
     * At most two backup schedules can be configured on a database, one daily
     * backup schedule and one weekly backup schedule.
     * </pre>
     */
    public com.google.firestore.admin.v1.BackupSchedule createBackupSchedule(
        com.google.firestore.admin.v1.CreateBackupScheduleRequest request) {
      return io.grpc.stub.ClientCalls.blockingUnaryCall(
          getChannel(), getCreateBackupScheduleMethod(), getCallOptions(), request);
    }

    /**
     *
     *
     * <pre>
     * Gets information about a backup schedule.
     * </pre>
     */
    public com.google.firestore.admin.v1.BackupSchedule getBackupSchedule(
        com.google.firestore.admin.v1.GetBackupScheduleRequest request) {
      return io.grpc.stub.ClientCalls.blockingUnaryCall(
          getChannel(), getGetBackupScheduleMethod(), getCallOptions(), request);
    }

    /**
     *
     *
     * <pre>
     * List backup schedules.
     * </pre>
     */
    public com.google.firestore.admin.v1.ListBackupSchedulesResponse listBackupSchedules(
        com.google.firestore.admin.v1.ListBackupSchedulesRequest request) {
      return io.grpc.stub.ClientCalls.blockingUnaryCall(
          getChannel(), getListBackupSchedulesMethod(), getCallOptions(), request);
    }

    /**
     *
     *
     * <pre>
     * Updates a backup schedule.
     * </pre>
     */
    public com.google.firestore.admin.v1.BackupSchedule updateBackupSchedule(
        com.google.firestore.admin.v1.UpdateBackupScheduleRequest request) {
      return io.grpc.stub.ClientCalls.blockingUnaryCall(
          getChannel(), getUpdateBackupScheduleMethod(), getCallOptions(), request);
    }

    /**
     *
     *
     * <pre>
     * Deletes a backup schedule.
     * </pre>
     */
    public com.google.protobuf.Empty deleteBackupSchedule(
        com.google.firestore.admin.v1.DeleteBackupScheduleRequest request) {
      return io.grpc.stub.ClientCalls.blockingUnaryCall(
          getChannel(), getDeleteBackupScheduleMethod(), getCallOptions(), request);
    }

    /**
     *
     *
     * <pre>
     * Creates a new database by cloning an existing one.
     * The new database must be in the same cloud region or multi-region location
     * as the existing database. This behaves similar to
     * [FirestoreAdmin.CreateDatabase][google.firestore.admin.v1.FirestoreAdmin.CreateDatabase]
     * except instead of creating a new empty database, a new database is created
     * with the database type, index configuration, and documents from an existing
     * database.
     * The [long-running operation][google.longrunning.Operation] can be used to
     * track the progress of the clone, with the Operation's
     * [metadata][google.longrunning.Operation.metadata] field type being the
     * [CloneDatabaseMetadata][google.firestore.admin.v1.CloneDatabaseMetadata].
     * The [response][google.longrunning.Operation.response] type is the
     * [Database][google.firestore.admin.v1.Database] if the clone was
     * successful. The new database is not readable or writeable until the LRO has
     * completed.
     * </pre>
     */
    public com.google.longrunning.Operation cloneDatabase(
        com.google.firestore.admin.v1.CloneDatabaseRequest request) {
      return io.grpc.stub.ClientCalls.blockingUnaryCall(
          getChannel(), getCloneDatabaseMethod(), getCallOptions(), request);
    }
  }

  /**
   * A stub to allow clients to do ListenableFuture-style rpc calls to service FirestoreAdmin.
   *
   * <pre>
   * The Cloud Firestore Admin API.
   * This API provides several administrative services for Cloud Firestore.
   * Project, Database, Namespace, Collection, Collection Group, and Document are
   * used as defined in the Google Cloud Firestore API.
   * Operation: An Operation represents work being performed in the background.
   * The index service manages Cloud Firestore indexes.
   * Index creation is performed asynchronously.
   * An Operation resource is created for each such asynchronous operation.
   * The state of the operation (including any errors encountered)
   * may be queried via the Operation resource.
   * The Operations collection provides a record of actions performed for the
   * specified Project (including any Operations in progress). Operations are not
   * created directly but through calls on other collections or resources.
   * An Operation that is done may be deleted so that it is no longer listed as
   * part of the Operation collection. Operations are garbage collected after
   * 30 days. By default, ListOperations will only return in progress and failed
   * operations. To list completed operation, issue a ListOperations request with
   * the filter `done: true`.
   * Operations are created by service `FirestoreAdmin`, but are accessed via
   * service `google.longrunning.Operations`.
   * </pre>
   */
  public static final class FirestoreAdminFutureStub
      extends io.grpc.stub.AbstractFutureStub<FirestoreAdminFutureStub> {
    private FirestoreAdminFutureStub(io.grpc.Channel channel, io.grpc.CallOptions callOptions) {
      super(channel, callOptions);
    }

    @java.lang.Override
    protected FirestoreAdminFutureStub build(
        io.grpc.Channel channel, io.grpc.CallOptions callOptions) {
      return new FirestoreAdminFutureStub(channel, callOptions);
    }

    /**
     *
     *
     * <pre>
     * Creates a composite index. This returns a
     * [google.longrunning.Operation][google.longrunning.Operation] which may be
     * used to track the status of the creation. The metadata for the operation
     * will be the type
     * [IndexOperationMetadata][google.firestore.admin.v1.IndexOperationMetadata].
     * </pre>
     */
    public com.google.common.util.concurrent.ListenableFuture<com.google.longrunning.Operation>
        createIndex(com.google.firestore.admin.v1.CreateIndexRequest request) {
      return io.grpc.stub.ClientCalls.futureUnaryCall(
          getChannel().newCall(getCreateIndexMethod(), getCallOptions()), request);
    }

    /**
     *
     *
     * <pre>
     * Lists composite indexes.
     * </pre>
     */
    public com.google.common.util.concurrent.ListenableFuture<
            com.google.firestore.admin.v1.ListIndexesResponse>
        listIndexes(com.google.firestore.admin.v1.ListIndexesRequest request) {
      return io.grpc.stub.ClientCalls.futureUnaryCall(
          getChannel().newCall(getListIndexesMethod(), getCallOptions()), request);
    }

    /**
     *
     *
     * <pre>
     * Gets a composite index.
     * </pre>
     */
    public com.google.common.util.concurrent.ListenableFuture<com.google.firestore.admin.v1.Index>
        getIndex(com.google.firestore.admin.v1.GetIndexRequest request) {
      return io.grpc.stub.ClientCalls.futureUnaryCall(
          getChannel().newCall(getGetIndexMethod(), getCallOptions()), request);
    }

    /**
     *
     *
     * <pre>
     * Deletes a composite index.
     * </pre>
     */
    public com.google.common.util.concurrent.ListenableFuture<com.google.protobuf.Empty>
        deleteIndex(com.google.firestore.admin.v1.DeleteIndexRequest request) {
      return io.grpc.stub.ClientCalls.futureUnaryCall(
          getChannel().newCall(getDeleteIndexMethod(), getCallOptions()), request);
    }

    /**
     *
     *
     * <pre>
     * Gets the metadata and configuration for a Field.
     * </pre>
     */
    public com.google.common.util.concurrent.ListenableFuture<com.google.firestore.admin.v1.Field>
        getField(com.google.firestore.admin.v1.GetFieldRequest request) {
      return io.grpc.stub.ClientCalls.futureUnaryCall(
          getChannel().newCall(getGetFieldMethod(), getCallOptions()), request);
    }

    /**
     *
     *
     * <pre>
     * Updates a field configuration. Currently, field updates apply only to
     * single field index configuration. However, calls to
     * [FirestoreAdmin.UpdateField][google.firestore.admin.v1.FirestoreAdmin.UpdateField]
     * should provide a field mask to avoid changing any configuration that the
     * caller isn't aware of. The field mask should be specified as: `{ paths:
     * "index_config" }`.
     * This call returns a
     * [google.longrunning.Operation][google.longrunning.Operation] which may be
     * used to track the status of the field update. The metadata for the
     * operation will be the type
     * [FieldOperationMetadata][google.firestore.admin.v1.FieldOperationMetadata].
     * To configure the default field settings for the database, use
     * the special `Field` with resource name:
     * `projects/{project_id}/databases/{database_id}/collectionGroups/__default__/fields/&#42;`.
     * </pre>
     */
    public com.google.common.util.concurrent.ListenableFuture<com.google.longrunning.Operation>
        updateField(com.google.firestore.admin.v1.UpdateFieldRequest request) {
      return io.grpc.stub.ClientCalls.futureUnaryCall(
          getChannel().newCall(getUpdateFieldMethod(), getCallOptions()), request);
    }

    /**
     *
     *
     * <pre>
     * Lists the field configuration and metadata for this database.
     * Currently,
     * [FirestoreAdmin.ListFields][google.firestore.admin.v1.FirestoreAdmin.ListFields]
     * only supports listing fields that have been explicitly overridden. To issue
     * this query, call
     * [FirestoreAdmin.ListFields][google.firestore.admin.v1.FirestoreAdmin.ListFields]
     * with the filter set to `indexConfig.usesAncestorConfig:false` or
     * `ttlConfig:*`.
     * </pre>
     */
    public com.google.common.util.concurrent.ListenableFuture<
            com.google.firestore.admin.v1.ListFieldsResponse>
        listFields(com.google.firestore.admin.v1.ListFieldsRequest request) {
      return io.grpc.stub.ClientCalls.futureUnaryCall(
          getChannel().newCall(getListFieldsMethod(), getCallOptions()), request);
    }

    /**
     *
     *
     * <pre>
     * Exports a copy of all or a subset of documents from Google Cloud Firestore
     * to another storage system, such as Google Cloud Storage. Recent updates to
     * documents may not be reflected in the export. The export occurs in the
     * background and its progress can be monitored and managed via the
     * Operation resource that is created. The output of an export may only be
     * used once the associated operation is done. If an export operation is
     * cancelled before completion it may leave partial data behind in Google
     * Cloud Storage.
     * For more details on export behavior and output format, refer to:
     * https://cloud.google.com/firestore/docs/manage-data/export-import
     * </pre>
     */
    public com.google.common.util.concurrent.ListenableFuture<com.google.longrunning.Operation>
        exportDocuments(com.google.firestore.admin.v1.ExportDocumentsRequest request) {
      return io.grpc.stub.ClientCalls.futureUnaryCall(
          getChannel().newCall(getExportDocumentsMethod(), getCallOptions()), request);
    }

    /**
     *
     *
     * <pre>
     * Imports documents into Google Cloud Firestore. Existing documents with the
     * same name are overwritten. The import occurs in the background and its
     * progress can be monitored and managed via the Operation resource that is
     * created. If an ImportDocuments operation is cancelled, it is possible
     * that a subset of the data has already been imported to Cloud Firestore.
     * </pre>
     */
    public com.google.common.util.concurrent.ListenableFuture<com.google.longrunning.Operation>
        importDocuments(com.google.firestore.admin.v1.ImportDocumentsRequest request) {
      return io.grpc.stub.ClientCalls.futureUnaryCall(
          getChannel().newCall(getImportDocumentsMethod(), getCallOptions()), request);
    }

    /**
     *
     *
     * <pre>
     * Bulk deletes a subset of documents from Google Cloud Firestore.
     * Documents created or updated after the underlying system starts to process
     * the request will not be deleted. The bulk delete occurs in the background
     * and its progress can be monitored and managed via the Operation resource
     * that is created.
     * For more details on bulk delete behavior, refer to:
     * https://cloud.google.com/firestore/docs/manage-data/bulk-delete
     * </pre>
     */
    public com.google.common.util.concurrent.ListenableFuture<com.google.longrunning.Operation>
        bulkDeleteDocuments(com.google.firestore.admin.v1.BulkDeleteDocumentsRequest request) {
      return io.grpc.stub.ClientCalls.futureUnaryCall(
          getChannel().newCall(getBulkDeleteDocumentsMethod(), getCallOptions()), request);
    }

    /**
     *
     *
     * <pre>
     * Create a database.
     * </pre>
     */
    public com.google.common.util.concurrent.ListenableFuture<com.google.longrunning.Operation>
        createDatabase(com.google.firestore.admin.v1.CreateDatabaseRequest request) {
      return io.grpc.stub.ClientCalls.futureUnaryCall(
          getChannel().newCall(getCreateDatabaseMethod(), getCallOptions()), request);
    }

    /**
     *
     *
     * <pre>
     * Gets information about a database.
     * </pre>
     */
    public com.google.common.util.concurrent.ListenableFuture<
            com.google.firestore.admin.v1.Database>
        getDatabase(com.google.firestore.admin.v1.GetDatabaseRequest request) {
      return io.grpc.stub.ClientCalls.futureUnaryCall(
          getChannel().newCall(getGetDatabaseMethod(), getCallOptions()), request);
    }

    /**
     *
     *
     * <pre>
     * List all the databases in the project.
     * </pre>
     */
    public com.google.common.util.concurrent.ListenableFuture<
            com.google.firestore.admin.v1.ListDatabasesResponse>
        listDatabases(com.google.firestore.admin.v1.ListDatabasesRequest request) {
      return io.grpc.stub.ClientCalls.futureUnaryCall(
          getChannel().newCall(getListDatabasesMethod(), getCallOptions()), request);
    }

    /**
     *
     *
     * <pre>
     * Updates a database.
     * </pre>
     */
    public com.google.common.util.concurrent.ListenableFuture<com.google.longrunning.Operation>
        updateDatabase(com.google.firestore.admin.v1.UpdateDatabaseRequest request) {
      return io.grpc.stub.ClientCalls.futureUnaryCall(
          getChannel().newCall(getUpdateDatabaseMethod(), getCallOptions()), request);
    }

    /**
     *
     *
     * <pre>
     * Deletes a database.
     * </pre>
     */
    public com.google.common.util.concurrent.ListenableFuture<com.google.longrunning.Operation>
        deleteDatabase(com.google.firestore.admin.v1.DeleteDatabaseRequest request) {
      return io.grpc.stub.ClientCalls.futureUnaryCall(
          getChannel().newCall(getDeleteDatabaseMethod(), getCallOptions()), request);
    }

    /**
     *
     *
     * <pre>
     * Create a user creds.
     * </pre>
     */
    public com.google.common.util.concurrent.ListenableFuture<
            com.google.firestore.admin.v1.UserCreds>
        createUserCreds(com.google.firestore.admin.v1.CreateUserCredsRequest request) {
      return io.grpc.stub.ClientCalls.futureUnaryCall(
          getChannel().newCall(getCreateUserCredsMethod(), getCallOptions()), request);
    }

    /**
     *
     *
     * <pre>
     * Gets a user creds resource. Note that the returned resource does not
     * contain the secret value itself.
     * </pre>
     */
    public com.google.common.util.concurrent.ListenableFuture<
            com.google.firestore.admin.v1.UserCreds>
        getUserCreds(com.google.firestore.admin.v1.GetUserCredsRequest request) {
      return io.grpc.stub.ClientCalls.futureUnaryCall(
          getChannel().newCall(getGetUserCredsMethod(), getCallOptions()), request);
    }

    /**
     *
     *
     * <pre>
     * List all user creds in the database. Note that the returned resource
     * does not contain the secret value itself.
     * </pre>
     */
    public com.google.common.util.concurrent.ListenableFuture<
            com.google.firestore.admin.v1.ListUserCredsResponse>
        listUserCreds(com.google.firestore.admin.v1.ListUserCredsRequest request) {
      return io.grpc.stub.ClientCalls.futureUnaryCall(
          getChannel().newCall(getListUserCredsMethod(), getCallOptions()), request);
    }

    /**
     *
     *
     * <pre>
     * Enables a user creds. No-op if the user creds are already enabled.
     * </pre>
     */
    public com.google.common.util.concurrent.ListenableFuture<
            com.google.firestore.admin.v1.UserCreds>
        enableUserCreds(com.google.firestore.admin.v1.EnableUserCredsRequest request) {
      return io.grpc.stub.ClientCalls.futureUnaryCall(
          getChannel().newCall(getEnableUserCredsMethod(), getCallOptions()), request);
    }

    /**
     *
     *
     * <pre>
     * Disables a user creds. No-op if the user creds are already disabled.
     * </pre>
     */
    public com.google.common.util.concurrent.ListenableFuture<
            com.google.firestore.admin.v1.UserCreds>
        disableUserCreds(com.google.firestore.admin.v1.DisableUserCredsRequest request) {
      return io.grpc.stub.ClientCalls.futureUnaryCall(
          getChannel().newCall(getDisableUserCredsMethod(), getCallOptions()), request);
    }

    /**
     *
     *
     * <pre>
     * Resets the password of a user creds.
     * </pre>
     */
    public com.google.common.util.concurrent.ListenableFuture<
            com.google.firestore.admin.v1.UserCreds>
        resetUserPassword(com.google.firestore.admin.v1.ResetUserPasswordRequest request) {
      return io.grpc.stub.ClientCalls.futureUnaryCall(
          getChannel().newCall(getResetUserPasswordMethod(), getCallOptions()), request);
    }

    /**
     *
     *
     * <pre>
     * Deletes a user creds.
     * </pre>
     */
    public com.google.common.util.concurrent.ListenableFuture<com.google.protobuf.Empty>
        deleteUserCreds(com.google.firestore.admin.v1.DeleteUserCredsRequest request) {
      return io.grpc.stub.ClientCalls.futureUnaryCall(
          getChannel().newCall(getDeleteUserCredsMethod(), getCallOptions()), request);
    }

    /**
     *
     *
     * <pre>
     * Gets information about a backup.
     * </pre>
     */
    public com.google.common.util.concurrent.ListenableFuture<com.google.firestore.admin.v1.Backup>
        getBackup(com.google.firestore.admin.v1.GetBackupRequest request) {
      return io.grpc.stub.ClientCalls.futureUnaryCall(
          getChannel().newCall(getGetBackupMethod(), getCallOptions()), request);
    }

    /**
     *
     *
     * <pre>
     * Lists all the backups.
     * </pre>
     */
    public com.google.common.util.concurrent.ListenableFuture<
            com.google.firestore.admin.v1.ListBackupsResponse>
        listBackups(com.google.firestore.admin.v1.ListBackupsRequest request) {
      return io.grpc.stub.ClientCalls.futureUnaryCall(
          getChannel().newCall(getListBackupsMethod(), getCallOptions()), request);
    }

    /**
     *
     *
     * <pre>
     * Deletes a backup.
     * </pre>
     */
    public com.google.common.util.concurrent.ListenableFuture<com.google.protobuf.Empty>
        deleteBackup(com.google.firestore.admin.v1.DeleteBackupRequest request) {
      return io.grpc.stub.ClientCalls.futureUnaryCall(
          getChannel().newCall(getDeleteBackupMethod(), getCallOptions()), request);
    }

    /**
     *
     *
     * <pre>
     * Creates a new database by restoring from an existing backup.
     * The new database must be in the same cloud region or multi-region location
     * as the existing backup. This behaves similar to
     * [FirestoreAdmin.CreateDatabase][google.firestore.admin.v1.FirestoreAdmin.CreateDatabase]
     * except instead of creating a new empty database, a new database is created
     * with the database type, index configuration, and documents from an existing
     * backup.
     * The [long-running operation][google.longrunning.Operation] can be used to
     * track the progress of the restore, with the Operation's
     * [metadata][google.longrunning.Operation.metadata] field type being the
     * [RestoreDatabaseMetadata][google.firestore.admin.v1.RestoreDatabaseMetadata].
     * The [response][google.longrunning.Operation.response] type is the
     * [Database][google.firestore.admin.v1.Database] if the restore was
     * successful. The new database is not readable or writeable until the LRO has
     * completed.
     * </pre>
     */
    public com.google.common.util.concurrent.ListenableFuture<com.google.longrunning.Operation>
        restoreDatabase(com.google.firestore.admin.v1.RestoreDatabaseRequest request) {
      return io.grpc.stub.ClientCalls.futureUnaryCall(
          getChannel().newCall(getRestoreDatabaseMethod(), getCallOptions()), request);
    }

    /**
     *
     *
     * <pre>
     * Creates a backup schedule on a database.
     * At most two backup schedules can be configured on a database, one daily
     * backup schedule and one weekly backup schedule.
     * </pre>
     */
    public com.google.common.util.concurrent.ListenableFuture<
            com.google.firestore.admin.v1.BackupSchedule>
        createBackupSchedule(com.google.firestore.admin.v1.CreateBackupScheduleRequest request) {
      return io.grpc.stub.ClientCalls.futureUnaryCall(
          getChannel().newCall(getCreateBackupScheduleMethod(), getCallOptions()), request);
    }

    /**
     *
     *
     * <pre>
     * Gets information about a backup schedule.
     * </pre>
     */
    public com.google.common.util.concurrent.ListenableFuture<
            com.google.firestore.admin.v1.BackupSchedule>
        getBackupSchedule(com.google.firestore.admin.v1.GetBackupScheduleRequest request) {
      return io.grpc.stub.ClientCalls.futureUnaryCall(
          getChannel().newCall(getGetBackupScheduleMethod(), getCallOptions()), request);
    }

    /**
     *
     *
     * <pre>
     * List backup schedules.
     * </pre>
     */
    public com.google.common.util.concurrent.ListenableFuture<
            com.google.firestore.admin.v1.ListBackupSchedulesResponse>
        listBackupSchedules(com.google.firestore.admin.v1.ListBackupSchedulesRequest request) {
      return io.grpc.stub.ClientCalls.futureUnaryCall(
          getChannel().newCall(getListBackupSchedulesMethod(), getCallOptions()), request);
    }

    /**
     *
     *
     * <pre>
     * Updates a backup schedule.
     * </pre>
     */
    public com.google.common.util.concurrent.ListenableFuture<
            com.google.firestore.admin.v1.BackupSchedule>
        updateBackupSchedule(com.google.firestore.admin.v1.UpdateBackupScheduleRequest request) {
      return io.grpc.stub.ClientCalls.futureUnaryCall(
          getChannel().newCall(getUpdateBackupScheduleMethod(), getCallOptions()), request);
    }

    /**
     *
     *
     * <pre>
     * Deletes a backup schedule.
     * </pre>
     */
    public com.google.common.util.concurrent.ListenableFuture<com.google.protobuf.Empty>
        deleteBackupSchedule(com.google.firestore.admin.v1.DeleteBackupScheduleRequest request) {
      return io.grpc.stub.ClientCalls.futureUnaryCall(
          getChannel().newCall(getDeleteBackupScheduleMethod(), getCallOptions()), request);
    }

    /**
     *
     *
     * <pre>
     * Creates a new database by cloning an existing one.
     * The new database must be in the same cloud region or multi-region location
     * as the existing database. This behaves similar to
     * [FirestoreAdmin.CreateDatabase][google.firestore.admin.v1.FirestoreAdmin.CreateDatabase]
     * except instead of creating a new empty database, a new database is created
     * with the database type, index configuration, and documents from an existing
     * database.
     * The [long-running operation][google.longrunning.Operation] can be used to
     * track the progress of the clone, with the Operation's
     * [metadata][google.longrunning.Operation.metadata] field type being the
     * [CloneDatabaseMetadata][google.firestore.admin.v1.CloneDatabaseMetadata].
     * The [response][google.longrunning.Operation.response] type is the
     * [Database][google.firestore.admin.v1.Database] if the clone was
     * successful. The new database is not readable or writeable until the LRO has
     * completed.
     * </pre>
     */
    public com.google.common.util.concurrent.ListenableFuture<com.google.longrunning.Operation>
        cloneDatabase(com.google.firestore.admin.v1.CloneDatabaseRequest request) {
      return io.grpc.stub.ClientCalls.futureUnaryCall(
          getChannel().newCall(getCloneDatabaseMethod(), getCallOptions()), request);
    }
  }

  private static final int METHODID_CREATE_INDEX = 0;
  private static final int METHODID_LIST_INDEXES = 1;
  private static final int METHODID_GET_INDEX = 2;
  private static final int METHODID_DELETE_INDEX = 3;
  private static final int METHODID_GET_FIELD = 4;
  private static final int METHODID_UPDATE_FIELD = 5;
  private static final int METHODID_LIST_FIELDS = 6;
  private static final int METHODID_EXPORT_DOCUMENTS = 7;
  private static final int METHODID_IMPORT_DOCUMENTS = 8;
  private static final int METHODID_BULK_DELETE_DOCUMENTS = 9;
  private static final int METHODID_CREATE_DATABASE = 10;
  private static final int METHODID_GET_DATABASE = 11;
  private static final int METHODID_LIST_DATABASES = 12;
  private static final int METHODID_UPDATE_DATABASE = 13;
  private static final int METHODID_DELETE_DATABASE = 14;
  private static final int METHODID_CREATE_USER_CREDS = 15;
  private static final int METHODID_GET_USER_CREDS = 16;
  private static final int METHODID_LIST_USER_CREDS = 17;
  private static final int METHODID_ENABLE_USER_CREDS = 18;
  private static final int METHODID_DISABLE_USER_CREDS = 19;
  private static final int METHODID_RESET_USER_PASSWORD = 20;
  private static final int METHODID_DELETE_USER_CREDS = 21;
  private static final int METHODID_GET_BACKUP = 22;
  private static final int METHODID_LIST_BACKUPS = 23;
  private static final int METHODID_DELETE_BACKUP = 24;
  private static final int METHODID_RESTORE_DATABASE = 25;
  private static final int METHODID_CREATE_BACKUP_SCHEDULE = 26;
  private static final int METHODID_GET_BACKUP_SCHEDULE = 27;
  private static final int METHODID_LIST_BACKUP_SCHEDULES = 28;
  private static final int METHODID_UPDATE_BACKUP_SCHEDULE = 29;
  private static final int METHODID_DELETE_BACKUP_SCHEDULE = 30;
  private static final int METHODID_CLONE_DATABASE = 31;

  private static final class MethodHandlers<Req, Resp>
      implements io.grpc.stub.ServerCalls.UnaryMethod<Req, Resp>,
          io.grpc.stub.ServerCalls.ServerStreamingMethod<Req, Resp>,
          io.grpc.stub.ServerCalls.ClientStreamingMethod<Req, Resp>,
          io.grpc.stub.ServerCalls.BidiStreamingMethod<Req, Resp> {
    private final AsyncService serviceImpl;
    private final int methodId;

    MethodHandlers(AsyncService serviceImpl, int methodId) {
      this.serviceImpl = serviceImpl;
      this.methodId = methodId;
    }

    @java.lang.Override
    @java.lang.SuppressWarnings("unchecked")
    public void invoke(Req request, io.grpc.stub.StreamObserver<Resp> responseObserver) {
      switch (methodId) {
        case METHODID_CREATE_INDEX:
          serviceImpl.createIndex(
              (com.google.firestore.admin.v1.CreateIndexRequest) request,
              (io.grpc.stub.StreamObserver<com.google.longrunning.Operation>) responseObserver);
          break;
        case METHODID_LIST_INDEXES:
          serviceImpl.listIndexes(
              (com.google.firestore.admin.v1.ListIndexesRequest) request,
              (io.grpc.stub.StreamObserver<com.google.firestore.admin.v1.ListIndexesResponse>)
                  responseObserver);
          break;
        case METHODID_GET_INDEX:
          serviceImpl.getIndex(
              (com.google.firestore.admin.v1.GetIndexRequest) request,
              (io.grpc.stub.StreamObserver<com.google.firestore.admin.v1.Index>) responseObserver);
          break;
        case METHODID_DELETE_INDEX:
          serviceImpl.deleteIndex(
              (com.google.firestore.admin.v1.DeleteIndexRequest) request,
              (io.grpc.stub.StreamObserver<com.google.protobuf.Empty>) responseObserver);
          break;
        case METHODID_GET_FIELD:
          serviceImpl.getField(
              (com.google.firestore.admin.v1.GetFieldRequest) request,
              (io.grpc.stub.StreamObserver<com.google.firestore.admin.v1.Field>) responseObserver);
          break;
        case METHODID_UPDATE_FIELD:
          serviceImpl.updateField(
              (com.google.firestore.admin.v1.UpdateFieldRequest) request,
              (io.grpc.stub.StreamObserver<com.google.longrunning.Operation>) responseObserver);
          break;
        case METHODID_LIST_FIELDS:
          serviceImpl.listFields(
              (com.google.firestore.admin.v1.ListFieldsRequest) request,
              (io.grpc.stub.StreamObserver<com.google.firestore.admin.v1.ListFieldsResponse>)
                  responseObserver);
          break;
        case METHODID_EXPORT_DOCUMENTS:
          serviceImpl.exportDocuments(
              (com.google.firestore.admin.v1.ExportDocumentsRequest) request,
              (io.grpc.stub.StreamObserver<com.google.longrunning.Operation>) responseObserver);
          break;
        case METHODID_IMPORT_DOCUMENTS:
          serviceImpl.importDocuments(
              (com.google.firestore.admin.v1.ImportDocumentsRequest) request,
              (io.grpc.stub.StreamObserver<com.google.longrunning.Operation>) responseObserver);
          break;
        case METHODID_BULK_DELETE_DOCUMENTS:
          serviceImpl.bulkDeleteDocuments(
              (com.google.firestore.admin.v1.BulkDeleteDocumentsRequest) request,
              (io.grpc.stub.StreamObserver<com.google.longrunning.Operation>) responseObserver);
          break;
        case METHODID_CREATE_DATABASE:
          serviceImpl.createDatabase(
              (com.google.firestore.admin.v1.CreateDatabaseRequest) request,
              (io.grpc.stub.StreamObserver<com.google.longrunning.Operation>) responseObserver);
          break;
        case METHODID_GET_DATABASE:
          serviceImpl.getDatabase(
              (com.google.firestore.admin.v1.GetDatabaseRequest) request,
              (io.grpc.stub.StreamObserver<com.google.firestore.admin.v1.Database>)
                  responseObserver);
          break;
        case METHODID_LIST_DATABASES:
          serviceImpl.listDatabases(
              (com.google.firestore.admin.v1.ListDatabasesRequest) request,
              (io.grpc.stub.StreamObserver<com.google.firestore.admin.v1.ListDatabasesResponse>)
                  responseObserver);
          break;
        case METHODID_UPDATE_DATABASE:
          serviceImpl.updateDatabase(
              (com.google.firestore.admin.v1.UpdateDatabaseRequest) request,
              (io.grpc.stub.StreamObserver<com.google.longrunning.Operation>) responseObserver);
          break;
        case METHODID_DELETE_DATABASE:
          serviceImpl.deleteDatabase(
              (com.google.firestore.admin.v1.DeleteDatabaseRequest) request,
              (io.grpc.stub.StreamObserver<com.google.longrunning.Operation>) responseObserver);
          break;
        case METHODID_CREATE_USER_CREDS:
          serviceImpl.createUserCreds(
              (com.google.firestore.admin.v1.CreateUserCredsRequest) request,
              (io.grpc.stub.StreamObserver<com.google.firestore.admin.v1.UserCreds>)
                  responseObserver);
          break;
        case METHODID_GET_USER_CREDS:
          serviceImpl.getUserCreds(
              (com.google.firestore.admin.v1.GetUserCredsRequest) request,
              (io.grpc.stub.StreamObserver<com.google.firestore.admin.v1.UserCreds>)
                  responseObserver);
          break;
        case METHODID_LIST_USER_CREDS:
          serviceImpl.listUserCreds(
              (com.google.firestore.admin.v1.ListUserCredsRequest) request,
              (io.grpc.stub.StreamObserver<com.google.firestore.admin.v1.ListUserCredsResponse>)
                  responseObserver);
          break;
        case METHODID_ENABLE_USER_CREDS:
          serviceImpl.enableUserCreds(
              (com.google.firestore.admin.v1.EnableUserCredsRequest) request,
              (io.grpc.stub.StreamObserver<com.google.firestore.admin.v1.UserCreds>)
                  responseObserver);
          break;
        case METHODID_DISABLE_USER_CREDS:
          serviceImpl.disableUserCreds(
              (com.google.firestore.admin.v1.DisableUserCredsRequest) request,
              (io.grpc.stub.StreamObserver<com.google.firestore.admin.v1.UserCreds>)
                  responseObserver);
          break;
        case METHODID_RESET_USER_PASSWORD:
          serviceImpl.resetUserPassword(
              (com.google.firestore.admin.v1.ResetUserPasswordRequest) request,
              (io.grpc.stub.StreamObserver<com.google.firestore.admin.v1.UserCreds>)
                  responseObserver);
          break;
        case METHODID_DELETE_USER_CREDS:
          serviceImpl.deleteUserCreds(
              (com.google.firestore.admin.v1.DeleteUserCredsRequest) request,
              (io.grpc.stub.StreamObserver<com.google.protobuf.Empty>) responseObserver);
          break;
        case METHODID_GET_BACKUP:
          serviceImpl.getBackup(
              (com.google.firestore.admin.v1.GetBackupRequest) request,
              (io.grpc.stub.StreamObserver<com.google.firestore.admin.v1.Backup>) responseObserver);
          break;
        case METHODID_LIST_BACKUPS:
          serviceImpl.listBackups(
              (com.google.firestore.admin.v1.ListBackupsRequest) request,
              (io.grpc.stub.StreamObserver<com.google.firestore.admin.v1.ListBackupsResponse>)
                  responseObserver);
          break;
        case METHODID_DELETE_BACKUP:
          serviceImpl.deleteBackup(
              (com.google.firestore.admin.v1.DeleteBackupRequest) request,
              (io.grpc.stub.StreamObserver<com.google.protobuf.Empty>) responseObserver);
          break;
        case METHODID_RESTORE_DATABASE:
          serviceImpl.restoreDatabase(
              (com.google.firestore.admin.v1.RestoreDatabaseRequest) request,
              (io.grpc.stub.StreamObserver<com.google.longrunning.Operation>) responseObserver);
          break;
        case METHODID_CREATE_BACKUP_SCHEDULE:
          serviceImpl.createBackupSchedule(
              (com.google.firestore.admin.v1.CreateBackupScheduleRequest) request,
              (io.grpc.stub.StreamObserver<com.google.firestore.admin.v1.BackupSchedule>)
                  responseObserver);
          break;
        case METHODID_GET_BACKUP_SCHEDULE:
          serviceImpl.getBackupSchedule(
              (com.google.firestore.admin.v1.GetBackupScheduleRequest) request,
              (io.grpc.stub.StreamObserver<com.google.firestore.admin.v1.BackupSchedule>)
                  responseObserver);
          break;
        case METHODID_LIST_BACKUP_SCHEDULES:
          serviceImpl.listBackupSchedules(
              (com.google.firestore.admin.v1.ListBackupSchedulesRequest) request,
              (io.grpc.stub.StreamObserver<
                      com.google.firestore.admin.v1.ListBackupSchedulesResponse>)
                  responseObserver);
          break;
        case METHODID_UPDATE_BACKUP_SCHEDULE:
          serviceImpl.updateBackupSchedule(
              (com.google.firestore.admin.v1.UpdateBackupScheduleRequest) request,
              (io.grpc.stub.StreamObserver<com.google.firestore.admin.v1.BackupSchedule>)
                  responseObserver);
          break;
        case METHODID_DELETE_BACKUP_SCHEDULE:
          serviceImpl.deleteBackupSchedule(
              (com.google.firestore.admin.v1.DeleteBackupScheduleRequest) request,
              (io.grpc.stub.StreamObserver<com.google.protobuf.Empty>) responseObserver);
          break;
        case METHODID_CLONE_DATABASE:
          serviceImpl.cloneDatabase(
              (com.google.firestore.admin.v1.CloneDatabaseRequest) request,
              (io.grpc.stub.StreamObserver<com.google.longrunning.Operation>) responseObserver);
          break;
        default:
          throw new AssertionError();
      }
    }

    @java.lang.Override
    @java.lang.SuppressWarnings("unchecked")
    public io.grpc.stub.StreamObserver<Req> invoke(
        io.grpc.stub.StreamObserver<Resp> responseObserver) {
      switch (methodId) {
        default:
          throw new AssertionError();
      }
    }
  }

  public static final io.grpc.ServerServiceDefinition bindService(AsyncService service) {
    return io.grpc.ServerServiceDefinition.builder(getServiceDescriptor())
        .addMethod(
            getCreateIndexMethod(),
            io.grpc.stub.ServerCalls.asyncUnaryCall(
                new MethodHandlers<
                    com.google.firestore.admin.v1.CreateIndexRequest,
                    com.google.longrunning.Operation>(service, METHODID_CREATE_INDEX)))
        .addMethod(
            getListIndexesMethod(),
            io.grpc.stub.ServerCalls.asyncUnaryCall(
                new MethodHandlers<
                    com.google.firestore.admin.v1.ListIndexesRequest,
                    com.google.firestore.admin.v1.ListIndexesResponse>(
                    service, METHODID_LIST_INDEXES)))
        .addMethod(
            getGetIndexMethod(),
            io.grpc.stub.ServerCalls.asyncUnaryCall(
                new MethodHandlers<
                    com.google.firestore.admin.v1.GetIndexRequest,
                    com.google.firestore.admin.v1.Index>(service, METHODID_GET_INDEX)))
        .addMethod(
            getDeleteIndexMethod(),
            io.grpc.stub.ServerCalls.asyncUnaryCall(
                new MethodHandlers<
                    com.google.firestore.admin.v1.DeleteIndexRequest, com.google.protobuf.Empty>(
                    service, METHODID_DELETE_INDEX)))
        .addMethod(
            getGetFieldMethod(),
            io.grpc.stub.ServerCalls.asyncUnaryCall(
                new MethodHandlers<
                    com.google.firestore.admin.v1.GetFieldRequest,
                    com.google.firestore.admin.v1.Field>(service, METHODID_GET_FIELD)))
        .addMethod(
            getUpdateFieldMethod(),
            io.grpc.stub.ServerCalls.asyncUnaryCall(
                new MethodHandlers<
                    com.google.firestore.admin.v1.UpdateFieldRequest,
                    com.google.longrunning.Operation>(service, METHODID_UPDATE_FIELD)))
        .addMethod(
            getListFieldsMethod(),
            io.grpc.stub.ServerCalls.asyncUnaryCall(
                new MethodHandlers<
                    com.google.firestore.admin.v1.ListFieldsRequest,
                    com.google.firestore.admin.v1.ListFieldsResponse>(
                    service, METHODID_LIST_FIELDS)))
        .addMethod(
            getExportDocumentsMethod(),
            io.grpc.stub.ServerCalls.asyncUnaryCall(
                new MethodHandlers<
                    com.google.firestore.admin.v1.ExportDocumentsRequest,
                    com.google.longrunning.Operation>(service, METHODID_EXPORT_DOCUMENTS)))
        .addMethod(
            getImportDocumentsMethod(),
            io.grpc.stub.ServerCalls.asyncUnaryCall(
                new MethodHandlers<
                    com.google.firestore.admin.v1.ImportDocumentsRequest,
                    com.google.longrunning.Operation>(service, METHODID_IMPORT_DOCUMENTS)))
        .addMethod(
            getBulkDeleteDocumentsMethod(),
            io.grpc.stub.ServerCalls.asyncUnaryCall(
                new MethodHandlers<
                    com.google.firestore.admin.v1.BulkDeleteDocumentsRequest,
                    com.google.longrunning.Operation>(service, METHODID_BULK_DELETE_DOCUMENTS)))
        .addMethod(
            getCreateDatabaseMethod(),
            io.grpc.stub.ServerCalls.asyncUnaryCall(
                new MethodHandlers<
                    com.google.firestore.admin.v1.CreateDatabaseRequest,
                    com.google.longrunning.Operation>(service, METHODID_CREATE_DATABASE)))
        .addMethod(
            getGetDatabaseMethod(),
            io.grpc.stub.ServerCalls.asyncUnaryCall(
                new MethodHandlers<
                    com.google.firestore.admin.v1.GetDatabaseRequest,
                    com.google.firestore.admin.v1.Database>(service, METHODID_GET_DATABASE)))
        .addMethod(
            getListDatabasesMethod(),
            io.grpc.stub.ServerCalls.asyncUnaryCall(
                new MethodHandlers<
                    com.google.firestore.admin.v1.ListDatabasesRequest,
                    com.google.firestore.admin.v1.ListDatabasesResponse>(
                    service, METHODID_LIST_DATABASES)))
        .addMethod(
            getUpdateDatabaseMethod(),
            io.grpc.stub.ServerCalls.asyncUnaryCall(
                new MethodHandlers<
                    com.google.firestore.admin.v1.UpdateDatabaseRequest,
                    com.google.longrunning.Operation>(service, METHODID_UPDATE_DATABASE)))
        .addMethod(
            getDeleteDatabaseMethod(),
            io.grpc.stub.ServerCalls.asyncUnaryCall(
                new MethodHandlers<
                    com.google.firestore.admin.v1.DeleteDatabaseRequest,
                    com.google.longrunning.Operation>(service, METHODID_DELETE_DATABASE)))
        .addMethod(
            getCreateUserCredsMethod(),
            io.grpc.stub.ServerCalls.asyncUnaryCall(
                new MethodHandlers<
                    com.google.firestore.admin.v1.CreateUserCredsRequest,
                    com.google.firestore.admin.v1.UserCreds>(service, METHODID_CREATE_USER_CREDS)))
        .addMethod(
            getGetUserCredsMethod(),
            io.grpc.stub.ServerCalls.asyncUnaryCall(
                new MethodHandlers<
                    com.google.firestore.admin.v1.GetUserCredsRequest,
                    com.google.firestore.admin.v1.UserCreds>(service, METHODID_GET_USER_CREDS)))
        .addMethod(
            getListUserCredsMethod(),
            io.grpc.stub.ServerCalls.asyncUnaryCall(
                new MethodHandlers<
                    com.google.firestore.admin.v1.ListUserCredsRequest,
                    com.google.firestore.admin.v1.ListUserCredsResponse>(
                    service, METHODID_LIST_USER_CREDS)))
        .addMethod(
            getEnableUserCredsMethod(),
            io.grpc.stub.ServerCalls.asyncUnaryCall(
                new MethodHandlers<
                    com.google.firestore.admin.v1.EnableUserCredsRequest,
                    com.google.firestore.admin.v1.UserCreds>(service, METHODID_ENABLE_USER_CREDS)))
        .addMethod(
            getDisableUserCredsMethod(),
            io.grpc.stub.ServerCalls.asyncUnaryCall(
                new MethodHandlers<
                    com.google.firestore.admin.v1.DisableUserCredsRequest,
                    com.google.firestore.admin.v1.UserCreds>(service, METHODID_DISABLE_USER_CREDS)))
        .addMethod(
            getResetUserPasswordMethod(),
            io.grpc.stub.ServerCalls.asyncUnaryCall(
                new MethodHandlers<
                    com.google.firestore.admin.v1.ResetUserPasswordRequest,
                    com.google.firestore.admin.v1.UserCreds>(
                    service, METHODID_RESET_USER_PASSWORD)))
        .addMethod(
            getDeleteUserCredsMethod(),
            io.grpc.stub.ServerCalls.asyncUnaryCall(
                new MethodHandlers<
                    com.google.firestore.admin.v1.DeleteUserCredsRequest,
                    com.google.protobuf.Empty>(service, METHODID_DELETE_USER_CREDS)))
        .addMethod(
            getGetBackupMethod(),
            io.grpc.stub.ServerCalls.asyncUnaryCall(
                new MethodHandlers<
                    com.google.firestore.admin.v1.GetBackupRequest,
                    com.google.firestore.admin.v1.Backup>(service, METHODID_GET_BACKUP)))
        .addMethod(
            getListBackupsMethod(),
            io.grpc.stub.ServerCalls.asyncUnaryCall(
                new MethodHandlers<
                    com.google.firestore.admin.v1.ListBackupsRequest,
                    com.google.firestore.admin.v1.ListBackupsResponse>(
                    service, METHODID_LIST_BACKUPS)))
        .addMethod(
            getDeleteBackupMethod(),
            io.grpc.stub.ServerCalls.asyncUnaryCall(
                new MethodHandlers<
                    com.google.firestore.admin.v1.DeleteBackupRequest, com.google.protobuf.Empty>(
                    service, METHODID_DELETE_BACKUP)))
        .addMethod(
            getRestoreDatabaseMethod(),
            io.grpc.stub.ServerCalls.asyncUnaryCall(
                new MethodHandlers<
                    com.google.firestore.admin.v1.RestoreDatabaseRequest,
                    com.google.longrunning.Operation>(service, METHODID_RESTORE_DATABASE)))
        .addMethod(
            getCreateBackupScheduleMethod(),
            io.grpc.stub.ServerCalls.asyncUnaryCall(
                new MethodHandlers<
                    com.google.firestore.admin.v1.CreateBackupScheduleRequest,
                    com.google.firestore.admin.v1.BackupSchedule>(
                    service, METHODID_CREATE_BACKUP_SCHEDULE)))
        .addMethod(
            getGetBackupScheduleMethod(),
            io.grpc.stub.ServerCalls.asyncUnaryCall(
                new MethodHandlers<
                    com.google.firestore.admin.v1.GetBackupScheduleRequest,
                    com.google.firestore.admin.v1.BackupSchedule>(
                    service, METHODID_GET_BACKUP_SCHEDULE)))
        .addMethod(
            getListBackupSchedulesMethod(),
            io.grpc.stub.ServerCalls.asyncUnaryCall(
                new MethodHandlers<
                    com.google.firestore.admin.v1.ListBackupSchedulesRequest,
                    com.google.firestore.admin.v1.ListBackupSchedulesResponse>(
                    service, METHODID_LIST_BACKUP_SCHEDULES)))
        .addMethod(
            getUpdateBackupScheduleMethod(),
            io.grpc.stub.ServerCalls.asyncUnaryCall(
                new MethodHandlers<
                    com.google.firestore.admin.v1.UpdateBackupScheduleRequest,
                    com.google.firestore.admin.v1.BackupSchedule>(
                    service, METHODID_UPDATE_BACKUP_SCHEDULE)))
        .addMethod(
            getDeleteBackupScheduleMethod(),
            io.grpc.stub.ServerCalls.asyncUnaryCall(
                new MethodHandlers<
                    com.google.firestore.admin.v1.DeleteBackupScheduleRequest,
                    com.google.protobuf.Empty>(service, METHODID_DELETE_BACKUP_SCHEDULE)))
        .addMethod(
            getCloneDatabaseMethod(),
            io.grpc.stub.ServerCalls.asyncUnaryCall(
                new MethodHandlers<
                    com.google.firestore.admin.v1.CloneDatabaseRequest,
                    com.google.longrunning.Operation>(service, METHODID_CLONE_DATABASE)))
        .build();
  }

  private abstract static class FirestoreAdminBaseDescriptorSupplier
      implements io.grpc.protobuf.ProtoFileDescriptorSupplier,
          io.grpc.protobuf.ProtoServiceDescriptorSupplier {
    FirestoreAdminBaseDescriptorSupplier() {}

    @java.lang.Override
    public com.google.protobuf.Descriptors.FileDescriptor getFileDescriptor() {
      return com.google.firestore.admin.v1.FirestoreAdminProto.getDescriptor();
    }

    @java.lang.Override
    public com.google.protobuf.Descriptors.ServiceDescriptor getServiceDescriptor() {
      return getFileDescriptor().findServiceByName("FirestoreAdmin");
    }
  }

  private static final class FirestoreAdminFileDescriptorSupplier
      extends FirestoreAdminBaseDescriptorSupplier {
    FirestoreAdminFileDescriptorSupplier() {}
  }

  private static final class FirestoreAdminMethodDescriptorSupplier
      extends FirestoreAdminBaseDescriptorSupplier
      implements io.grpc.protobuf.ProtoMethodDescriptorSupplier {
    private final java.lang.String methodName;

    FirestoreAdminMethodDescriptorSupplier(java.lang.String methodName) {
      this.methodName = methodName;
    }

    @java.lang.Override
    public com.google.protobuf.Descriptors.MethodDescriptor getMethodDescriptor() {
      return getServiceDescriptor().findMethodByName(methodName);
    }
  }

  private static volatile io.grpc.ServiceDescriptor serviceDescriptor;

  public static io.grpc.ServiceDescriptor getServiceDescriptor() {
    io.grpc.ServiceDescriptor result = serviceDescriptor;
    if (result == null) {
      synchronized (FirestoreAdminGrpc.class) {
        result = serviceDescriptor;
        if (result == null) {
          serviceDescriptor =
              result =
                  io.grpc.ServiceDescriptor.newBuilder(SERVICE_NAME)
                      .setSchemaDescriptor(new FirestoreAdminFileDescriptorSupplier())
                      .addMethod(getCreateIndexMethod())
                      .addMethod(getListIndexesMethod())
                      .addMethod(getGetIndexMethod())
                      .addMethod(getDeleteIndexMethod())
                      .addMethod(getGetFieldMethod())
                      .addMethod(getUpdateFieldMethod())
                      .addMethod(getListFieldsMethod())
                      .addMethod(getExportDocumentsMethod())
                      .addMethod(getImportDocumentsMethod())
                      .addMethod(getBulkDeleteDocumentsMethod())
                      .addMethod(getCreateDatabaseMethod())
                      .addMethod(getGetDatabaseMethod())
                      .addMethod(getListDatabasesMethod())
                      .addMethod(getUpdateDatabaseMethod())
                      .addMethod(getDeleteDatabaseMethod())
                      .addMethod(getCreateUserCredsMethod())
                      .addMethod(getGetUserCredsMethod())
                      .addMethod(getListUserCredsMethod())
                      .addMethod(getEnableUserCredsMethod())
                      .addMethod(getDisableUserCredsMethod())
                      .addMethod(getResetUserPasswordMethod())
                      .addMethod(getDeleteUserCredsMethod())
                      .addMethod(getGetBackupMethod())
                      .addMethod(getListBackupsMethod())
                      .addMethod(getDeleteBackupMethod())
                      .addMethod(getRestoreDatabaseMethod())
                      .addMethod(getCreateBackupScheduleMethod())
                      .addMethod(getGetBackupScheduleMethod())
                      .addMethod(getListBackupSchedulesMethod())
                      .addMethod(getUpdateBackupScheduleMethod())
                      .addMethod(getDeleteBackupScheduleMethod())
                      .addMethod(getCloneDatabaseMethod())
                      .build();
        }
      }
    }
    return result;
  }
}<|MERGE_RESOLUTION|>--- conflicted
+++ resolved
@@ -3267,31 +3267,11 @@
      * Deletes a backup schedule.
      * </pre>
      */
-<<<<<<< HEAD
-    public void updateBackupSchedule(
-        com.google.firestore.admin.v1.UpdateBackupScheduleRequest request,
-        io.grpc.stub.StreamObserver<com.google.firestore.admin.v1.BackupSchedule>
-            responseObserver) {
-      io.grpc.stub.ClientCalls.asyncUnaryCall(
-          getChannel().newCall(getUpdateBackupScheduleMethod(), getCallOptions()),
-          request,
-          responseObserver);
-    }
-
-    /**
-     *
-     *
-     * <pre>
-     * Deletes a backup schedule.
-     * </pre>
-     */
-    public void deleteBackupSchedule(
-        com.google.firestore.admin.v1.DeleteBackupScheduleRequest request,
-        io.grpc.stub.StreamObserver<com.google.protobuf.Empty> responseObserver) {
-      io.grpc.stub.ClientCalls.asyncUnaryCall(
-          getChannel().newCall(getDeleteBackupScheduleMethod(), getCallOptions()),
-          request,
-          responseObserver);
+    public com.google.protobuf.Empty deleteBackupSchedule(
+        com.google.firestore.admin.v1.DeleteBackupScheduleRequest request)
+        throws io.grpc.StatusException {
+      return io.grpc.stub.ClientCalls.blockingV2UnaryCall(
+          getChannel(), getDeleteBackupScheduleMethod(), getCallOptions(), request);
     }
 
     /**
@@ -3315,569 +3295,9 @@
      * completed.
      * </pre>
      */
-    public void cloneDatabase(
-        com.google.firestore.admin.v1.CloneDatabaseRequest request,
-        io.grpc.stub.StreamObserver<com.google.longrunning.Operation> responseObserver) {
-      io.grpc.stub.ClientCalls.asyncUnaryCall(
-          getChannel().newCall(getCloneDatabaseMethod(), getCallOptions()),
-          request,
-          responseObserver);
-    }
-  }
-
-  /**
-   * A stub to allow clients to do synchronous rpc calls to service FirestoreAdmin.
-   *
-   * <pre>
-   * The Cloud Firestore Admin API.
-   * This API provides several administrative services for Cloud Firestore.
-   * Project, Database, Namespace, Collection, Collection Group, and Document are
-   * used as defined in the Google Cloud Firestore API.
-   * Operation: An Operation represents work being performed in the background.
-   * The index service manages Cloud Firestore indexes.
-   * Index creation is performed asynchronously.
-   * An Operation resource is created for each such asynchronous operation.
-   * The state of the operation (including any errors encountered)
-   * may be queried via the Operation resource.
-   * The Operations collection provides a record of actions performed for the
-   * specified Project (including any Operations in progress). Operations are not
-   * created directly but through calls on other collections or resources.
-   * An Operation that is done may be deleted so that it is no longer listed as
-   * part of the Operation collection. Operations are garbage collected after
-   * 30 days. By default, ListOperations will only return in progress and failed
-   * operations. To list completed operation, issue a ListOperations request with
-   * the filter `done: true`.
-   * Operations are created by service `FirestoreAdmin`, but are accessed via
-   * service `google.longrunning.Operations`.
-   * </pre>
-   */
-  public static final class FirestoreAdminBlockingV2Stub
-      extends io.grpc.stub.AbstractBlockingStub<FirestoreAdminBlockingV2Stub> {
-    private FirestoreAdminBlockingV2Stub(io.grpc.Channel channel, io.grpc.CallOptions callOptions) {
-      super(channel, callOptions);
-    }
-
-    @java.lang.Override
-    protected FirestoreAdminBlockingV2Stub build(
-        io.grpc.Channel channel, io.grpc.CallOptions callOptions) {
-      return new FirestoreAdminBlockingV2Stub(channel, callOptions);
-    }
-
-    /**
-     *
-     *
-     * <pre>
-     * Creates a composite index. This returns a
-     * [google.longrunning.Operation][google.longrunning.Operation] which may be
-     * used to track the status of the creation. The metadata for the operation
-     * will be the type
-     * [IndexOperationMetadata][google.firestore.admin.v1.IndexOperationMetadata].
-     * </pre>
-     */
-    public com.google.longrunning.Operation createIndex(
-        com.google.firestore.admin.v1.CreateIndexRequest request) {
-      return io.grpc.stub.ClientCalls.blockingUnaryCall(
-          getChannel(), getCreateIndexMethod(), getCallOptions(), request);
-    }
-
-    /**
-     *
-     *
-     * <pre>
-     * Lists composite indexes.
-     * </pre>
-     */
-    public com.google.firestore.admin.v1.ListIndexesResponse listIndexes(
-        com.google.firestore.admin.v1.ListIndexesRequest request) {
-      return io.grpc.stub.ClientCalls.blockingUnaryCall(
-          getChannel(), getListIndexesMethod(), getCallOptions(), request);
-    }
-
-    /**
-     *
-     *
-     * <pre>
-     * Gets a composite index.
-     * </pre>
-     */
-    public com.google.firestore.admin.v1.Index getIndex(
-        com.google.firestore.admin.v1.GetIndexRequest request) {
-      return io.grpc.stub.ClientCalls.blockingUnaryCall(
-          getChannel(), getGetIndexMethod(), getCallOptions(), request);
-    }
-
-    /**
-     *
-     *
-     * <pre>
-     * Deletes a composite index.
-     * </pre>
-     */
-    public com.google.protobuf.Empty deleteIndex(
-        com.google.firestore.admin.v1.DeleteIndexRequest request) {
-      return io.grpc.stub.ClientCalls.blockingUnaryCall(
-          getChannel(), getDeleteIndexMethod(), getCallOptions(), request);
-    }
-
-    /**
-     *
-     *
-     * <pre>
-     * Gets the metadata and configuration for a Field.
-     * </pre>
-     */
-    public com.google.firestore.admin.v1.Field getField(
-        com.google.firestore.admin.v1.GetFieldRequest request) {
-      return io.grpc.stub.ClientCalls.blockingUnaryCall(
-          getChannel(), getGetFieldMethod(), getCallOptions(), request);
-    }
-
-    /**
-     *
-     *
-     * <pre>
-     * Updates a field configuration. Currently, field updates apply only to
-     * single field index configuration. However, calls to
-     * [FirestoreAdmin.UpdateField][google.firestore.admin.v1.FirestoreAdmin.UpdateField]
-     * should provide a field mask to avoid changing any configuration that the
-     * caller isn't aware of. The field mask should be specified as: `{ paths:
-     * "index_config" }`.
-     * This call returns a
-     * [google.longrunning.Operation][google.longrunning.Operation] which may be
-     * used to track the status of the field update. The metadata for the
-     * operation will be the type
-     * [FieldOperationMetadata][google.firestore.admin.v1.FieldOperationMetadata].
-     * To configure the default field settings for the database, use
-     * the special `Field` with resource name:
-     * `projects/{project_id}/databases/{database_id}/collectionGroups/__default__/fields/&#42;`.
-     * </pre>
-     */
-    public com.google.longrunning.Operation updateField(
-        com.google.firestore.admin.v1.UpdateFieldRequest request) {
-      return io.grpc.stub.ClientCalls.blockingUnaryCall(
-          getChannel(), getUpdateFieldMethod(), getCallOptions(), request);
-    }
-
-    /**
-     *
-     *
-     * <pre>
-     * Lists the field configuration and metadata for this database.
-     * Currently,
-     * [FirestoreAdmin.ListFields][google.firestore.admin.v1.FirestoreAdmin.ListFields]
-     * only supports listing fields that have been explicitly overridden. To issue
-     * this query, call
-     * [FirestoreAdmin.ListFields][google.firestore.admin.v1.FirestoreAdmin.ListFields]
-     * with the filter set to `indexConfig.usesAncestorConfig:false` or
-     * `ttlConfig:*`.
-     * </pre>
-     */
-    public com.google.firestore.admin.v1.ListFieldsResponse listFields(
-        com.google.firestore.admin.v1.ListFieldsRequest request) {
-      return io.grpc.stub.ClientCalls.blockingUnaryCall(
-          getChannel(), getListFieldsMethod(), getCallOptions(), request);
-    }
-
-    /**
-     *
-     *
-     * <pre>
-     * Exports a copy of all or a subset of documents from Google Cloud Firestore
-     * to another storage system, such as Google Cloud Storage. Recent updates to
-     * documents may not be reflected in the export. The export occurs in the
-     * background and its progress can be monitored and managed via the
-     * Operation resource that is created. The output of an export may only be
-     * used once the associated operation is done. If an export operation is
-     * cancelled before completion it may leave partial data behind in Google
-     * Cloud Storage.
-     * For more details on export behavior and output format, refer to:
-     * https://cloud.google.com/firestore/docs/manage-data/export-import
-     * </pre>
-     */
-    public com.google.longrunning.Operation exportDocuments(
-        com.google.firestore.admin.v1.ExportDocumentsRequest request) {
-      return io.grpc.stub.ClientCalls.blockingUnaryCall(
-          getChannel(), getExportDocumentsMethod(), getCallOptions(), request);
-    }
-
-    /**
-     *
-     *
-     * <pre>
-     * Imports documents into Google Cloud Firestore. Existing documents with the
-     * same name are overwritten. The import occurs in the background and its
-     * progress can be monitored and managed via the Operation resource that is
-     * created. If an ImportDocuments operation is cancelled, it is possible
-     * that a subset of the data has already been imported to Cloud Firestore.
-     * </pre>
-     */
-    public com.google.longrunning.Operation importDocuments(
-        com.google.firestore.admin.v1.ImportDocumentsRequest request) {
-      return io.grpc.stub.ClientCalls.blockingUnaryCall(
-          getChannel(), getImportDocumentsMethod(), getCallOptions(), request);
-    }
-
-    /**
-     *
-     *
-     * <pre>
-     * Bulk deletes a subset of documents from Google Cloud Firestore.
-     * Documents created or updated after the underlying system starts to process
-     * the request will not be deleted. The bulk delete occurs in the background
-     * and its progress can be monitored and managed via the Operation resource
-     * that is created.
-     * For more details on bulk delete behavior, refer to:
-     * https://cloud.google.com/firestore/docs/manage-data/bulk-delete
-     * </pre>
-     */
-    public com.google.longrunning.Operation bulkDeleteDocuments(
-        com.google.firestore.admin.v1.BulkDeleteDocumentsRequest request) {
-      return io.grpc.stub.ClientCalls.blockingUnaryCall(
-          getChannel(), getBulkDeleteDocumentsMethod(), getCallOptions(), request);
-    }
-
-    /**
-     *
-     *
-     * <pre>
-     * Create a database.
-     * </pre>
-     */
-    public com.google.longrunning.Operation createDatabase(
-        com.google.firestore.admin.v1.CreateDatabaseRequest request) {
-      return io.grpc.stub.ClientCalls.blockingUnaryCall(
-          getChannel(), getCreateDatabaseMethod(), getCallOptions(), request);
-    }
-
-    /**
-     *
-     *
-     * <pre>
-     * Gets information about a database.
-     * </pre>
-     */
-    public com.google.firestore.admin.v1.Database getDatabase(
-        com.google.firestore.admin.v1.GetDatabaseRequest request) {
-      return io.grpc.stub.ClientCalls.blockingUnaryCall(
-          getChannel(), getGetDatabaseMethod(), getCallOptions(), request);
-    }
-
-    /**
-     *
-     *
-     * <pre>
-     * List all the databases in the project.
-     * </pre>
-     */
-    public com.google.firestore.admin.v1.ListDatabasesResponse listDatabases(
-        com.google.firestore.admin.v1.ListDatabasesRequest request) {
-      return io.grpc.stub.ClientCalls.blockingUnaryCall(
-          getChannel(), getListDatabasesMethod(), getCallOptions(), request);
-    }
-
-    /**
-     *
-     *
-     * <pre>
-     * Updates a database.
-     * </pre>
-     */
-    public com.google.longrunning.Operation updateDatabase(
-        com.google.firestore.admin.v1.UpdateDatabaseRequest request) {
-      return io.grpc.stub.ClientCalls.blockingUnaryCall(
-          getChannel(), getUpdateDatabaseMethod(), getCallOptions(), request);
-    }
-
-    /**
-     *
-     *
-     * <pre>
-     * Deletes a database.
-     * </pre>
-     */
-    public com.google.longrunning.Operation deleteDatabase(
-        com.google.firestore.admin.v1.DeleteDatabaseRequest request) {
-      return io.grpc.stub.ClientCalls.blockingUnaryCall(
-          getChannel(), getDeleteDatabaseMethod(), getCallOptions(), request);
-    }
-
-    /**
-     *
-     *
-     * <pre>
-     * Create a user creds.
-     * </pre>
-     */
-    public com.google.firestore.admin.v1.UserCreds createUserCreds(
-        com.google.firestore.admin.v1.CreateUserCredsRequest request) {
-      return io.grpc.stub.ClientCalls.blockingUnaryCall(
-          getChannel(), getCreateUserCredsMethod(), getCallOptions(), request);
-    }
-
-    /**
-     *
-     *
-     * <pre>
-     * Gets a user creds resource. Note that the returned resource does not
-     * contain the secret value itself.
-     * </pre>
-     */
-    public com.google.firestore.admin.v1.UserCreds getUserCreds(
-        com.google.firestore.admin.v1.GetUserCredsRequest request) {
-      return io.grpc.stub.ClientCalls.blockingUnaryCall(
-          getChannel(), getGetUserCredsMethod(), getCallOptions(), request);
-    }
-
-    /**
-     *
-     *
-     * <pre>
-     * List all user creds in the database. Note that the returned resource
-     * does not contain the secret value itself.
-     * </pre>
-     */
-    public com.google.firestore.admin.v1.ListUserCredsResponse listUserCreds(
-        com.google.firestore.admin.v1.ListUserCredsRequest request) {
-      return io.grpc.stub.ClientCalls.blockingUnaryCall(
-          getChannel(), getListUserCredsMethod(), getCallOptions(), request);
-    }
-
-    /**
-     *
-     *
-     * <pre>
-     * Enables a user creds. No-op if the user creds are already enabled.
-     * </pre>
-     */
-    public com.google.firestore.admin.v1.UserCreds enableUserCreds(
-        com.google.firestore.admin.v1.EnableUserCredsRequest request) {
-      return io.grpc.stub.ClientCalls.blockingUnaryCall(
-          getChannel(), getEnableUserCredsMethod(), getCallOptions(), request);
-    }
-
-    /**
-     *
-     *
-     * <pre>
-     * Disables a user creds. No-op if the user creds are already disabled.
-     * </pre>
-     */
-    public com.google.firestore.admin.v1.UserCreds disableUserCreds(
-        com.google.firestore.admin.v1.DisableUserCredsRequest request) {
-      return io.grpc.stub.ClientCalls.blockingUnaryCall(
-          getChannel(), getDisableUserCredsMethod(), getCallOptions(), request);
-    }
-
-    /**
-     *
-     *
-     * <pre>
-     * Resets the password of a user creds.
-     * </pre>
-     */
-    public com.google.firestore.admin.v1.UserCreds resetUserPassword(
-        com.google.firestore.admin.v1.ResetUserPasswordRequest request) {
-      return io.grpc.stub.ClientCalls.blockingUnaryCall(
-          getChannel(), getResetUserPasswordMethod(), getCallOptions(), request);
-    }
-
-    /**
-     *
-     *
-     * <pre>
-     * Deletes a user creds.
-     * </pre>
-     */
-    public com.google.protobuf.Empty deleteUserCreds(
-        com.google.firestore.admin.v1.DeleteUserCredsRequest request) {
-      return io.grpc.stub.ClientCalls.blockingUnaryCall(
-          getChannel(), getDeleteUserCredsMethod(), getCallOptions(), request);
-    }
-
-    /**
-     *
-     *
-     * <pre>
-     * Gets information about a backup.
-     * </pre>
-     */
-    public com.google.firestore.admin.v1.Backup getBackup(
-        com.google.firestore.admin.v1.GetBackupRequest request) {
-      return io.grpc.stub.ClientCalls.blockingUnaryCall(
-          getChannel(), getGetBackupMethod(), getCallOptions(), request);
-    }
-
-    /**
-     *
-     *
-     * <pre>
-     * Lists all the backups.
-     * </pre>
-     */
-    public com.google.firestore.admin.v1.ListBackupsResponse listBackups(
-        com.google.firestore.admin.v1.ListBackupsRequest request) {
-      return io.grpc.stub.ClientCalls.blockingUnaryCall(
-          getChannel(), getListBackupsMethod(), getCallOptions(), request);
-    }
-
-    /**
-     *
-     *
-     * <pre>
-     * Deletes a backup.
-     * </pre>
-     */
-    public com.google.protobuf.Empty deleteBackup(
-        com.google.firestore.admin.v1.DeleteBackupRequest request) {
-      return io.grpc.stub.ClientCalls.blockingUnaryCall(
-          getChannel(), getDeleteBackupMethod(), getCallOptions(), request);
-    }
-
-    /**
-     *
-     *
-     * <pre>
-     * Creates a new database by restoring from an existing backup.
-     * The new database must be in the same cloud region or multi-region location
-     * as the existing backup. This behaves similar to
-     * [FirestoreAdmin.CreateDatabase][google.firestore.admin.v1.FirestoreAdmin.CreateDatabase]
-     * except instead of creating a new empty database, a new database is created
-     * with the database type, index configuration, and documents from an existing
-     * backup.
-     * The [long-running operation][google.longrunning.Operation] can be used to
-     * track the progress of the restore, with the Operation's
-     * [metadata][google.longrunning.Operation.metadata] field type being the
-     * [RestoreDatabaseMetadata][google.firestore.admin.v1.RestoreDatabaseMetadata].
-     * The [response][google.longrunning.Operation.response] type is the
-     * [Database][google.firestore.admin.v1.Database] if the restore was
-     * successful. The new database is not readable or writeable until the LRO has
-     * completed.
-     * </pre>
-     */
-    public com.google.longrunning.Operation restoreDatabase(
-        com.google.firestore.admin.v1.RestoreDatabaseRequest request) {
-      return io.grpc.stub.ClientCalls.blockingUnaryCall(
-          getChannel(), getRestoreDatabaseMethod(), getCallOptions(), request);
-    }
-
-    /**
-     *
-     *
-     * <pre>
-     * Creates a backup schedule on a database.
-     * At most two backup schedules can be configured on a database, one daily
-     * backup schedule and one weekly backup schedule.
-     * </pre>
-     */
-    public com.google.firestore.admin.v1.BackupSchedule createBackupSchedule(
-        com.google.firestore.admin.v1.CreateBackupScheduleRequest request) {
-      return io.grpc.stub.ClientCalls.blockingUnaryCall(
-          getChannel(), getCreateBackupScheduleMethod(), getCallOptions(), request);
-    }
-
-    /**
-     *
-     *
-     * <pre>
-     * Gets information about a backup schedule.
-     * </pre>
-     */
-    public com.google.firestore.admin.v1.BackupSchedule getBackupSchedule(
-        com.google.firestore.admin.v1.GetBackupScheduleRequest request) {
-      return io.grpc.stub.ClientCalls.blockingUnaryCall(
-          getChannel(), getGetBackupScheduleMethod(), getCallOptions(), request);
-    }
-
-    /**
-     *
-     *
-     * <pre>
-     * List backup schedules.
-     * </pre>
-     */
-    public com.google.firestore.admin.v1.ListBackupSchedulesResponse listBackupSchedules(
-        com.google.firestore.admin.v1.ListBackupSchedulesRequest request) {
-      return io.grpc.stub.ClientCalls.blockingUnaryCall(
-          getChannel(), getListBackupSchedulesMethod(), getCallOptions(), request);
-    }
-
-    /**
-     *
-     *
-     * <pre>
-     * Updates a backup schedule.
-     * </pre>
-     */
-    public com.google.firestore.admin.v1.BackupSchedule updateBackupSchedule(
-        com.google.firestore.admin.v1.UpdateBackupScheduleRequest request) {
-      return io.grpc.stub.ClientCalls.blockingUnaryCall(
-          getChannel(), getUpdateBackupScheduleMethod(), getCallOptions(), request);
-=======
-    public com.google.protobuf.Empty deleteBackupSchedule(
-        com.google.firestore.admin.v1.DeleteBackupScheduleRequest request)
-        throws io.grpc.StatusException {
-      return io.grpc.stub.ClientCalls.blockingV2UnaryCall(
-          getChannel(), getDeleteBackupScheduleMethod(), getCallOptions(), request);
->>>>>>> 2cab2e02
-    }
-
-    /**
-     *
-     *
-     * <pre>
-     * Creates a new database by cloning an existing one.
-     * The new database must be in the same cloud region or multi-region location
-     * as the existing database. This behaves similar to
-     * [FirestoreAdmin.CreateDatabase][google.firestore.admin.v1.FirestoreAdmin.CreateDatabase]
-     * except instead of creating a new empty database, a new database is created
-     * with the database type, index configuration, and documents from an existing
-     * database.
-     * The [long-running operation][google.longrunning.Operation] can be used to
-     * track the progress of the clone, with the Operation's
-     * [metadata][google.longrunning.Operation.metadata] field type being the
-     * [CloneDatabaseMetadata][google.firestore.admin.v1.CloneDatabaseMetadata].
-     * The [response][google.longrunning.Operation.response] type is the
-     * [Database][google.firestore.admin.v1.Database] if the clone was
-     * successful. The new database is not readable or writeable until the LRO has
-     * completed.
-     * </pre>
-     */
-<<<<<<< HEAD
-    public com.google.protobuf.Empty deleteBackupSchedule(
-        com.google.firestore.admin.v1.DeleteBackupScheduleRequest request) {
-      return io.grpc.stub.ClientCalls.blockingUnaryCall(
-          getChannel(), getDeleteBackupScheduleMethod(), getCallOptions(), request);
-    }
-
-    /**
-     *
-     *
-     * <pre>
-     * Creates a new database by cloning an existing one.
-     * The new database must be in the same cloud region or multi-region location
-     * as the existing database. This behaves similar to
-     * [FirestoreAdmin.CreateDatabase][google.firestore.admin.v1.FirestoreAdmin.CreateDatabase]
-     * except instead of creating a new empty database, a new database is created
-     * with the database type, index configuration, and documents from an existing
-     * database.
-     * The [long-running operation][google.longrunning.Operation] can be used to
-     * track the progress of the clone, with the Operation's
-     * [metadata][google.longrunning.Operation.metadata] field type being the
-     * [CloneDatabaseMetadata][google.firestore.admin.v1.CloneDatabaseMetadata].
-     * The [response][google.longrunning.Operation.response] type is the
-     * [Database][google.firestore.admin.v1.Database] if the clone was
-     * successful. The new database is not readable or writeable until the LRO has
-     * completed.
-     * </pre>
-     */
-    public com.google.longrunning.Operation cloneDatabase(
-        com.google.firestore.admin.v1.CloneDatabaseRequest request) {
-      return io.grpc.stub.ClientCalls.blockingUnaryCall(
-=======
     public com.google.longrunning.Operation cloneDatabase(
         com.google.firestore.admin.v1.CloneDatabaseRequest request) throws io.grpc.StatusException {
       return io.grpc.stub.ClientCalls.blockingV2UnaryCall(
->>>>>>> 2cab2e02
           getChannel(), getCloneDatabaseMethod(), getCallOptions(), request);
     }
   }
