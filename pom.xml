--- conflicted
+++ resolved
@@ -4,11 +4,7 @@
   <groupId>com.google.cloud</groupId>
   <artifactId>google-cloud-firestore-parent</artifactId>
   <packaging>pom</packaging>
-<<<<<<< HEAD
-  <version>99.99.0-PRIVATEPREVIEW</version><!-- {x-version-update:google-cloud-firestore:current} -->
-=======
   <version>3.33.4</version><!-- {x-version-update:google-cloud-firestore:current} -->
->>>>>>> 2cab2e02
   <name>Google Cloud Firestore Parent</name>
   <url>https://github.com/googleapis/java-firestore</url>
   <description>
@@ -18,11 +14,7 @@
   <parent>
     <groupId>com.google.cloud</groupId>
     <artifactId>sdk-platform-java-config</artifactId>
-<<<<<<< HEAD
-    <version>3.51.0</version>
-=======
     <version>3.54.1</version>
->>>>>>> 2cab2e02
   </parent>
 
   <developers>
@@ -158,56 +150,32 @@
       <dependency>
         <groupId>com.google.api.grpc</groupId>
         <artifactId>proto-google-cloud-firestore-admin-v1</artifactId>
-<<<<<<< HEAD
-        <version>99.99.0-PRIVATEPREVIEW</version><!-- {x-version-update:proto-google-cloud-firestore-admin-v1:current} -->
-=======
         <version>3.33.4</version><!-- {x-version-update:proto-google-cloud-firestore-admin-v1:current} -->
->>>>>>> 2cab2e02
       </dependency>
       <dependency>
         <groupId>com.google.cloud</groupId>
         <artifactId>google-cloud-firestore</artifactId>
-<<<<<<< HEAD
-        <version>99.99.0-PRIVATEPREVIEW</version><!-- {x-version-update:google-cloud-firestore:current} -->
-=======
         <version>3.33.4</version><!-- {x-version-update:google-cloud-firestore:current} -->
->>>>>>> 2cab2e02
       </dependency>
       <dependency>
         <groupId>com.google.cloud</groupId>
         <artifactId>proto-google-cloud-firestore-bundle-v1</artifactId>
-<<<<<<< HEAD
-        <version>99.99.0-PRIVATEPREVIEW</version><!-- {x-version-update:google-cloud-firestore:current} -->
-=======
         <version>3.33.4</version><!-- {x-version-update:google-cloud-firestore:current} -->
->>>>>>> 2cab2e02
       </dependency>
       <dependency>
         <groupId>com.google.api.grpc</groupId>
         <artifactId>proto-google-cloud-firestore-v1</artifactId>
-<<<<<<< HEAD
-        <version>99.99.0-PRIVATEPREVIEW</version><!-- {x-version-update:proto-google-cloud-firestore-v1:current} -->
-=======
         <version>3.33.4</version><!-- {x-version-update:proto-google-cloud-firestore-v1:current} -->
->>>>>>> 2cab2e02
       </dependency>
       <dependency>
         <groupId>com.google.api.grpc</groupId>
         <artifactId>grpc-google-cloud-firestore-admin-v1</artifactId>
-<<<<<<< HEAD
-        <version>99.99.0-PRIVATEPREVIEW</version><!-- {x-version-update:grpc-google-cloud-firestore-admin-v1:current} -->
-=======
         <version>3.33.4</version><!-- {x-version-update:grpc-google-cloud-firestore-admin-v1:current} -->
->>>>>>> 2cab2e02
       </dependency>
       <dependency>
         <groupId>com.google.api.grpc</groupId>
         <artifactId>grpc-google-cloud-firestore-v1</artifactId>
-<<<<<<< HEAD
-        <version>99.99.0-PRIVATEPREVIEW</version><!-- {x-version-update:grpc-google-cloud-firestore-v1:current} -->
-=======
         <version>3.33.4</version><!-- {x-version-update:grpc-google-cloud-firestore-v1:current} -->
->>>>>>> 2cab2e02
       </dependency>
 
       <dependency>
