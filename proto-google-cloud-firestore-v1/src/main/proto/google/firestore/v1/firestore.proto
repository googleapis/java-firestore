// Copyright 2022 Google LLC
//
// Licensed under the Apache License, Version 2.0 (the "License");
// you may not use this file except in compliance with the License.
// You may obtain a copy of the License at
//
//     http://www.apache.org/licenses/LICENSE-2.0
//
// Unless required by applicable law or agreed to in writing, software
// distributed under the License is distributed on an "AS IS" BASIS,
// WITHOUT WARRANTIES OR CONDITIONS OF ANY KIND, either express or implied.
// See the License for the specific language governing permissions and
// limitations under the License.

syntax = "proto3";

package google.firestore.v1;

import "google/api/annotations.proto";
import "google/api/client.proto";
import "google/api/field_behavior.proto";
import "google/firestore/v1/aggregation_result.proto";
import "google/firestore/v1/common.proto";
import "google/firestore/v1/document.proto";
import "google/firestore/v1/query.proto";
import "google/firestore/v1/write.proto";
import "google/protobuf/empty.proto";
import "google/protobuf/timestamp.proto";
import "google/rpc/status.proto";

option csharp_namespace = "Google.Cloud.Firestore.V1";
option go_package = "google.golang.org/genproto/googleapis/firestore/v1;firestore";
option java_multiple_files = true;
option java_outer_classname = "FirestoreProto";
option java_package = "com.google.firestore.v1";
option php_namespace = "Google\\Cloud\\Firestore\\V1";
option ruby_package = "Google::Cloud::Firestore::V1";

// Specification of the Firestore API.

// The Cloud Firestore service.
//
// Cloud Firestore is a fast, fully managed, serverless, cloud-native NoSQL
// document database that simplifies storing, syncing, and querying data for
// your mobile, web, and IoT apps at global scale. Its client libraries provide
// live synchronization and offline support, while its security features and
// integrations with Firebase and Google Cloud Platform (GCP) accelerate
// building truly serverless apps.
service Firestore {
  option (google.api.default_host) = "firestore.googleapis.com";
  option (google.api.oauth_scopes) =
      "https://www.googleapis.com/auth/cloud-platform,"
      "https://www.googleapis.com/auth/datastore";

  // Gets a single document.
  rpc GetDocument(GetDocumentRequest) returns (Document) {
    option (google.api.http) = {
      get: "/v1/{name=projects/*/databases/*/documents/*/**}"
    };
  }

  // Lists documents.
  rpc ListDocuments(ListDocumentsRequest) returns (ListDocumentsResponse) {
    option (google.api.http) = {
      get: "/v1/{parent=projects/*/databases/*/documents/*/**}/{collection_id}"
      additional_bindings {
        get: "/v1/{parent=projects/*/databases/*/documents}/{collection_id}"
      }
    };
  }

  // Updates or inserts a document.
  rpc UpdateDocument(UpdateDocumentRequest) returns (Document) {
    option (google.api.http) = {
      patch: "/v1/{document.name=projects/*/databases/*/documents/*/**}"
      body: "document"
    };
    option (google.api.method_signature) = "document,update_mask";
  }

  // Deletes a document.
  rpc DeleteDocument(DeleteDocumentRequest) returns (google.protobuf.Empty) {
    option (google.api.http) = {
      delete: "/v1/{name=projects/*/databases/*/documents/*/**}"
    };
    option (google.api.method_signature) = "name";
  }

  // Gets multiple documents.
  //
  // Documents returned by this method are not guaranteed to be returned in the
  // same order that they were requested.
  rpc BatchGetDocuments(BatchGetDocumentsRequest) returns (stream BatchGetDocumentsResponse) {
    option (google.api.http) = {
      post: "/v1/{database=projects/*/databases/*}/documents:batchGet"
      body: "*"
    };
  }

  // Starts a new transaction.
  rpc BeginTransaction(BeginTransactionRequest) returns (BeginTransactionResponse) {
    option (google.api.http) = {
      post: "/v1/{database=projects/*/databases/*}/documents:beginTransaction"
      body: "*"
    };
    option (google.api.method_signature) = "database";
  }

  // Commits a transaction, while optionally updating documents.
  rpc Commit(CommitRequest) returns (CommitResponse) {
    option (google.api.http) = {
      post: "/v1/{database=projects/*/databases/*}/documents:commit"
      body: "*"
    };
    option (google.api.method_signature) = "database,writes";
  }

  // Rolls back a transaction.
  rpc Rollback(RollbackRequest) returns (google.protobuf.Empty) {
    option (google.api.http) = {
      post: "/v1/{database=projects/*/databases/*}/documents:rollback"
      body: "*"
    };
    option (google.api.method_signature) = "database,transaction";
  }

  // Runs a query.
  rpc RunQuery(RunQueryRequest) returns (stream RunQueryResponse) {
    option (google.api.http) = {
      post: "/v1/{parent=projects/*/databases/*/documents}:runQuery"
      body: "*"
      additional_bindings {
        post: "/v1/{parent=projects/*/databases/*/documents/*/**}:runQuery"
        body: "*"
      }
    };
  }

  // Runs an aggregation query.
  //
  // Rather than producing [Document][google.firestore.v1.Document] results like [Firestore.RunQuery][google.firestore.v1.Firestore.RunQuery],
  // this API allows running an aggregation to produce a series of
  // [AggregationResult][google.firestore.v1.AggregationResult] server-side.
  //
  // High-Level Example:
  //
  // ```
  // -- Return the number of documents in table given a filter.
  // SELECT COUNT(*) FROM ( SELECT * FROM k where a = true );
  // ```
  rpc RunAggregationQuery(RunAggregationQueryRequest) returns (stream RunAggregationQueryResponse) {
    option (google.api.http) = {
      post: "/v1/{parent=projects/*/databases/*/documents}:runAggregationQuery"
      body: "*"
      additional_bindings {
        post: "/v1/{parent=projects/*/databases/*/documents/*/**}:runAggregationQuery"
        body: "*"
      }
    };
  }

  // Partitions a query by returning partition cursors that can be used to run
  // the query in parallel. The returned partition cursors are split points that
  // can be used by RunQuery as starting/end points for the query results.
  rpc PartitionQuery(PartitionQueryRequest) returns (PartitionQueryResponse) {
    option (google.api.http) = {
      post: "/v1/{parent=projects/*/databases/*/documents}:partitionQuery"
      body: "*"
      additional_bindings {
        post: "/v1/{parent=projects/*/databases/*/documents/*/**}:partitionQuery"
        body: "*"
      }
    };
  }

  // Streams batches of document updates and deletes, in order.
  rpc Write(stream WriteRequest) returns (stream WriteResponse) {
    option (google.api.http) = {
      post: "/v1/{database=projects/*/databases/*}/documents:write"
      body: "*"
    };
  }

  // Listens to changes.
  rpc Listen(stream ListenRequest) returns (stream ListenResponse) {
    option (google.api.http) = {
      post: "/v1/{database=projects/*/databases/*}/documents:listen"
      body: "*"
    };
  }

  // Lists all the collection IDs underneath a document.
  rpc ListCollectionIds(ListCollectionIdsRequest) returns (ListCollectionIdsResponse) {
    option (google.api.http) = {
      post: "/v1/{parent=projects/*/databases/*/documents}:listCollectionIds"
      body: "*"
      additional_bindings {
        post: "/v1/{parent=projects/*/databases/*/documents/*/**}:listCollectionIds"
        body: "*"
      }
    };
    option (google.api.method_signature) = "parent";
  }

  // Applies a batch of write operations.
  //
  // The BatchWrite method does not apply the write operations atomically
  // and can apply them out of order. Method does not allow more than one write
  // per document. Each write succeeds or fails independently. See the
  // [BatchWriteResponse][google.firestore.v1.BatchWriteResponse] for the success status of each write.
  //
  // If you require an atomically applied set of writes, use
  // [Commit][google.firestore.v1.Firestore.Commit] instead.
  rpc BatchWrite(BatchWriteRequest) returns (BatchWriteResponse) {
    option (google.api.http) = {
      post: "/v1/{database=projects/*/databases/*}/documents:batchWrite"
      body: "*"
    };
  }

  // Creates a new document.
  rpc CreateDocument(CreateDocumentRequest) returns (Document) {
    option (google.api.http) = {
      post: "/v1/{parent=projects/*/databases/*/documents/**}/{collection_id}"
      body: "document"
    };
  }
}

// The request for [Firestore.GetDocument][google.firestore.v1.Firestore.GetDocument].
message GetDocumentRequest {
  // Required. The resource name of the Document to get. In the format:
  // `projects/{project_id}/databases/{database_id}/documents/{document_path}`.
  string name = 1 [(google.api.field_behavior) = REQUIRED];

  // The fields to return. If not set, returns all fields.
  //
  // If the document has a field that is not present in this mask, that field
  // will not be returned in the response.
  DocumentMask mask = 2;

  // The consistency mode for this transaction.
  // If not set, defaults to strong consistency.
  oneof consistency_selector {
    // Reads the document in a transaction.
    bytes transaction = 3;

    // Reads the version of the document at the given time.
    // This may not be older than 270 seconds.
    google.protobuf.Timestamp read_time = 5;
  }
}

// The request for [Firestore.ListDocuments][google.firestore.v1.Firestore.ListDocuments].
message ListDocumentsRequest {
  // Required. The parent resource name. In the format:
  // `projects/{project_id}/databases/{database_id}/documents` or
  // `projects/{project_id}/databases/{database_id}/documents/{document_path}`.
  // For example:
  // `projects/my-project/databases/my-database/documents` or
  // `projects/my-project/databases/my-database/documents/chatrooms/my-chatroom`
  string parent = 1 [(google.api.field_behavior) = REQUIRED];

  // Required. The collection ID, relative to `parent`, to list. For example: `chatrooms`
  // or `messages`.
  string collection_id = 2 [(google.api.field_behavior) = REQUIRED];

  // The maximum number of documents to return.
  int32 page_size = 3;

  // The `next_page_token` value returned from a previous List request, if any.
  string page_token = 4;

  // The order to sort results by. For example: `priority desc, name`.
  string order_by = 6;

  // The fields to return. If not set, returns all fields.
  //
  // If a document has a field that is not present in this mask, that field
  // will not be returned in the response.
  DocumentMask mask = 7;

  // The consistency mode for this transaction.
  // If not set, defaults to strong consistency.
  oneof consistency_selector {
    // Reads documents in a transaction.
    bytes transaction = 8;

    // Reads documents as they were at the given time.
    // This may not be older than 270 seconds.
    google.protobuf.Timestamp read_time = 10;
  }

  // If the list should show missing documents. A missing document is a
  // document that does not exist but has sub-documents. These documents will
  // be returned with a key but will not have fields, [Document.create_time][google.firestore.v1.Document.create_time],
  // or [Document.update_time][google.firestore.v1.Document.update_time] set.
  //
  // Requests with `show_missing` may not specify `where` or
  // `order_by`.
  bool show_missing = 12;
}

// The response for [Firestore.ListDocuments][google.firestore.v1.Firestore.ListDocuments].
message ListDocumentsResponse {
  // The Documents found.
  repeated Document documents = 1;

  // The next page token.
  string next_page_token = 2;
}

// The request for [Firestore.CreateDocument][google.firestore.v1.Firestore.CreateDocument].
message CreateDocumentRequest {
  // Required. The parent resource. For example:
  // `projects/{project_id}/databases/{database_id}/documents` or
  // `projects/{project_id}/databases/{database_id}/documents/chatrooms/{chatroom_id}`
  string parent = 1 [(google.api.field_behavior) = REQUIRED];

  // Required. The collection ID, relative to `parent`, to list. For example: `chatrooms`.
  string collection_id = 2 [(google.api.field_behavior) = REQUIRED];

  // The client-assigned document ID to use for this document.
  //
  // Optional. If not specified, an ID will be assigned by the service.
  string document_id = 3;

  // Required. The document to create. `name` must not be set.
  Document document = 4 [(google.api.field_behavior) = REQUIRED];

  // The fields to return. If not set, returns all fields.
  //
  // If the document has a field that is not present in this mask, that field
  // will not be returned in the response.
  DocumentMask mask = 5;
}

// The request for [Firestore.UpdateDocument][google.firestore.v1.Firestore.UpdateDocument].
message UpdateDocumentRequest {
  // Required. The updated document.
  // Creates the document if it does not already exist.
  Document document = 1 [(google.api.field_behavior) = REQUIRED];

  // The fields to update.
  // None of the field paths in the mask may contain a reserved name.
  //
  // If the document exists on the server and has fields not referenced in the
  // mask, they are left unchanged.
  // Fields referenced in the mask, but not present in the input document, are
  // deleted from the document on the server.
  DocumentMask update_mask = 2;

  // The fields to return. If not set, returns all fields.
  //
  // If the document has a field that is not present in this mask, that field
  // will not be returned in the response.
  DocumentMask mask = 3;

  // An optional precondition on the document.
  // The request will fail if this is set and not met by the target document.
  Precondition current_document = 4;
}

// The request for [Firestore.DeleteDocument][google.firestore.v1.Firestore.DeleteDocument].
message DeleteDocumentRequest {
  // Required. The resource name of the Document to delete. In the format:
  // `projects/{project_id}/databases/{database_id}/documents/{document_path}`.
  string name = 1 [(google.api.field_behavior) = REQUIRED];

  // An optional precondition on the document.
  // The request will fail if this is set and not met by the target document.
  Precondition current_document = 2;
}

// The request for [Firestore.BatchGetDocuments][google.firestore.v1.Firestore.BatchGetDocuments].
message BatchGetDocumentsRequest {
  // Required. The database name. In the format:
  // `projects/{project_id}/databases/{database_id}`.
  string database = 1 [(google.api.field_behavior) = REQUIRED];

  // The names of the documents to retrieve. In the format:
  // `projects/{project_id}/databases/{database_id}/documents/{document_path}`.
  // The request will fail if any of the document is not a child resource of the
  // given `database`. Duplicate names will be elided.
  repeated string documents = 2;

  // The fields to return. If not set, returns all fields.
  //
  // If a document has a field that is not present in this mask, that field will
  // not be returned in the response.
  DocumentMask mask = 3;

  // The consistency mode for this transaction.
  // If not set, defaults to strong consistency.
  oneof consistency_selector {
    // Reads documents in a transaction.
    bytes transaction = 4;

    // Starts a new transaction and reads the documents.
    // Defaults to a read-only transaction.
    // The new transaction ID will be returned as the first response in the
    // stream.
    TransactionOptions new_transaction = 5;

    // Reads documents as they were at the given time.
    // This may not be older than 270 seconds.
    google.protobuf.Timestamp read_time = 7;
  }
}

// The streamed response for [Firestore.BatchGetDocuments][google.firestore.v1.Firestore.BatchGetDocuments].
message BatchGetDocumentsResponse {
  // A single result.
  // This can be empty if the server is just returning a transaction.
  oneof result {
    // A document that was requested.
    Document found = 1;

    // A document name that was requested but does not exist. In the format:
    // `projects/{project_id}/databases/{database_id}/documents/{document_path}`.
    string missing = 2;
  }

  // The transaction that was started as part of this request.
  // Will only be set in the first response, and only if
  // [BatchGetDocumentsRequest.new_transaction][google.firestore.v1.BatchGetDocumentsRequest.new_transaction] was set in the request.
  bytes transaction = 3;

  // The time at which the document was read.
  // This may be monotically increasing, in this case the previous documents in
  // the result stream are guaranteed not to have changed between their
  // read_time and this one.
  google.protobuf.Timestamp read_time = 4;
}

// The request for [Firestore.BeginTransaction][google.firestore.v1.Firestore.BeginTransaction].
message BeginTransactionRequest {
  // Required. The database name. In the format:
  // `projects/{project_id}/databases/{database_id}`.
  string database = 1 [(google.api.field_behavior) = REQUIRED];

  // The options for the transaction.
  // Defaults to a read-write transaction.
  TransactionOptions options = 2;
}

// The response for [Firestore.BeginTransaction][google.firestore.v1.Firestore.BeginTransaction].
message BeginTransactionResponse {
  // The transaction that was started.
  bytes transaction = 1;
}

// The request for [Firestore.Commit][google.firestore.v1.Firestore.Commit].
message CommitRequest {
  // Required. The database name. In the format:
  // `projects/{project_id}/databases/{database_id}`.
  string database = 1 [(google.api.field_behavior) = REQUIRED];

  // The writes to apply.
  //
  // Always executed atomically and in order.
  repeated Write writes = 2;

  // If set, applies all writes in this transaction, and commits it.
  bytes transaction = 3;
}

// The response for [Firestore.Commit][google.firestore.v1.Firestore.Commit].
message CommitResponse {
  // The result of applying the writes.
  //
  // This i-th write result corresponds to the i-th write in the
  // request.
  repeated WriteResult write_results = 1;

  // The time at which the commit occurred. Any read with an equal or greater
  // `read_time` is guaranteed to see the effects of the commit.
  google.protobuf.Timestamp commit_time = 2;
}

// The request for [Firestore.Rollback][google.firestore.v1.Firestore.Rollback].
message RollbackRequest {
  // Required. The database name. In the format:
  // `projects/{project_id}/databases/{database_id}`.
  string database = 1 [(google.api.field_behavior) = REQUIRED];

  // Required. The transaction to roll back.
  bytes transaction = 2 [(google.api.field_behavior) = REQUIRED];
}

// The request for [Firestore.RunQuery][google.firestore.v1.Firestore.RunQuery].
message RunQueryRequest {
  // Required. The parent resource name. In the format:
  // `projects/{project_id}/databases/{database_id}/documents` or
  // `projects/{project_id}/databases/{database_id}/documents/{document_path}`.
  // For example:
  // `projects/my-project/databases/my-database/documents` or
  // `projects/my-project/databases/my-database/documents/chatrooms/my-chatroom`
  string parent = 1 [(google.api.field_behavior) = REQUIRED];

  // The query to run.
  oneof query_type {
    // A structured query.
    StructuredQuery structured_query = 2;
  }

  // The consistency mode for this transaction.
  // If not set, defaults to strong consistency.
  oneof consistency_selector {
    // Run the query within an already active transaction.
    //
    // The value here is the opaque transaction ID to execute the query in.
    bytes transaction = 5;

    // Starts a new transaction and reads the documents.
    // Defaults to a read-only transaction.
    // The new transaction ID will be returned as the first response in the
    // stream.
    TransactionOptions new_transaction = 6;

    // Reads documents as they were at the given time.
    // This may not be older than 270 seconds.
    google.protobuf.Timestamp read_time = 7;
  }
}

// The response for [Firestore.RunQuery][google.firestore.v1.Firestore.RunQuery].
message RunQueryResponse {
  // The transaction that was started as part of this request.
  // Can only be set in the first response, and only if
  // [RunQueryRequest.new_transaction][google.firestore.v1.RunQueryRequest.new_transaction] was set in the request.
  // If set, no other fields will be set in this response.
  bytes transaction = 2;

  // A query result, not set when reporting partial progress.
  Document document = 1;

  // The time at which the document was read. This may be monotonically
  // increasing; in this case, the previous documents in the result stream are
  // guaranteed not to have changed between their `read_time` and this one.
  //
  // If the query returns no results, a response with `read_time` and no
  // `document` will be sent, and this represents the time at which the query
  // was run.
  google.protobuf.Timestamp read_time = 3;

  // The number of results that have been skipped due to an offset between
  // the last response and the current response.
  int32 skipped_results = 4;

  // The continuation mode for the query. If present, it indicates the current
  // query response stream has finished. This can be set with or without a
  // `document` present, but when set, no more results are returned.
  oneof continuation_selector {
    // If present, Firestore has completely finished the request and no more
    // documents will be returned.
    bool done = 6;
  }
}

// The request for [Firestore.RunAggregationQuery][google.firestore.v1.Firestore.RunAggregationQuery].
message RunAggregationQueryRequest {
  // Required. The parent resource name. In the format:
  // `projects/{project_id}/databases/{database_id}/documents` or
  // `projects/{project_id}/databases/{database_id}/documents/{document_path}`.
  // For example:
  // `projects/my-project/databases/my-database/documents` or
  // `projects/my-project/databases/my-database/documents/chatrooms/my-chatroom`
  string parent = 1 [(google.api.field_behavior) = REQUIRED];

  // The query to run.
  oneof query_type {
    // An aggregation query.
    StructuredAggregationQuery structured_aggregation_query = 2;
  }

  // The consistency mode for the query, defaults to strong consistency.
  oneof consistency_selector {
    // Run the aggregation within an already active transaction.
    //
    // The value here is the opaque transaction ID to execute the query in.
    bytes transaction = 4;

    // Starts a new transaction as part of the query, defaulting to read-only.
    //
    // The new transaction ID will be returned as the first response in the
    // stream.
    TransactionOptions new_transaction = 5;

    // Executes the query at the given timestamp.
    //
    // Requires:
    //
    // * Cannot be more than 270 seconds in the past.
    google.protobuf.Timestamp read_time = 6;
  }
}

// The response for [Firestore.RunAggregationQuery][google.firestore.v1.Firestore.RunAggregationQuery].
message RunAggregationQueryResponse {
  // A single aggregation result.
  //
<<<<<<< HEAD
  // Not present when reporting partial progress or when the query produced
  // zero results.
=======
  // Not present when reporting partial progress.
>>>>>>> 0e3e2ac9
  AggregationResult result = 1;

  // The transaction that was started as part of this request.
  //
  // Only present on the first response when the request requested to start
  // a new transaction.
  bytes transaction = 2;

  // The time at which the aggregate value is valid for.
  google.protobuf.Timestamp read_time = 3;
}

// The request for [Firestore.PartitionQuery][google.firestore.v1.Firestore.PartitionQuery].
message PartitionQueryRequest {
  // Required. The parent resource name. In the format:
  // `projects/{project_id}/databases/{database_id}/documents`.
  // Document resource names are not supported; only database resource names
  // can be specified.
  string parent = 1 [(google.api.field_behavior) = REQUIRED];

  // The query to partition.
  oneof query_type {
    // A structured query.
    // Query must specify collection with all descendants and be ordered by name
    // ascending. Other filters, order bys, limits, offsets, and start/end
    // cursors are not supported.
    StructuredQuery structured_query = 2;
  }

  // The desired maximum number of partition points.
  // The partitions may be returned across multiple pages of results.
  // The number must be positive. The actual number of partitions
  // returned may be fewer.
  //
  // For example, this may be set to one fewer than the number of parallel
  // queries to be run, or in running a data pipeline job, one fewer than the
  // number of workers or compute instances available.
  int64 partition_count = 3;

  // The `next_page_token` value returned from a previous call to
  // PartitionQuery that may be used to get an additional set of results.
  // There are no ordering guarantees between sets of results. Thus, using
  // multiple sets of results will require merging the different result sets.
  //
  // For example, two subsequent calls using a page_token may return:
  //
  //  * cursor B, cursor M, cursor Q
  //  * cursor A, cursor U, cursor W
  //
  // To obtain a complete result set ordered with respect to the results of the
  // query supplied to PartitionQuery, the results sets should be merged:
  // cursor A, cursor B, cursor M, cursor Q, cursor U, cursor W
  string page_token = 4;

  // The maximum number of partitions to return in this call, subject to
  // `partition_count`.
  //
  // For example, if `partition_count` = 10 and `page_size` = 8, the first call
  // to PartitionQuery will return up to 8 partitions and a `next_page_token`
  // if more results exist. A second call to PartitionQuery will return up to
  // 2 partitions, to complete the total of 10 specified in `partition_count`.
  int32 page_size = 5;

  // The consistency mode for this request.
  // If not set, defaults to strong consistency.
  oneof consistency_selector {
    // Reads documents as they were at the given time.
    // This may not be older than 270 seconds.
    google.protobuf.Timestamp read_time = 6;
  }
}

// The response for [Firestore.PartitionQuery][google.firestore.v1.Firestore.PartitionQuery].
message PartitionQueryResponse {
  // Partition results.
  // Each partition is a split point that can be used by RunQuery as a starting
  // or end point for the query results. The RunQuery requests must be made with
  // the same query supplied to this PartitionQuery request. The partition
  // cursors will be ordered according to same ordering as the results of the
  // query supplied to PartitionQuery.
  //
  // For example, if a PartitionQuery request returns partition cursors A and B,
  // running the following three queries will return the entire result set of
  // the original query:
  //
  //  * query, end_at A
  //  * query, start_at A, end_at B
  //  * query, start_at B
  //
  // An empty result may indicate that the query has too few results to be
  // partitioned.
  repeated Cursor partitions = 1;

  // A page token that may be used to request an additional set of results, up
  // to the number specified by `partition_count` in the PartitionQuery request.
  // If blank, there are no more results.
  string next_page_token = 2;
}

// The request for [Firestore.Write][google.firestore.v1.Firestore.Write].
//
// The first request creates a stream, or resumes an existing one from a token.
//
// When creating a new stream, the server replies with a response containing
// only an ID and a token, to use in the next request.
//
// When resuming a stream, the server first streams any responses later than the
// given token, then a response containing only an up-to-date token, to use in
// the next request.
message WriteRequest {
  // Required. The database name. In the format:
  // `projects/{project_id}/databases/{database_id}`.
  // This is only required in the first message.
  string database = 1 [(google.api.field_behavior) = REQUIRED];

  // The ID of the write stream to resume.
  // This may only be set in the first message. When left empty, a new write
  // stream will be created.
  string stream_id = 2;

  // The writes to apply.
  //
  // Always executed atomically and in order.
  // This must be empty on the first request.
  // This may be empty on the last request.
  // This must not be empty on all other requests.
  repeated Write writes = 3;

  // A stream token that was previously sent by the server.
  //
  // The client should set this field to the token from the most recent
  // [WriteResponse][google.firestore.v1.WriteResponse] it has received. This acknowledges that the client has
  // received responses up to this token. After sending this token, earlier
  // tokens may not be used anymore.
  //
  // The server may close the stream if there are too many unacknowledged
  // responses.
  //
  // Leave this field unset when creating a new stream. To resume a stream at
  // a specific point, set this field and the `stream_id` field.
  //
  // Leave this field unset when creating a new stream.
  bytes stream_token = 4;

  // Labels associated with this write request.
  map<string, string> labels = 5;
}

// The response for [Firestore.Write][google.firestore.v1.Firestore.Write].
message WriteResponse {
  // The ID of the stream.
  // Only set on the first message, when a new stream was created.
  string stream_id = 1;

  // A token that represents the position of this response in the stream.
  // This can be used by a client to resume the stream at this point.
  //
  // This field is always set.
  bytes stream_token = 2;

  // The result of applying the writes.
  //
  // This i-th write result corresponds to the i-th write in the
  // request.
  repeated WriteResult write_results = 3;

  // The time at which the commit occurred. Any read with an equal or greater
  // `read_time` is guaranteed to see the effects of the write.
  google.protobuf.Timestamp commit_time = 4;
}

// A request for [Firestore.Listen][google.firestore.v1.Firestore.Listen]
message ListenRequest {
  // Required. The database name. In the format:
  // `projects/{project_id}/databases/{database_id}`.
  string database = 1 [(google.api.field_behavior) = REQUIRED];

  // The supported target changes.
  oneof target_change {
    // A target to add to this stream.
    Target add_target = 2;

    // The ID of a target to remove from this stream.
    int32 remove_target = 3;
  }

  // Labels associated with this target change.
  map<string, string> labels = 4;
}

// The response for [Firestore.Listen][google.firestore.v1.Firestore.Listen].
message ListenResponse {
  // The supported responses.
  oneof response_type {
    // Targets have changed.
    TargetChange target_change = 2;

    // A [Document][google.firestore.v1.Document] has changed.
    DocumentChange document_change = 3;

    // A [Document][google.firestore.v1.Document] has been deleted.
    DocumentDelete document_delete = 4;

    // A [Document][google.firestore.v1.Document] has been removed from a target (because it is no longer
    // relevant to that target).
    DocumentRemove document_remove = 6;

    // A filter to apply to the set of documents previously returned for the
    // given target.
    //
    // Returned when documents may have been removed from the given target, but
    // the exact documents are unknown.
    ExistenceFilter filter = 5;
  }
}

// A specification of a set of documents to listen to.
message Target {
  // A target specified by a set of documents names.
  message DocumentsTarget {
    // The names of the documents to retrieve. In the format:
    // `projects/{project_id}/databases/{database_id}/documents/{document_path}`.
    // The request will fail if any of the document is not a child resource of
    // the given `database`. Duplicate names will be elided.
    repeated string documents = 2;
  }

  // A target specified by a query.
  message QueryTarget {
    // The parent resource name. In the format:
    // `projects/{project_id}/databases/{database_id}/documents` or
    // `projects/{project_id}/databases/{database_id}/documents/{document_path}`.
    // For example:
    // `projects/my-project/databases/my-database/documents` or
    // `projects/my-project/databases/my-database/documents/chatrooms/my-chatroom`
    string parent = 1;

    // The query to run.
    oneof query_type {
      // A structured query.
      StructuredQuery structured_query = 2;
    }
  }

  // The type of target to listen to.
  oneof target_type {
    // A target specified by a query.
    QueryTarget query = 2;

    // A target specified by a set of document names.
    DocumentsTarget documents = 3;
  }

  // When to start listening.
  //
  // If not specified, all matching Documents are returned before any
  // subsequent changes.
  oneof resume_type {
    // A resume token from a prior [TargetChange][google.firestore.v1.TargetChange] for an identical target.
    //
    // Using a resume token with a different target is unsupported and may fail.
    bytes resume_token = 4;

    // Start listening after a specific `read_time`.
    //
    // The client must know the state of matching documents at this time.
    google.protobuf.Timestamp read_time = 11;
  }

  // The target ID that identifies the target on the stream. Must be a positive
  // number and non-zero.
  int32 target_id = 5;

  // If the target should be removed once it is current and consistent.
  bool once = 6;
}

// Targets being watched have changed.
message TargetChange {
  // The type of change.
  enum TargetChangeType {
    // No change has occurred. Used only to send an updated `resume_token`.
    NO_CHANGE = 0;

    // The targets have been added.
    ADD = 1;

    // The targets have been removed.
    REMOVE = 2;

    // The targets reflect all changes committed before the targets were added
    // to the stream.
    //
    // This will be sent after or with a `read_time` that is greater than or
    // equal to the time at which the targets were added.
    //
    // Listeners can wait for this change if read-after-write semantics
    // are desired.
    CURRENT = 3;

    // The targets have been reset, and a new initial state for the targets
    // will be returned in subsequent changes.
    //
    // After the initial state is complete, `CURRENT` will be returned even
    // if the target was previously indicated to be `CURRENT`.
    RESET = 4;
  }

  // The type of change that occurred.
  TargetChangeType target_change_type = 1;

  // The target IDs of targets that have changed.
  //
  // If empty, the change applies to all targets.
  //
  // The order of the target IDs is not defined.
  repeated int32 target_ids = 2;

  // The error that resulted in this change, if applicable.
  google.rpc.Status cause = 3;

  // A token that can be used to resume the stream for the given `target_ids`,
  // or all targets if `target_ids` is empty.
  //
  // Not set on every target change.
  bytes resume_token = 4;

  // The consistent `read_time` for the given `target_ids` (omitted when the
  // target_ids are not at a consistent snapshot).
  //
  // The stream is guaranteed to send a `read_time` with `target_ids` empty
  // whenever the entire stream reaches a new consistent snapshot. ADD,
  // CURRENT, and RESET messages are guaranteed to (eventually) result in a
  // new consistent snapshot (while NO_CHANGE and REMOVE messages are not).
  //
  // For a given stream, `read_time` is guaranteed to be monotonically
  // increasing.
  google.protobuf.Timestamp read_time = 6;
}

// The request for [Firestore.ListCollectionIds][google.firestore.v1.Firestore.ListCollectionIds].
message ListCollectionIdsRequest {
  // Required. The parent document. In the format:
  // `projects/{project_id}/databases/{database_id}/documents/{document_path}`.
  // For example:
  // `projects/my-project/databases/my-database/documents/chatrooms/my-chatroom`
  string parent = 1 [(google.api.field_behavior) = REQUIRED];

  // The maximum number of results to return.
  int32 page_size = 2;

  // A page token. Must be a value from
  // [ListCollectionIdsResponse][google.firestore.v1.ListCollectionIdsResponse].
  string page_token = 3;

  // The consistency mode for this request.
  // If not set, defaults to strong consistency.
  oneof consistency_selector {
    // Reads documents as they were at the given time.
    // This may not be older than 270 seconds.
    google.protobuf.Timestamp read_time = 4;
  }
}

// The response from [Firestore.ListCollectionIds][google.firestore.v1.Firestore.ListCollectionIds].
message ListCollectionIdsResponse {
  // The collection ids.
  repeated string collection_ids = 1;

  // A page token that may be used to continue the list.
  string next_page_token = 2;
}

// The request for [Firestore.BatchWrite][google.firestore.v1.Firestore.BatchWrite].
message BatchWriteRequest {
  // Required. The database name. In the format:
  // `projects/{project_id}/databases/{database_id}`.
  string database = 1 [(google.api.field_behavior) = REQUIRED];

  // The writes to apply.
  //
  // Method does not apply writes atomically and does not guarantee ordering.
  // Each write succeeds or fails independently. You cannot write to the same
  // document more than once per request.
  repeated Write writes = 2;

  // Labels associated with this batch write.
  map<string, string> labels = 3;
}

// The response from [Firestore.BatchWrite][google.firestore.v1.Firestore.BatchWrite].
message BatchWriteResponse {
  // The result of applying the writes.
  //
  // This i-th write result corresponds to the i-th write in the
  // request.
  repeated WriteResult write_results = 1;

  // The status of applying the writes.
  //
  // This i-th write status corresponds to the i-th write in the
  // request.
  repeated google.rpc.Status status = 2;
}<|MERGE_RESOLUTION|>--- conflicted
+++ resolved
@@ -600,12 +600,7 @@
 message RunAggregationQueryResponse {
   // A single aggregation result.
   //
-<<<<<<< HEAD
-  // Not present when reporting partial progress or when the query produced
-  // zero results.
-=======
   // Not present when reporting partial progress.
->>>>>>> 0e3e2ac9
   AggregationResult result = 1;
 
   // The transaction that was started as part of this request.
