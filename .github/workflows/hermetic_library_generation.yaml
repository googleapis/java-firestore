--- conflicted
+++ resolved
@@ -37,11 +37,7 @@
       with:
         fetch-depth: 0
         token: ${{ secrets.CLOUD_JAVA_BOT_TOKEN }}
-<<<<<<< HEAD
-    - uses: googleapis/sdk-platform-java/.github/scripts@v2.59.0
-=======
     - uses: googleapis/sdk-platform-java/.github/scripts@v2.59.2
->>>>>>> 6ea90fc8
       if: env.SHOULD_RUN == 'true'
       with:
         base_ref: ${{ github.base_ref }}
