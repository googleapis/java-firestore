{
  "sources": [
    {
      "git": {
        "name": ".",
        "remote": "git@github.com:googleapis/java-firestore.git",
<<<<<<< HEAD
        "sha": "395ced1576f23ddb590ba412cf9fa1a97c24dbb1"
=======
        "sha": "33aa4f44e16be3778d0d40338bb97819385ab760"
      }
    },
    {
      "git": {
        "name": "googleapis",
        "remote": "https://github.com/googleapis/googleapis.git",
        "sha": "9c00a2f0dc8cc1c8d93b938fc097851335c08692",
        "internalRef": "335923930"
>>>>>>> 5444fedc
      }
    },
    {
      "git": {
        "name": "synthtool",
        "remote": "https://github.com/googleapis/synthtool.git",
<<<<<<< HEAD
        "sha": "05de3e1e14a0b07eab8b474e669164dbd31f81fb"
=======
        "sha": "487eba79f8260e34205d8ceb1ebcc65685085e19"
>>>>>>> 5444fedc
      }
    }
  ],
  "destinations": [
    {
      "client": {
        "source": "googleapis",
        "apiName": "firestore-bundle",
        "apiVersion": "v1",
        "language": "java",
        "generator": "bazel"
      }
    },
    {
      "client": {
        "source": "googleapis",
        "apiName": "firestore-bundle",
        "apiVersion": "v1",
        "language": "java",
        "generator": "bazel"
      }
    }
  ]
}<|MERGE_RESOLUTION|>--- conflicted
+++ resolved
@@ -4,9 +4,6 @@
       "git": {
         "name": ".",
         "remote": "git@github.com:googleapis/java-firestore.git",
-<<<<<<< HEAD
-        "sha": "395ced1576f23ddb590ba412cf9fa1a97c24dbb1"
-=======
         "sha": "33aa4f44e16be3778d0d40338bb97819385ab760"
       }
     },
@@ -16,18 +13,13 @@
         "remote": "https://github.com/googleapis/googleapis.git",
         "sha": "9c00a2f0dc8cc1c8d93b938fc097851335c08692",
         "internalRef": "335923930"
->>>>>>> 5444fedc
       }
     },
     {
       "git": {
         "name": "synthtool",
         "remote": "https://github.com/googleapis/synthtool.git",
-<<<<<<< HEAD
-        "sha": "05de3e1e14a0b07eab8b474e669164dbd31f81fb"
-=======
         "sha": "487eba79f8260e34205d8ceb1ebcc65685085e19"
->>>>>>> 5444fedc
       }
     }
   ],
@@ -35,7 +27,16 @@
     {
       "client": {
         "source": "googleapis",
-        "apiName": "firestore-bundle",
+        "apiName": "firestore-admin",
+        "apiVersion": "v1",
+        "language": "java",
+        "generator": "bazel"
+      }
+    },
+    {
+      "client": {
+        "source": "googleapis",
+        "apiName": "firestore",
         "apiVersion": "v1",
         "language": "java",
         "generator": "bazel"
